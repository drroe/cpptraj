#ifndef INC_MATRIX_3X3_H
#define INC_MATRIX_3X3_H
#include "Vec3.h"
#ifdef MPI
#include "Parallel.h"
#endif
class Matrix_3x3 {
  public:
    /// CONSTRUCTOR
    Matrix_3x3() {}
    /// COPY CONSTRUCTOR
    Matrix_3x3(const Matrix_3x3&);
    /// CONSTRUCTOR - pointer to flattened matrix array of size 9, assumes row-major
    Matrix_3x3(const double*);
    /// CONSTRUCTOR - Set all elements to a single number
    Matrix_3x3(double);
    /// CONSTRUCTOR - Set diagonal, all others to zero
    Matrix_3x3(double,double,double);
    /// CONSTRUCTOR - Set all elements individually (row major)
    Matrix_3x3(double m0, double m1, double m2, double m3, double m4,
               double m5, double m6, double m7, double m8)
    {
      M_[0] = m0; M_[1] = m1; M_[2] = m2; M_[3] = m3; M_[4] = m4;
      M_[5] = m5; M_[6] = m6; M_[7] = m7; M_[8] = m8;
    }
    /// ASSIGNMENT
    Matrix_3x3& operator=(const Matrix_3x3&);
 
    // NOTE: No bounds check!
    // TODO: Make const ref only?
    /// \return Element at specified index
    double  operator[](int idx) const { return M_[idx]; }
    /// \return Element at specified index
    double& operator[](int idx)       { return M_[idx]; }
    /// \return First row
    Vec3 Row1() const { return Vec3(M_);   }
    /// \return Second row
    Vec3 Row2() const { return Vec3(M_+3); }
    /// \return Third row
    Vec3 Row3() const { return Vec3(M_+6); }
    /// \return First column
    Vec3 Col1() const { return Vec3(M_[0], M_[3], M_[6]); }
    /// \return Second column
    Vec3 Col2() const { return Vec3(M_[1], M_[4], M_[7]); }
    /// \return Third column
    Vec3 Col3() const { return Vec3(M_[2], M_[5], M_[8]); }
    /// \return const pointer to internal matrix data
    const double* Dptr() const { return M_; }
    /// \return pointer to internal matrix data
    double* Dptr() { return M_; }

    /// Zero all elements of the matrix
    void Zero();
    /// Print matrix to stdout
    void Print(const char*) const;

    /// Diagonalize matrix, store eigenvectors in columns, set eigenvalues
    int Diagonalize( Vec3& );
    /// Diagonalize matrix and sort eigenvectors (in cols) by eigenvalue
    int Diagonalize_Sort( Vec3& );
    /// Diagonalize matrix, sort eignvectors, attempt to correct for eigenvector sign flips
    int Diagonalize_Sort_Chirality(Vec3&,int);

    /// Transpose the matrix
    void Transpose();
    /// \return Matrix with rows and columns transposed.
    inline Matrix_3x3 Transposed() const;

    /// \return Result of multiplying this matrix times given 3x3 matrix TODO split into a void and const version
    Matrix_3x3& operator*=(const Matrix_3x3&);
    /// Multiply all elements of this matrix by scalar
    Matrix_3x3& operator*=(double);
    /// \return Result of multiplying this matrix times given scalar
    Matrix_3x3 operator*(double) const;
<<<<<<< HEAD
    
    void RotationAroundZ(double, double);
    void RotationAroundY(double, double);
    void CalcRotationMatrix(Vec3 const&, double);
    void CalcRotationMatrix(double, double, double);
    /// Calculate coordinate covariance matrix
    double CalcCovariance(int, const int*, double const*, double const*, double const*, Vec3 const&, Vec3 const&);
    double RotationAngle();
    Vec3 AxisOfRotation(double);
=======
>>>>>>> 22e61936
    /// Multiply 3x3 matrix times double[3]
    void TimesVec(double* result, const double* rhs) const {
      double x = rhs[0];
      double y = rhs[1];
      double z = rhs[2];
      result[0] = ((M_[0]*x) + (M_[1]*y) + (M_[2]*z));
      result[1] = ((M_[3]*x) + (M_[4]*y) + (M_[5]*z));
      result[2] = ((M_[6]*x) + (M_[7]*y) + (M_[8]*z));
    }
    /// Multiply 3x3 matrix times 1x3 vector
    Vec3 operator*(Vec3 const& rhs) const {
      double x = rhs[0]; 
      double y = rhs[1]; 
      double z = rhs[2];
      return Vec3( ((M_[0]*x) + (M_[1]*y) + (M_[2]*z)),
                   ((M_[3]*x) + (M_[4]*y) + (M_[5]*z)),
                   ((M_[6]*x) + (M_[7]*y) + (M_[8]*z))  );
    }
    /// Multiply transpose of 3x3 matrix times double[3]
    void TransposeMult(double* result, const double* rhs) const {
      double x = rhs[0];
      double y = rhs[1];
      double z = rhs[2];
      result[0] = ((M_[0]*x) + (M_[3]*y) + (M_[6]*z));
      result[1] = ((M_[1]*x) + (M_[4]*y) + (M_[7]*z));
      result[2] = ((M_[2]*x) + (M_[5]*y) + (M_[8]*z));
    }
    /// Multiply transpose of 3x3 matrix times 1x3 vector
    Vec3 TransposeMult(Vec3 const& rhs) const {
      double x = rhs[0];
      double y = rhs[1];
      double z = rhs[2];
      return Vec3( ((M_[0]*x) + (M_[3]*y) + (M_[6]*z)),
                   ((M_[1]*x) + (M_[4]*y) + (M_[7]*z)),
                   ((M_[2]*x) + (M_[5]*y) + (M_[8]*z))  );
    }
    /// Multiply this times 3x3 matrix
    Matrix_3x3 operator*(Matrix_3x3 const&) const;
    /// Multiply this times transpose of 3x3 matrix
    Matrix_3x3 TransposeMult(Matrix_3x3 const&) const;

    // ----- Rotation functions ------------------
    /// Calculate rotation matrix around given axis of given magnitude
    void CalcRotationMatrix(Vec3 const&, double);
    /// Calculate rotation matrix around X, Y, and Z axes
    void CalcRotationMatrix(double, double, double);
    /// \return Angle of rotation from matrix
    double RotationAngle() const;
    /// Decompose rotation matrix into Euler angles around each axis
    int RotationAngles(double&, double&, double&) const;
    /// Given theta, extract axis of rotation from rotation matrix
    Vec3 AxisOfRotation(double) const;

    /// Calculate rotation matrix around Z axis. TODO make private
    void RotationAroundZ(double, double);
    /// Calculate rotation matrix around Y axis. TODO make private
    void RotationAroundY(double, double);


#   ifdef MPI
    /// Broadcast from master to other ranks
    void BroadcastMatrix(Parallel::Comm const&);
    /// Send matrix to rank
    int SendMatrix(int, Parallel::Comm const&) const;
    /// Receive matrix from rank
    int RecvMatrix(int, Parallel::Comm const&);
#   endif
  private:
    /// Try to fix eigenvector sign flips (Diagonalize_Sort_Chirality())
    int jacobiCheckChirality();

    double M_[9];
    // The following three variables are set during Diagonalize_Sort. They
    // indicate the original ordering of the eigenvalues/eigenvectors. This
    // information can be used to prevent reflections when e.g. aligning
    // coordinates along principal axes (see e.g. Action_Principal).
    int i1_;
    int i2_;
    int i3_;
    static const int MAX_ITERATIONS_; ///< Max iterations to use in Jacobi
};
// ----- INLINE FUNCTIONS ------------------------------------------------------
Matrix_3x3 Matrix_3x3::Transposed() const {
  return Matrix_3x3( M_[0], M_[3], M_[6],
                     M_[1], M_[4], M_[7],
                     M_[2], M_[5], M_[8] );
}
#endif<|MERGE_RESOLUTION|>--- conflicted
+++ resolved
@@ -72,18 +72,10 @@
     Matrix_3x3& operator*=(double);
     /// \return Result of multiplying this matrix times given scalar
     Matrix_3x3 operator*(double) const;
-<<<<<<< HEAD
     
-    void RotationAroundZ(double, double);
-    void RotationAroundY(double, double);
-    void CalcRotationMatrix(Vec3 const&, double);
-    void CalcRotationMatrix(double, double, double);
     /// Calculate coordinate covariance matrix
     double CalcCovariance(int, const int*, double const*, double const*, double const*, Vec3 const&, Vec3 const&);
-    double RotationAngle();
-    Vec3 AxisOfRotation(double);
-=======
->>>>>>> 22e61936
+
     /// Multiply 3x3 matrix times double[3]
     void TimesVec(double* result, const double* rhs) const {
       double x = rhs[0];
