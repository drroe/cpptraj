--- conflicted
+++ resolved
@@ -119,20 +119,13 @@
   * a file has been written set writeFile to false; it can be reset to
   * true if new DataSets are added to it.
   */
-<<<<<<< HEAD
-void DataFileList::Write() {
-  //if (worldrank!=0) return; 
-  for (DFarray::iterator it = fileList_.begin(); it != fileList_.end(); it++)
-    (*it)->WriteData();
-=======
 void DataFileList::WriteAllDF() {
   for (DFarray::iterator df = fileList_.begin(); df != fileList_.end(); ++df) {
     if ( (*df)->DFLwrite() ) {
-      (*df)->Write();
+      (*df)->WriteData();
       (*df)->SetDFLwrite( false );
     }
   }
->>>>>>> 5f5e56de
 }
 
 // DataFileList::ProcessDataFileArgs()
