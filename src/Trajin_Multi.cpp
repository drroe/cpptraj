--- conflicted
+++ resolved
@@ -235,15 +235,8 @@
       // If lowest rep has box info, all others must have box info.
       // If lowest rep has velocity, all others must have velocity.
       // If lowest rep has dimensions, all others must have same dimensions
-<<<<<<< HEAD
-      trajRepDimInfo_ = replica0->ReplicaDimensions();
-      Ndimensions_ = trajRepDimInfo_.Ndims();
       // Check that replica dimension valid for desired indices.
-      if (targetType_ == ReplicaInfo::INDICES && Ndimensions_ != (int)remdtrajidx_.size())
-=======
-      // Check that replica dimension valid for desired indices.
-      if (targetType_ == INDICES && Ndimensions != (int)remdtrajidx_.size())
->>>>>>> 65fa996b
+      if (targetType_ == ReplicaInfo::INDICES && Ndimensions != (int)remdtrajidx_.size())
       {
         mprinterr("Error: RemdTraj: Replica # of dim (%i) not equal to target # dim (%zu)\n",
                   Ndimensions, remdtrajidx_.size());
@@ -251,13 +244,8 @@
       }
       if (Ndimensions > 0) {
         mprintf("\tReplica dimensions:\n");
-<<<<<<< HEAD
-        for (int rd = 0; rd < Ndimensions_; rd++)
-          mprintf("\t\t%i: %s\n", rd+1, trajRepDimInfo_.Description(rd)); 
-=======
         for (int rd = 0; rd < Ndimensions; rd++)
           mprintf("\t\t%i: %s\n", rd+1, cInfo_.ReplicaDimensions().Description(rd)); 
->>>>>>> 65fa996b
       }
     } else {
       // Check total frames in this replica against lowest rep.
@@ -289,11 +277,7 @@
         return 1;
       }
       // Check # dimensions and types against lowest rep
-<<<<<<< HEAD
-      if ( replica0->ReplicaDimensions() != trajRepDimInfo_ ) {
-=======
       if ( replica0->CoordInfo().ReplicaDimensions() != cInfo_.ReplicaDimensions() ) {
->>>>>>> 65fa996b
         mprinterr("Error: RemdTraj: Replica %s dimension info does not match first replica.\n",
                   (*repfile).c_str());
         ReplicaDimArray const& thisRepDims = replica0->CoordInfo().ReplicaDimensions();
@@ -358,13 +342,8 @@
     } else {
       // If dimensions are present index by replica indices, otherwise index
       // by temperature. 
-<<<<<<< HEAD
-      if (Ndimensions_ > 0)
+      if (Ndimensions > 0)
         targetType_ = ReplicaInfo::INDICES;
-=======
-      if (Ndimensions > 0)
-        targetType_ = INDICES;
->>>>>>> 65fa996b
       else
         targetType_ = ReplicaInfo::TEMP;
     }
@@ -549,9 +528,8 @@
 # else
   f_sorted.resize( REMDtraj_.size() );
   f_ensemble.resize( REMDtraj_.size() );
-<<<<<<< HEAD
 # endif
-  f_ensemble.SetupFrames( TrajParm()->Atoms(), HasVelocity(), Ndimensions_ );
+  f_ensemble.SetupFrames( TrajParm()->Atoms(), cInfo_ );
   // Get a list of all temperatures/indices.
   TemperatureMap_.ClearMap();
   IndicesMap_.ClearMap();
@@ -562,30 +540,6 @@
     if (REMDtraj_[worldrank]->openTrajin()) {
       rprinterr("Error: Opening %s\n", TrajFilename().base());
       err = 1;
-=======
-  f_ensemble.SetupFrames( TrajParm()->Atoms(), cInfo_ );
-  if (targetType_ == TEMP) {
-    // Get a list of all temperature present in input REMD trajectories
-    // by reading the first frame.
-    // Assume that temperatures should be sorted lowest to highest.
-    TemperatureMap_.clear();
-    FrameArray::iterator frame = f_ensemble.begin();
-    for (IOarrayType::iterator replica = REMDtraj_.begin(); replica!=REMDtraj_.end(); ++replica)
-    {
-      if ( (*replica)->openTrajin() ) return 1;
-      if ( (*replica)->readFrame( Start(), *frame) )
-        return 1;
-      (*replica)->closeTraj();
-      std::pair<std::set<double>::iterator,bool> ret = tList.insert( (*frame).Temperature() );
-      //std::pair<TmapType::iterator,bool> ret = 
-      //  TemperatureMap_.insert(std::pair<double,int>((*frame).Temperature(),repnum++));
-      if (!ret.second) {
-        mprinterr("Error: Ensemble: Duplicate temperature detected (%.2f) in ensemble %s\n"
-                  "Error:   If this is an H-REMD ensemble try the 'nosort' keyword.\n",
-                   (*frame).Temperature(), TrajFilename().full());
-        return 1;
-      }
->>>>>>> 65fa996b
     }
     if (err == 0) {
       if (REMDtraj_[worldrank]->readFrame( Start(), f_ensemble[0] )) {
@@ -611,7 +565,7 @@
       TemperatureMap_ = SetReplicaTmap(REMDtraj_.size(), f_ensemble);
       if (TemperatureMap_.empty()) return 1;
     } else if (targetType_ == ReplicaInfo::INDICES) {
-      IndicesMap_ = SetReplicaImap(REMDtraj_.size(), trajRepDimInfo_.Ndims(), f_ensemble);
+      IndicesMap_ = SetReplicaImap(REMDtraj_.size(),cInfo_.ReplicaDimensions().Ndims(),f_ensemble);
       if (IndicesMap_.empty()) return 1;
     }
   }  // Otherwise NONE, no sorting
