#include <cstdio> // sscanf
#include <cstdlib> // atoi
#include <cstring> // strncmp
#include "DataIO_Mdout.h"
#include "BufferedLine.h"
#include "CpptrajStdio.h"
#include "StringRoutines.h" // ConvertToDouble

// DataIO_Mdout::ID_DataFormat()
bool DataIO_Mdout::ID_DataFormat(CpptrajFile& infile) {
  if (infile.OpenFile()) return false;
  bool isMdout = false;
  std::string line = infile.GetLine();
  if (line[0] == '\n') {
    line = infile.GetLine();
    if (line.compare(0, 15, "          -----") == 0) {
      line = infile.GetLine();
      if (line.compare(0, 15, "          Amber") == 0)
        isMdout = true;
    }
  }
  infile.CloseFile();
  return isMdout;
}

static inline int EOF_ERROR() {
  mprinterr("Error: Unexpected EOF in MDOUT file.\n");
  return 1;
}

const char* DataIO_Mdout::Enames[] = {
  "Etot",   "EPtot", "GMAX",   "BOND", 
  "ANGLE",  "DIHED",  "VDW",   "EELEC",  "EGB",
  "VDW1-4", "EEL1-4", "RST",   "EAMBER", "Density",
  "RMS",    "EKtot",  "ESURF", "EAMD_BOOST", 0
};

/// \return index of name in Energy[] array, N_FIELDTYPES if not recognized.
DataIO_Mdout::FieldType DataIO_Mdout::getEindex(Sarray const& Name) {
  //mprintf("DEBUG:\tgetEindex(%s,%s)\n", Name[0].c_str(), Name[1].c_str());
  if (Name[0]=="Etot")  return Etot;
  if (Name[0]=="EPtot") return EPtot;
  if (Name[0]=="GMAX") return GMAX; // Not necessary?
  if (Name[0]=="BOND") return BOND;
  if (Name[0]=="ANGLE") return ANGLE;
  if (Name[0]=="DIHED") return DIHED;
  if (Name[0]=="VDWAALS") return VDWAALS;
  if (Name[0]=="EEL" || Name[0]=="EELEC") return EEL;
  if (Name[0]=="EGB") return EGB;
  if ((Name[0]=="1-4" && Name[1]=="VDW") || (Name[0]=="1-4" && Name[1]=="NB")) return VDW14;
  if  (Name[0]=="1-4" && Name[1]=="EEL") return EEL14;
  if (Name[0]=="RESTRAINT") return RESTRAINT;
  if (Name[0]=="EAMBER") return EAMBER;
  if (Name[0]=="Density") return Density;
  if (Name[0]=="RMS") return RMS; // Not necessary?
  if (Name[0]=="EKtot") return EKtot;
  if (Name[0]=="ESURF") return ESURF;
  if (Name[0]=="EAMD_BOOST") return EAMD_BOOST;
  return N_FIELDTYPES;
}

// DataIO_Mdout::ReadData()
int DataIO_Mdout::ReadData(std::string const& fname,
                            DataSetList& datasetlist, std::string const& dsname)
{
  mprintf("\tReading from mdout file: %s\n", fname.c_str());
  // Check if we are going to be appending to sets.
  DataSetList check = datasetlist.SelectSets(dsname + "[*]");
  bool isFirstFile = check.empty();
  // ----- CREATE DATASETS FOR ENERGIES -----
  std::vector<Darray> Esets( N_FIELDTYPES );
  std::vector<double> TimeVals;
  BufferedLine buffer;
  double lastx = 0.0;
  if (!isFirstFile) {
    DataSet_1D const& set = static_cast<DataSet_1D const&>( *(check[0]) );
    lastx = set.Xcrd( set.Size() - 1 );
    mprintf("\tAppending to sets named '%s'; start time is %g\n", dsname.c_str(), lastx);
  }
  unsigned int count = 0; // DataSet index TODO Use TimeVals size?
    if (buffer.OpenFileRead( fname )) return 1;
    // Read first line
    const char* ptr = buffer.Line();
    if (ptr == 0) {
      mprinterr("Error: Nothing in MDOUT file: %s\n", fname.c_str());
      return 1;
    }
    int imin = -1;           // imin for this file
    const char* Trigger = 0; // Trigger must be 8 chars long.
    int frame = 0;           // Frame counter for this file
    double dt = 1.0;         // Timestep for this file (MD)
    double t0 = 0.0;         // Initial time for this file (MD)
    int ntpr = 1;            // Value of ntpr
    int irest = 0;           // Value of irest
    // ----- PARSE THE INPUT SECTION ----- 
    while ( ptr != 0 && strncmp(ptr, "   2.  CONTROL  DATA", 20) != 0 )
      ptr = buffer.Line();
    if (ptr == 0) return EOF_ERROR();
    // Determine whether this is dynamics or minimization, get dt
    ptr = buffer.Line(); // Dashes 
    ptr = buffer.Line(); // Blank 
    ptr = buffer.Line(); // title line
    while ( strncmp(ptr, "   3.  ATOMIC", 13) != 0 ) 
    {
      ArgList mdin_args( ptr, " ,=" ); // Remove commas, equal signs
      // Scan for stuff we want
      //mprintf("DEBUG:\tInput[%i] %s", mdin_args.Nargs(), mdin_args.ArgLine());
      for (int col=0; col < mdin_args.Nargs(); col += 2) {
        int col1 = col + 1;
        if (mdin_args[col] == "imin") {
          imin = convertToInteger( mdin_args[ col1 ] );
          if (debug_ > 0) mprintf("\t\tMDIN: imin is %i\n", imin);
          // Set a trigger for printing. For imin5 this is the word minimization.
          // For imin0 or imin1 this is NSTEP.
          if      (imin==0) Trigger = " NSTEP =";
          else if (imin==1) Trigger = "   NSTEP";
          else if (imin==5) Trigger = "minimiza";
          // Since imin0 and imin1 first trigger has no data, set frame 1 lower.
          if (imin==1 || imin==0) frame = -1;
        } else if (mdin_args[col] == "dt") {
          dt = convertToDouble( mdin_args[ col1 ] );
          if (debug_ > 0) mprintf("\t\tMDIN: dt is %f\n", dt);
        } else if (mdin_args[col] == "t") {
          if (isFirstFile) {
            t0 = convertToDouble( mdin_args[ col1 ] );
            if (debug_ > 0) mprintf("\t\tMDIN: t is %f\n", t0);
          }
        } else if (mdin_args[col] == "ntpr") {
          ntpr = convertToInteger( mdin_args[ col1 ] );
          if (debug_ > 0) mprintf("\t\tMDIN: ntpr is %i\n", ntpr);
        } else if (mdin_args[col] == "irest") {
          irest = convertToInteger( mdin_args[ col1 ] );
          if (debug_ > 0) mprintf("\t\tMDIN: irest is %i\n", irest);
        }
      }
      ptr = buffer.Line();
      if (ptr == 0) return EOF_ERROR();
    }
    if (Trigger == 0) {
      mprinterr("Error: Could not determine whether MDOUT is md, min, or post-process.\n");
      return 1;
    }
    // ----- PARSE THE ATOMIC ... SECTION -----
    while ( ptr != 0 && strncmp(ptr, "   4.  RESULTS", 14) != 0 )
    {
      ptr = buffer.Line();
      // If this is the first mdout file being read and it is a restart,
      // set the initial time value.
      if (isFirstFile && irest == 1) {
        if (strncmp(ptr, " begin time", 11) == 0) {
          sscanf(ptr, " begin time read from input coords = %lf", &lastx);
          if (debug_ > 0) mprintf("\t\tMD restart initial time= %f\n", lastx);
        }
      }
    }
    if (ptr == 0) return EOF_ERROR();
    // ----- PARSE THE RESULTS SECTION -----
    bool finalE = false;
    int nstep;
    int minStep = 0; // For imin=1 only
    if (irest == 0)
      nstep = 0;
    else
      nstep = ntpr;
    double Energy[N_FIELDTYPES];
    std::fill( Energy, Energy+N_FIELDTYPES, 0.0 );
    std::vector<bool> EnergyExists(N_FIELDTYPES, false);
    Sarray Name(2);
    double time = 0.0;
    while (ptr != 0) {
      // Check for end of imin 0 or 1 run; do not record Average and Stdevs
      if ( (imin == 1 && (strncmp(ptr, "                    FINAL", 25) == 0 ||
                          strncmp(ptr, "   5.  TIMINGS",            14) == 0   )) ||
           (imin == 0 && strncmp(ptr, "      A V", 9) == 0))
        finalE = true;
      // Record set for energy post-processing
      if (imin == 5 && strncmp(ptr, "minimizing", 10) == 0)
        nstep = atoi( ptr + 22 );
      // MAIN OUTPUT ROUTINE
      // If the trigger has been reached print output.
      // For imin0 and imin1 the first trigger will have no data.
      // If the end of the file has been reached print then exit.
      if ( strncmp(ptr, Trigger, 8) == 0 || finalE ) {
        if (frame > -1) {
          // Data storage should go here
          for (int i = 0; i < (int)N_FIELDTYPES; i++)
              if (EnergyExists[i]) {
                // NOTE: Since energy terms can appear and vanish over the
                //       course of the mdout file, resize if necessary.
                if (count > Esets[i].size()) Esets[i].resize(count, 0.0);
                Esets[i].push_back( Energy[i] );
              }
          TimeVals.push_back( time );
          count++;
          nstep += ntpr;
        }
        frame++;
        if (finalE) break;
      }
      // Check for NSTEP in minimization or post-processing. Values will be
      // on the next line. NOTE: NSTEP means something different for imin=5.
      if ((imin == 1 || imin == 5) && strncmp(ptr, "   NSTEP", 8) == 0) {
        ptr = buffer.Line(); // Get next line
        //sscanf(ptr, " %6lf    %13lE  %13lE  %13lE", Energy+NSTEP, Energy+EPtot, Energy+RMS, Energy+GMAX);
        sscanf(ptr, " %i %lE %lE %lE", &minStep, Energy+EPtot, Energy+RMS, Energy+GMAX);
        EnergyExists[EPtot] = true;
        EnergyExists[RMS] = true;
        EnergyExists[GMAX] = true;
        ptr = buffer.Line();
      }
      // Tokenize line, scan through until '=' is reached; value after is target.
      int ntokens = buffer.TokenizeLine(" ");
      if (ntokens > 0) {
        int nidx = 0;
        Name[0].clear();
        Name[1].clear();
        for (int tidx = 0; tidx < ntokens; tidx++) {
          const char* tkn = buffer.NextToken();
          if (tkn[0] == '=') {
            FieldType Eindex = getEindex(Name);
            tkn = buffer.NextToken();
            ++tidx;
            if (Eindex != N_FIELDTYPES) {
              Energy[Eindex] = atof( tkn );
              EnergyExists[Eindex] = true;
            }
            nidx = 0;
            Name[0].clear();
            Name[1].clear();
          } else {
            if (nidx > 1) break; // Two tokens, no '=' found. Not an E line.
            Name[nidx++].assign( tkn );
          }
        }
      }
      // Set time
      switch (imin) {
        case 5: time = (double)nstep + lastx; break;
        case 1: time = (double)minStep + lastx; break;
        case 0: time = ((double)nstep * dt) + t0 + lastx; break;
      }
      // Read in next line
      ptr = buffer.Line();
    }
    mprintf("\t%i frames\n", frame);
    lastx = time;
    buffer.CloseFile();
  // ----- SET UP DATA SETS -----
  int ensembleNum = datasetlist.EnsembleNum();
  for (int i = 0; i < (int)N_FIELDTYPES; i++) {
<<<<<<< HEAD
    if (Esets[i].Size() > 0) {
      Esets[i].SetupSet( dsname, -1, Enames[i], ensembleNum );
      Esets[i].SetLegend( dsname + "_" + Enames[i] );
=======
    if (!Esets[i].empty()) {
      DataSet* ds = datasetlist.AddOrAppendSet(dsname, -1, Enames[i], TimeVals, Esets[i]);
      if (ds == 0) return 1;
      ds->SetLegend( dsname + "_" + Enames[i] );
>>>>>>> 135fe9f8
    }
  }
  return 0;
}<|MERGE_RESOLUTION|>--- conflicted
+++ resolved
@@ -246,18 +246,11 @@
     lastx = time;
     buffer.CloseFile();
   // ----- SET UP DATA SETS -----
-  int ensembleNum = datasetlist.EnsembleNum();
   for (int i = 0; i < (int)N_FIELDTYPES; i++) {
-<<<<<<< HEAD
-    if (Esets[i].Size() > 0) {
-      Esets[i].SetupSet( dsname, -1, Enames[i], ensembleNum );
-      Esets[i].SetLegend( dsname + "_" + Enames[i] );
-=======
     if (!Esets[i].empty()) {
       DataSet* ds = datasetlist.AddOrAppendSet(dsname, -1, Enames[i], TimeVals, Esets[i]);
       if (ds == 0) return 1;
       ds->SetLegend( dsname + "_" + Enames[i] );
->>>>>>> 135fe9f8
     }
   }
   return 0;
