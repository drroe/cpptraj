#include <cstdarg>    // va_X functions
#include <cstdio>     // vsprintf
#include <cstring>    // strlen
#include <algorithm>  // std::max
#include "CpptrajFile.h"
<<<<<<< HEAD
#include "CpptrajStdio.h" // DEBUG
=======
#include "CpptrajStdio.h"
#include "StringRoutines.h" // AppendNumber
// File Types
#include "FileIO_Std.h"
#ifdef HASGZ
#  include "FileIO_Gzip.h"
#endif
#ifdef MPI
#  include "FileIO_Mpi.h"
#  include "FileIO_MpiShared.h"
#endif
#ifdef HASBZ2
#  include "FileIO_Bzip2.h"
#endif

const char* CpptrajFile::FileTypeName[] = {
  "UNKNOWN_TYPE", "STANDARD", "GZIPFILE", "BZIP2FILE", "ZIPFILE", "MPIFILE", "MPISHARED"
};
>>>>>>> 36fdd94e

CpptrajFile::CpptrajFile() : BUF_SIZE_(0), linebuffer_(0) {}

CpptrajFile::CpptrajFile(int d) : BasicFile(d), BUF_SIZE_(0), linebuffer_(0) {}

CpptrajFile::~CpptrajFile() {
  if (linebuffer_ != 0) delete[] linebuffer_;
}
<<<<<<< HEAD
=======
#ifdef MPI
/** Open the file using MPI file routines. */
int CpptrajFile::ParallelOpenFile(AccessType accessIn, Parallel::Comm const& commIn, bool sharedWrite)
{
  if (IO_ == 0) {
    mprinterr("Internal Error: CpptrajFile has not been set up.\n");
    return 1;
  }
  // This will currently only work for fileType_ STANDARD
  if (fileType_ != STANDARD) {
    mprinterr("Error: Parallel file access not supported for file type '%s'\n",
              FileTypeName[fileType_]);
    return 1;
  }
  // This will NOT work for streams.
  if (isStream_) {
    mprinterr("Error: Parallel file access not supported for streams.\n");
    return 1;
  }
  if (isOpen_) CloseFile();
  // TODO Save serial IO object?
  if (sharedWrite)
    fileType_ = MPISHARED;
  else
    fileType_ = MPIFILE;
  IO_ = SetupFileIO( fileType_ );
  if (IO_ == 0) return 1;
  ((FileIO_Mpi*)IO_)->SetComm( commIn );
  return OpenFile( accessIn );
}
#endif
>>>>>>> 36fdd94e

//TODO copy buffer?
/** Copy constructor. Copies closed. */
CpptrajFile::CpptrajFile(CpptrajFile const& rhs) :
  BasicFile(rhs),
  BUF_SIZE_(rhs.BUF_SIZE_),
  linebuffer_(0)
{
  if (BUF_SIZE_ > 0)
    linebuffer_ = new char[ BUF_SIZE_ ];
}

<<<<<<< HEAD
/** Assignment. Assigns closed. */
CpptrajFile& CpptrajFile::operator=(CpptrajFile const& rhs) {
  if (this != &rhs) {
    if (linebuffer_ != 0) delete linebuffer_;
    BasicFile::operator=(rhs);
    BUF_SIZE_ = rhs.BUF_SIZE_;
    if (BUF_SIZE_ > 0)
      linebuffer_ = new char[ BUF_SIZE_ ];
=======
// CpptrajFile::CloseFile()
void CpptrajFile::CloseFile() {
  if (isOpen_) {
    IO_->Close();
    if (debug_>0) rprintf("Closed %s.\n", fname_.full());
    isOpen_=false;
#   ifdef MPI
    // Restore standard IO object.
    if (IsMPI()) {
      delete IO_;
      fileType_ = STANDARD;
      IO_ = SetupFileIO( fileType_ );
      if (IO_ == 0)
        mprinterr("Internal Error: Could not reset file '%s' from parallel to serial.\n",
                  fname_.full());
    }
#   endif
>>>>>>> 36fdd94e
  }
  return *this;
}

// -----------------------------------------------------------------------------
// TODO check if file is open?
// CpptrajFile::Printf()
/** Take the formatted string and write it to file using Write.
  */
void CpptrajFile::Printf(const char *format, ...) {
  va_list args;
  va_start(args, format);
  vsprintf(linebuffer_,format,args);
  IO()->Write(linebuffer_, strlen(linebuffer_));
  va_end(args);
}

std::string CpptrajFile::GetLine() {
  if (IO()->Gets(linebuffer_, BUF_SIZE_) != 0) {
    //mprinterr("Error: Getting line from %s\n", Filename().full());
    return std::string();
  }
  return std::string(linebuffer_);
}

const char* CpptrajFile::NextLine() {
  if (IO()->Gets(linebuffer_, BUF_SIZE_) != 0) {
    //mprinterr("Error: Reading line from %s\n", Filename().full());
    return 0;
  }
  return linebuffer_;
}

void CpptrajFile::SetupBuffer(unsigned int sizeIn) {
  BUF_SIZE_ = sizeIn;
  if (linebuffer_ != 0) delete[] linebuffer_;
  linebuffer_ = new char[ BUF_SIZE_ + 1 ];
  linebuffer_[BUF_SIZE_] = '\0';
}

// -----------------------------------------------------------------------------
<<<<<<< HEAD
int CpptrajFile::InternalSetup() {
  int firstLineSize = BasicSetup();
  if (firstLineSize < 0) return 1;
  SetupBuffer( std::max(1024, firstLineSize+1) );
  mprintf("\t  BUF_SIZE_ = %u\n", BUF_SIZE_);
=======
// CpptrajFile::SetupRead()
/** Set up file for reading. Will autodetect the type.
  * \return 0 on success, 1 on error.
  */
int CpptrajFile::SetupRead(FileName const& nameIn, int debugIn) {
  // Clear file, set debug level
  Reset();
  debug_ = debugIn;
  access_ = READ;
  if (debug_>0)
    mprintf("CpptrajFile: Setting up %s for READ.\n", nameIn.full());
  // If nameIn is empty assume reading from STDIN desired. 
  if (nameIn.empty()) {
    isStream_ = true;
    // file type must be STANDARD for streams
    fileType_ = STANDARD;
    fname_.SetFileName_NoExpansion("STDIN");
    IO_ = SetupFileIO( fileType_ );
  } else {
    isStream_ = false;
    // Check if file exists. If not, fail silently
    if (!File::Exists( nameIn )) return 1;
    fileType_ = UNKNOWN_TYPE;
    // Determine file type. This sets up IO and determines compression. 
    if (ID_Type( nameIn.full() )) return 1;
    // Set up filename; sets base filename and extensions
    fname_ = nameIn;
  } 
  if (debug_>0)
    rprintf("\t[%s] is type %s with access READ\n", fname_.full(), FileTypeName[fileType_]);
  return 0;
}

// CpptrajFile::SetupWrite()
int CpptrajFile::SetupWrite(FileName const& nameIn, int debugIn) {
  return SetupWrite(nameIn, UNKNOWN_TYPE, debugIn);
}

// CpptrajFile::SetupWrite()
/** Set up file for writing with the given type. If no filename is given 
  * this indicates STDOUT. If no type is specified attempt to detect
  * from the compression extension.
  * \return 0 on success, 1 on error.
  */
int CpptrajFile::SetupWrite(FileName const& nameIn, FileType typeIn, int debugIn) 
{
  // Clear file, set debug level
  Reset();
  debug_ = debugIn;
  access_ = WRITE;
  fileType_ = typeIn;
  // If nameIn is empty assume writing to STDOUT desired.
  if (nameIn.empty()) {
    isStream_ = true;
    // file type must be STANDARD for streams
    fileType_ = STANDARD;
    fname_.SetFileName_NoExpansion("STDOUT");
  } else {
    isStream_ = false;
    // Set up filename; sets base filename and extension
    fname_ = nameIn;
  }
  if (debug_>0)
    mprintf("CpptrajFile: Setting up %s for WRITE.\n", fname_.full());
  // If file type is not specified, try to determine from filename extension
  if (fileType_ == UNKNOWN_TYPE) {
    if (fname_.Compress() == ".gz")
      fileType_ = GZIPFILE;
    else if (fname_.Compress() == ".bz2")
      fileType_ = BZIP2FILE;
    else
      fileType_ = STANDARD;
  }
  // Setup IO based on type.
  IO_ = SetupFileIO( fileType_ );
  if (IO_ == 0) return 1;
  if (debug_>0)
    rprintf("\t[%s] is type %s with access WRITE\n", fname_.full(), FileTypeName[fileType_]);
  return 0;
}

// CpptrajFile::SetupAppend()
/** Set up the file for appending. Will first set up for read to determine
  * the type and format. Set up for write if file does not exist.
  * \return 0 on success, 1 on error.
  */
int CpptrajFile::SetupAppend(FileName const& nameIn, int debugIn) {
  // Make append to null an error
  if (nameIn.empty()) {
    mprinterr("Error: SetupAppend(): No filename specified\n");
    return 1;
  }
  // NOTE: File will be cleared and debug set by either SetupRead/SetupWrite
  if (File::Exists(nameIn)) {
    // If file exists, first set up for read to determine type and format.
    if (SetupRead(nameIn, debugIn)!=0) return 1;
    access_ = APPEND;
  } else {
    // File does not exist, just set up for write.
    if (SetupWrite(nameIn, debugIn)!=0) return 1;
    if (debug_>0)
      mprintf("Warning: %s not accessible, changed access from APPEND to WRITE.\n",
              fname_.full());
  }
  // Appending and compression not supported.
  if (IsCompressed()) {
    mprinterr("Error: Appending to compressed files is not supported.\n");
    return 1;
  }
  if (debug_>0)
    rprintf("\t[%s] is type %s with access APPEND\n", fname_.full(), FileTypeName[fileType_]);
  return 0;
}

// -----------------------------------------------------------------------------
// CpptrajFile::SetupFileIO()
/** Set up the IO based on given file type. */
FileIO* CpptrajFile::SetupFileIO(FileType typeIn) {
  switch (typeIn) {
    case STANDARD  : return (new FileIO_Std());
    case GZIPFILE  : 
#ifdef HASGZ
      return new FileIO_Gzip(); 
#else
      mprinterr("Error: Compiled without Gzip support. Recompile with -DHASGZ\n");
      return 0;
#endif
      break;
    case BZIP2FILE :
#ifdef HASBZ2 
      return (new FileIO_Bzip2());
#else
      mprinterr("Error: Compiled without Bzip2 support. Recompile with -DHASBZ2\n");
      return 0;
#endif
    break;
#ifdef MPI
    case MPIFILE   : return (new FileIO_Mpi());
    case MPISHARED : return (new FileIO_MpiShared());
#else
    case MPIFILE   :
    case MPISHARED :
      mprinterr("Error: Compiled without MPI support. Recompile with -DMPI\n");
      return 0;
#endif
      break;
    //case ZIPFILE   : return (new ZipFile()); break;
    default : 
      mprinterr("Error: Unrecognized file type.\n");
  }
  return 0;
}

// CpptrajFile::ID_Type() 
/** Attempt to identify the file type for filenameIn. Also set file_size,
  * uncompressed_size, and compressType.
  * FIXME: Will have to be modified to use OpenFile if STDIN ever enabled.
  */
int CpptrajFile::ID_Type(const char* filenameIn) {
  if (filenameIn == 0) return 1;
  // Get basic file information
  struct stat frame_stat;
  if (stat(filenameIn, &frame_stat) == -1) {
    mprinterr( "Error: Could not find file status for %s\n", filenameIn);
    if (debug_>0) 
      perror("     Error from stat: ");
    return 1;
  }
  file_size_ = frame_stat.st_size;
  // Start off every file as a standard file
  fileType_ = STANDARD;
  IO_ = new FileIO_Std();
  // ID by magic number - open for binary read access
  if ( IO_->Open(filenameIn, "rb") ) { 
    mprintf("Could not open %s for hex signature read.\n", filenameIn);
    return 1;
  }
  // Read first 3 bytes
  unsigned char magic[3];
  magic[0] = 0; 
  magic[1] = 0; 
  magic[2] = 0;
  IO_->Read(magic, 3);
  IO_->Close();
  if (debug_>0) mprintf("\t    Hex sig: %x %x %x", magic[0],magic[1],magic[2]);
  // Check compression
  if ((magic[0]==0x1f) && (magic[1]==0x8b) && (magic[2]==0x8)) {
    if (debug_>0) mprintf(", Gzip file.\n");
    compressType_ = GZIP;
    fileType_ = GZIPFILE;
  } else if ((magic[0]==0x42) && (magic[1]==0x5a) && (magic[2]==0x68)) {
    if (debug_>0) mprintf(", Bzip2 file.\n");
    compressType_ = BZIP2;
    fileType_ = BZIP2FILE;
  } else if ((magic[0]==0x50) && (magic[1]==0x4b) && (magic[2]==0x3)) {
    if (debug_>0) mprintf(", Zip file.\n");
    compressType_ = ZIP;
    fileType_ = ZIPFILE;
  } else {
    if (debug_>0) mprintf(", No compression.\n");
  }
  // Assign the appropriate IO type based on the file type
  delete (FileIO_Std*) IO_;
  IO_ = SetupFileIO( fileType_ );
  if (IO_ == 0) return 1;

  // If the file is compressed, get the uncompressed size
  // For standard files this just returns 0UL
  // Standard file size is in the frame_stat struct
  uncompressed_size_ = IO_->Size(filenameIn);

  // Additional file characteristics
  linebuffer_[0]='\0';
  if (IO_->Open(filenameIn, "rb")!=0) return 1; 
  IO_->Gets(linebuffer_,BUF_SIZE);
  IO_->Close();

  // Check for terminal CR before newline, indicates DOS file
  size_t i = strlen(linebuffer_);
  if ( i>1 ) {
    if (linebuffer_[ i - 2 ] == '\r') {
      if (debug_>0) mprintf("  [DOS]");
      isDos_ = 1;
    }
  }
>>>>>>> 36fdd94e
  return 0;
}<|MERGE_RESOLUTION|>--- conflicted
+++ resolved
@@ -3,28 +3,8 @@
 #include <cstring>    // strlen
 #include <algorithm>  // std::max
 #include "CpptrajFile.h"
-<<<<<<< HEAD
 #include "CpptrajStdio.h" // DEBUG
-=======
-#include "CpptrajStdio.h"
-#include "StringRoutines.h" // AppendNumber
-// File Types
-#include "FileIO_Std.h"
-#ifdef HASGZ
-#  include "FileIO_Gzip.h"
-#endif
-#ifdef MPI
-#  include "FileIO_Mpi.h"
-#  include "FileIO_MpiShared.h"
-#endif
-#ifdef HASBZ2
-#  include "FileIO_Bzip2.h"
-#endif
 
-const char* CpptrajFile::FileTypeName[] = {
-  "UNKNOWN_TYPE", "STANDARD", "GZIPFILE", "BZIP2FILE", "ZIPFILE", "MPIFILE", "MPISHARED"
-};
->>>>>>> 36fdd94e
 
 CpptrajFile::CpptrajFile() : BUF_SIZE_(0), linebuffer_(0) {}
 
@@ -33,40 +13,6 @@
 CpptrajFile::~CpptrajFile() {
   if (linebuffer_ != 0) delete[] linebuffer_;
 }
-<<<<<<< HEAD
-=======
-#ifdef MPI
-/** Open the file using MPI file routines. */
-int CpptrajFile::ParallelOpenFile(AccessType accessIn, Parallel::Comm const& commIn, bool sharedWrite)
-{
-  if (IO_ == 0) {
-    mprinterr("Internal Error: CpptrajFile has not been set up.\n");
-    return 1;
-  }
-  // This will currently only work for fileType_ STANDARD
-  if (fileType_ != STANDARD) {
-    mprinterr("Error: Parallel file access not supported for file type '%s'\n",
-              FileTypeName[fileType_]);
-    return 1;
-  }
-  // This will NOT work for streams.
-  if (isStream_) {
-    mprinterr("Error: Parallel file access not supported for streams.\n");
-    return 1;
-  }
-  if (isOpen_) CloseFile();
-  // TODO Save serial IO object?
-  if (sharedWrite)
-    fileType_ = MPISHARED;
-  else
-    fileType_ = MPIFILE;
-  IO_ = SetupFileIO( fileType_ );
-  if (IO_ == 0) return 1;
-  ((FileIO_Mpi*)IO_)->SetComm( commIn );
-  return OpenFile( accessIn );
-}
-#endif
->>>>>>> 36fdd94e
 
 //TODO copy buffer?
 /** Copy constructor. Copies closed. */
@@ -79,7 +25,6 @@
     linebuffer_ = new char[ BUF_SIZE_ ];
 }
 
-<<<<<<< HEAD
 /** Assignment. Assigns closed. */
 CpptrajFile& CpptrajFile::operator=(CpptrajFile const& rhs) {
   if (this != &rhs) {
@@ -88,25 +33,6 @@
     BUF_SIZE_ = rhs.BUF_SIZE_;
     if (BUF_SIZE_ > 0)
       linebuffer_ = new char[ BUF_SIZE_ ];
-=======
-// CpptrajFile::CloseFile()
-void CpptrajFile::CloseFile() {
-  if (isOpen_) {
-    IO_->Close();
-    if (debug_>0) rprintf("Closed %s.\n", fname_.full());
-    isOpen_=false;
-#   ifdef MPI
-    // Restore standard IO object.
-    if (IsMPI()) {
-      delete IO_;
-      fileType_ = STANDARD;
-      IO_ = SetupFileIO( fileType_ );
-      if (IO_ == 0)
-        mprinterr("Internal Error: Could not reset file '%s' from parallel to serial.\n",
-                  fname_.full());
-    }
-#   endif
->>>>>>> 36fdd94e
   }
   return *this;
 }
@@ -148,238 +74,10 @@
 }
 
 // -----------------------------------------------------------------------------
-<<<<<<< HEAD
 int CpptrajFile::InternalSetup() {
   int firstLineSize = BasicSetup();
   if (firstLineSize < 0) return 1;
   SetupBuffer( std::max(1024, firstLineSize+1) );
   mprintf("\t  BUF_SIZE_ = %u\n", BUF_SIZE_);
-=======
-// CpptrajFile::SetupRead()
-/** Set up file for reading. Will autodetect the type.
-  * \return 0 on success, 1 on error.
-  */
-int CpptrajFile::SetupRead(FileName const& nameIn, int debugIn) {
-  // Clear file, set debug level
-  Reset();
-  debug_ = debugIn;
-  access_ = READ;
-  if (debug_>0)
-    mprintf("CpptrajFile: Setting up %s for READ.\n", nameIn.full());
-  // If nameIn is empty assume reading from STDIN desired. 
-  if (nameIn.empty()) {
-    isStream_ = true;
-    // file type must be STANDARD for streams
-    fileType_ = STANDARD;
-    fname_.SetFileName_NoExpansion("STDIN");
-    IO_ = SetupFileIO( fileType_ );
-  } else {
-    isStream_ = false;
-    // Check if file exists. If not, fail silently
-    if (!File::Exists( nameIn )) return 1;
-    fileType_ = UNKNOWN_TYPE;
-    // Determine file type. This sets up IO and determines compression. 
-    if (ID_Type( nameIn.full() )) return 1;
-    // Set up filename; sets base filename and extensions
-    fname_ = nameIn;
-  } 
-  if (debug_>0)
-    rprintf("\t[%s] is type %s with access READ\n", fname_.full(), FileTypeName[fileType_]);
-  return 0;
-}
-
-// CpptrajFile::SetupWrite()
-int CpptrajFile::SetupWrite(FileName const& nameIn, int debugIn) {
-  return SetupWrite(nameIn, UNKNOWN_TYPE, debugIn);
-}
-
-// CpptrajFile::SetupWrite()
-/** Set up file for writing with the given type. If no filename is given 
-  * this indicates STDOUT. If no type is specified attempt to detect
-  * from the compression extension.
-  * \return 0 on success, 1 on error.
-  */
-int CpptrajFile::SetupWrite(FileName const& nameIn, FileType typeIn, int debugIn) 
-{
-  // Clear file, set debug level
-  Reset();
-  debug_ = debugIn;
-  access_ = WRITE;
-  fileType_ = typeIn;
-  // If nameIn is empty assume writing to STDOUT desired.
-  if (nameIn.empty()) {
-    isStream_ = true;
-    // file type must be STANDARD for streams
-    fileType_ = STANDARD;
-    fname_.SetFileName_NoExpansion("STDOUT");
-  } else {
-    isStream_ = false;
-    // Set up filename; sets base filename and extension
-    fname_ = nameIn;
-  }
-  if (debug_>0)
-    mprintf("CpptrajFile: Setting up %s for WRITE.\n", fname_.full());
-  // If file type is not specified, try to determine from filename extension
-  if (fileType_ == UNKNOWN_TYPE) {
-    if (fname_.Compress() == ".gz")
-      fileType_ = GZIPFILE;
-    else if (fname_.Compress() == ".bz2")
-      fileType_ = BZIP2FILE;
-    else
-      fileType_ = STANDARD;
-  }
-  // Setup IO based on type.
-  IO_ = SetupFileIO( fileType_ );
-  if (IO_ == 0) return 1;
-  if (debug_>0)
-    rprintf("\t[%s] is type %s with access WRITE\n", fname_.full(), FileTypeName[fileType_]);
-  return 0;
-}
-
-// CpptrajFile::SetupAppend()
-/** Set up the file for appending. Will first set up for read to determine
-  * the type and format. Set up for write if file does not exist.
-  * \return 0 on success, 1 on error.
-  */
-int CpptrajFile::SetupAppend(FileName const& nameIn, int debugIn) {
-  // Make append to null an error
-  if (nameIn.empty()) {
-    mprinterr("Error: SetupAppend(): No filename specified\n");
-    return 1;
-  }
-  // NOTE: File will be cleared and debug set by either SetupRead/SetupWrite
-  if (File::Exists(nameIn)) {
-    // If file exists, first set up for read to determine type and format.
-    if (SetupRead(nameIn, debugIn)!=0) return 1;
-    access_ = APPEND;
-  } else {
-    // File does not exist, just set up for write.
-    if (SetupWrite(nameIn, debugIn)!=0) return 1;
-    if (debug_>0)
-      mprintf("Warning: %s not accessible, changed access from APPEND to WRITE.\n",
-              fname_.full());
-  }
-  // Appending and compression not supported.
-  if (IsCompressed()) {
-    mprinterr("Error: Appending to compressed files is not supported.\n");
-    return 1;
-  }
-  if (debug_>0)
-    rprintf("\t[%s] is type %s with access APPEND\n", fname_.full(), FileTypeName[fileType_]);
-  return 0;
-}
-
-// -----------------------------------------------------------------------------
-// CpptrajFile::SetupFileIO()
-/** Set up the IO based on given file type. */
-FileIO* CpptrajFile::SetupFileIO(FileType typeIn) {
-  switch (typeIn) {
-    case STANDARD  : return (new FileIO_Std());
-    case GZIPFILE  : 
-#ifdef HASGZ
-      return new FileIO_Gzip(); 
-#else
-      mprinterr("Error: Compiled without Gzip support. Recompile with -DHASGZ\n");
-      return 0;
-#endif
-      break;
-    case BZIP2FILE :
-#ifdef HASBZ2 
-      return (new FileIO_Bzip2());
-#else
-      mprinterr("Error: Compiled without Bzip2 support. Recompile with -DHASBZ2\n");
-      return 0;
-#endif
-    break;
-#ifdef MPI
-    case MPIFILE   : return (new FileIO_Mpi());
-    case MPISHARED : return (new FileIO_MpiShared());
-#else
-    case MPIFILE   :
-    case MPISHARED :
-      mprinterr("Error: Compiled without MPI support. Recompile with -DMPI\n");
-      return 0;
-#endif
-      break;
-    //case ZIPFILE   : return (new ZipFile()); break;
-    default : 
-      mprinterr("Error: Unrecognized file type.\n");
-  }
-  return 0;
-}
-
-// CpptrajFile::ID_Type() 
-/** Attempt to identify the file type for filenameIn. Also set file_size,
-  * uncompressed_size, and compressType.
-  * FIXME: Will have to be modified to use OpenFile if STDIN ever enabled.
-  */
-int CpptrajFile::ID_Type(const char* filenameIn) {
-  if (filenameIn == 0) return 1;
-  // Get basic file information
-  struct stat frame_stat;
-  if (stat(filenameIn, &frame_stat) == -1) {
-    mprinterr( "Error: Could not find file status for %s\n", filenameIn);
-    if (debug_>0) 
-      perror("     Error from stat: ");
-    return 1;
-  }
-  file_size_ = frame_stat.st_size;
-  // Start off every file as a standard file
-  fileType_ = STANDARD;
-  IO_ = new FileIO_Std();
-  // ID by magic number - open for binary read access
-  if ( IO_->Open(filenameIn, "rb") ) { 
-    mprintf("Could not open %s for hex signature read.\n", filenameIn);
-    return 1;
-  }
-  // Read first 3 bytes
-  unsigned char magic[3];
-  magic[0] = 0; 
-  magic[1] = 0; 
-  magic[2] = 0;
-  IO_->Read(magic, 3);
-  IO_->Close();
-  if (debug_>0) mprintf("\t    Hex sig: %x %x %x", magic[0],magic[1],magic[2]);
-  // Check compression
-  if ((magic[0]==0x1f) && (magic[1]==0x8b) && (magic[2]==0x8)) {
-    if (debug_>0) mprintf(", Gzip file.\n");
-    compressType_ = GZIP;
-    fileType_ = GZIPFILE;
-  } else if ((magic[0]==0x42) && (magic[1]==0x5a) && (magic[2]==0x68)) {
-    if (debug_>0) mprintf(", Bzip2 file.\n");
-    compressType_ = BZIP2;
-    fileType_ = BZIP2FILE;
-  } else if ((magic[0]==0x50) && (magic[1]==0x4b) && (magic[2]==0x3)) {
-    if (debug_>0) mprintf(", Zip file.\n");
-    compressType_ = ZIP;
-    fileType_ = ZIPFILE;
-  } else {
-    if (debug_>0) mprintf(", No compression.\n");
-  }
-  // Assign the appropriate IO type based on the file type
-  delete (FileIO_Std*) IO_;
-  IO_ = SetupFileIO( fileType_ );
-  if (IO_ == 0) return 1;
-
-  // If the file is compressed, get the uncompressed size
-  // For standard files this just returns 0UL
-  // Standard file size is in the frame_stat struct
-  uncompressed_size_ = IO_->Size(filenameIn);
-
-  // Additional file characteristics
-  linebuffer_[0]='\0';
-  if (IO_->Open(filenameIn, "rb")!=0) return 1; 
-  IO_->Gets(linebuffer_,BUF_SIZE);
-  IO_->Close();
-
-  // Check for terminal CR before newline, indicates DOS file
-  size_t i = strlen(linebuffer_);
-  if ( i>1 ) {
-    if (linebuffer_[ i - 2 ] == '\r') {
-      if (debug_>0) mprintf("  [DOS]");
-      isDos_ = 1;
-    }
-  }
->>>>>>> 36fdd94e
   return 0;
 }