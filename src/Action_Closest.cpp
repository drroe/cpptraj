#include <cmath>
#include <algorithm> // sort
#include <cfloat> // DBL_MAX
#ifdef _OPENMP
#  include <omp.h>
#endif
#include "Action_Closest.h"
#include "CpptrajStdio.h"
#include "ParmFile.h"
#ifdef CUDA
#  include <cuda_runtime_api.h>
#  include <cuda.h>

// CUDA kernels
extern void Action_NoImage_Center(double*,double*,double[3],double,int,int,float&);
extern void Action_NoImage_no_Center(double*,double*,double*,double,int,int,int,float&);
#endif

// CONSTRUCTOR
Action_Closest::Action_Closest() :
# ifdef CUDA
  GPU_MEM_(0),
  V_atom_coords_(0),
  U_atom_coords_(0),
  V_distances_(0),
# endif
  outFile_(0),
  framedata_(0),
  moldata_(0),
  distdata_(0),
  atomdata_(0),
  Nclosest_(0),
  closestWaters_(0),
  firstAtom_(false),
  useMaskCenter_(false),
  newParm_(0),
  NsolventMolecules_(0),
  debug_(0)
{} 

void Action_Closest::Help() const {
  mprintf("\t<# to keep> <mask> [noimage] [first | oxygen] [center]\n"
          "\t[closestout <filename> [name <setname>]] [outprefix <parmprefix>]\n"
          "\t[parmout <file>]\n"
          "  Keep only the closest <# to keep> solvent molecules to atoms in <mask>.\n"
          "  Molecules can be marked as solvent with the 'solvent' command.\n"
          "  If 'center' specified use geometric center of atoms in <mask>.\n");
}

// DESTRUCTOR
Action_Closest::~Action_Closest() {
  if (newParm_!=0) delete newParm_;
# ifdef CUDA
  if (GPU_MEM_ != 0) delete[] GPU_MEM_;
# endif
}

// Action_Closest::Init()
Action::RetType Action_Closest::Init(ArgList& actionArgs, ActionInit& init, int debugIn)
{
# ifdef MPI
  trajComm_ = init.TrajComm();
# endif
  debug_ = debugIn;
  // Get Keywords
  closestWaters_ = actionArgs.getNextInteger(-1);
  if (closestWaters_ < 0) {
    mprinterr("Error: Invalid # solvent molecules to keep (%i).\n",
              closestWaters_);
    return Action::ERR;
  }
  if ( actionArgs.hasKey("oxygen") || actionArgs.hasKey("first") )
    firstAtom_=true;
  useMaskCenter_ = actionArgs.hasKey("center");
  image_.InitImaging( !(actionArgs.hasKey("noimage")) );
  prefix_ = actionArgs.GetStringKey("outprefix");
  parmoutName_ = actionArgs.GetStringKey("parmout");
  // Setup output file and sets if requested.
  // Will keep track of Frame, Mol#, Distance, and first solvent atom
  std::string filename = actionArgs.GetStringKey("closestout");
  if (!filename.empty()) {
    std::string dsetName = actionArgs.GetStringKey("name");
    if (dsetName.empty())
      dsetName = init.DSL().GenerateDefaultName("CLOSEST");
    // Set up datasets
    framedata_ = init.DSL().AddSet(DataSet::INTEGER, MetaData(dsetName, "Frame"));
    moldata_   = init.DSL().AddSet(DataSet::INTEGER, MetaData(dsetName, "Mol"));
    distdata_  = init.DSL().AddSet(DataSet::DOUBLE,  MetaData(dsetName, "Dist"));
    atomdata_  = init.DSL().AddSet(DataSet::INTEGER, MetaData(dsetName, "FirstAtm"));
    if (framedata_==0 || moldata_==0 || distdata_==0 || atomdata_==0) {
      mprinterr("Error: Could not setup data sets for output file %s\n",
                filename.c_str());
      return Action::ERR;
    }
    // Add sets to datafile in list.
    outFile_ = init.DFL().AddDataFile( filename );
    if (outFile_ == 0) {
      mprinterr("Error: Could not set up output file %s\n", filename.c_str());
      return Action::ERR;
    }
    outFile_->AddDataSet(framedata_);
    outFile_->AddDataSet(moldata_);
    outFile_->AddDataSet(distdata_);
    outFile_->AddDataSet(atomdata_);
    outFile_->ProcessArgs("noxcol");
  }

  // Get Masks
  std::string mask1 = actionArgs.GetMaskNext();
  if (mask1.empty()) {
    mprinterr("Error: No mask specified.\n");
    return Action::ERR;
  }
  distanceMask_.SetMaskString(mask1);

  mprintf("    CLOSEST: Finding closest %i solvent molecules to atoms in mask %s\n",
          closestWaters_, distanceMask_.MaskString());
  if (useMaskCenter_)
    mprintf("\tGeometric center of atoms in mask will be used.\n");
  if (!image_.UseImage()) 
    mprintf("\tImaging will be turned off.\n");
  if (firstAtom_)
    mprintf("\tOnly first atom of solvent molecule used for distance calc.\n");
  if (outFile_!=0)
    mprintf("\tClosest molecules will be saved to %s\n",outFile_->DataFilename().base());
  if (!prefix_.empty())
    mprintf("\tStripped topology file will be written with prefix %s\n",
            prefix_.c_str());
  return Action::OK;
}

// Action_Closest::Setup()
/** Like the strip action, closest will modify the current parm keeping info
  * for atoms in mask plus the closestWaters solvent molecules. Set up the
  * vector of MolDist objects, one for every solvent molecule in the original
  * parm file. Atom masks for each solvent molecule will be set up.
  */
Action::RetType Action_Closest::Setup(ActionSetup& setup) {
  // If there are no solvent molecules this action is not valid.
  if (setup.Top().Nsolvent()==0) {
    mprintf("Warning: Parm %s does not contain solvent.\n",setup.Top().c_str());
    return Action::SKIP;
  }
  // If # solvent to keep >= solvent in this parm the action is not valid.
  if (closestWaters_ >= setup.Top().Nsolvent()) {
    mprintf("Warning: # solvent to keep (%i) >= # solvent molecules in '%s' (%i)\n",
            closestWaters_, setup.Top().c_str(), setup.Top().Nsolvent());
    return Action::SKIP;
  }
  image_.SetupImaging( setup.CoordInfo().TrajBox().Type() );
  if (image_.ImagingEnabled())
    mprintf("\tDistances will be imaged.\n");
  else
    mprintf("\tImaging off.\n"); 
  // LOOP OVER MOLECULES
  // 1: Check that all solvent molecules contain same # atoms. Solvent 
  //    molecules must be identical for the command to work properly; 
  //    the prmtop strip occurs only once so the solvent params become fixed.
  // 2: Set up a mask for all solvent molecules.
  SolventMols_.clear();
  // NOTE: May not be necessary to init 'solvent'
  MolDist solvent;
  solvent.D = 0.0;
  solvent.mol = 0;
  SolventMols_.resize(setup.Top().Nsolvent(), solvent);
  std::vector<MolDist>::iterator mdist = SolventMols_.begin();
  // 3: Set up the soluteMask for all non-solvent molecules.
  stripMask_.ResetMask();
  int molnum = 1;
  int newnatom = 0;
  int nclosest = 0;
  int NsolventAtoms = -1;
  keptWaterAtomNum_.resize(closestWaters_);
  for (Topology::mol_iterator Mol = setup.Top().MolStart();
                              Mol != setup.Top().MolEnd(); ++Mol)
  {
    if ( !Mol->IsSolvent() ) { // Not solvent, add to solute mask.
      stripMask_.AddAtomRange( Mol->BeginAtom(), Mol->EndAtom() );
      newnatom += Mol->NumAtoms();
    } else {                   // Solvent, check for same # of atoms.
      if (NsolventAtoms == -1)
        NsolventAtoms = Mol->NumAtoms();
      else if ( NsolventAtoms != Mol->NumAtoms() ) {
        mprinterr("Error: Solvent molecules in '%s' are not of uniform size.\n"
                  "Error:   First solvent mol = %i atoms, solvent mol %i = %i atoms.\n",
                  setup.Top().c_str(), NsolventAtoms, molnum, (*Mol).NumAtoms());
        return Action::ERR;
      }
      // mol here is the output molecule number which is why it starts from 1.
      mdist->mol = molnum;
      // Solvent molecule mask
      mdist->mask.AddAtomRange( Mol->BeginAtom(), Mol->EndAtom() );
      // Atoms in the solvent molecule to actually calculate distances to.
      if (firstAtom_) {
        mdist->solventAtoms.assign(1, Mol->BeginAtom() );
      } else {
        mdist->solventAtoms.clear();
        mdist->solventAtoms.reserve( Mol->NumAtoms() );
        for (int svatom = Mol->BeginAtom(); svatom < Mol->EndAtom(); svatom++)
          mdist->solventAtoms.push_back( svatom );
      }
      // For solvent molecules that will be kept, record what the atom number
      // will be in the new stripped parm.
      if (nclosest < closestWaters_) {
        keptWaterAtomNum_[nclosest] = newnatom;
        stripMask_.AddAtomRange( Mol->BeginAtom(), Mol->EndAtom() );
        newnatom += Mol->NumAtoms();
        ++nclosest;
      }
      //SolventMols[solventMol].mask.PrintMaskAtoms("solvent");
      ++mdist;
    }
    ++molnum;
  }

  // Setup distance atom mask
  // NOTE: Should ensure that no solvent atoms are selected!
  if ( setup.Top().SetupIntegerMask(distanceMask_) ) return Action::ERR;
  if (distanceMask_.None()) {
    mprintf("Warning: Distance mask '%s' contains no atoms.\n",
            distanceMask_.MaskString());
    return Action::SKIP;
  }
  distanceMask_.MaskInfo();

  // Check the total number of solvent atoms to be kept.
  NsolventAtoms *= closestWaters_;
  mprintf("\tKeeping %i solvent atoms.\n",NsolventAtoms);
  if (NsolventAtoms < 1) {
    mprintf("Warning: # of solvent atoms to be kept is < 1.\n");
    return Action::SKIP;
  }
  // Store original # of molecules.
  // NOTE: This is stored so that it can be used in the OpenMP section
  //       of action. I dont think iterators are thread-safe.
  NsolventMolecules_ = setup.Top().Nsolvent();
  // Create stripped Parm
  if (newParm_!=0) delete newParm_;
  newParm_ = setup.Top().modifyStateByMask(stripMask_);
  if (newParm_==0) {
    mprinterr("Error: Could not create new topology.\n");
    return Action::ERR;
  }
  setup.SetTopology( newParm_ );
  newParm_->Brief("Closest topology:");
  // Allocate space for new frame
  newFrame_.SetupFrameV( setup.Top().Atoms(), setup.CoordInfo() );

  // If prefix given then output stripped parm
  if (!prefix_.empty()) {
    ParmFile pfile;
    if ( pfile.WritePrefixTopology(*newParm_, prefix_, ParmFile::AMBERPARM, debug_ ) )
      mprinterr("Error: Could not write out 'closest' topology file.\n");
  }
  if (!parmoutName_.empty()) {
    ParmFile pfile;
    if ( pfile.WriteTopology(*newParm_, parmoutName_, ParmFile::AMBERPARM, debug_) )
      mprinterr("Error: Could not write out topology to file %s\n", parmoutName_.c_str());
  }
<<<<<<< HEAD
# ifdef CUDA
  // Allocate space for simple arrays that will be sent to GPU.
  if (GPU_MEM_ != 0) delete[] GPU_MEM_;
  size_t gpu_mem_size = SolventMols_.size() + // V_distances_
                        (NsolventAtoms * SolventMols_.size() * 3); // V_atom_coords_
  if (!useMaskCenter_) gpu_mem_size += (distanceMask_.Nselected() * 3); // U_atom_coords_
  GPU_MEM_ = new double[ gpu_mem_size ];
  V_atom_coords_ = GPU_MEM_;
  if (useMaskCenter_) {
    V_distances_   = V_atom_coords_ + (NsolventAtoms * SolventMols_.size() * 3);
  } else {
    U_atom_coords_ = V_atom_coords_ + (NsolventAtoms * SolventMols_.size() * 3);
    V_distances_   = U_atom_coords_ + (distanceMask_.Nselected() * 3);
  }
# endif
=======
  // Allocate temp space for selected solute atom coords
  if (useMaskCenter_)
    U_cell0_coords_.resize( 3 );
  else
    U_cell0_coords_.resize( distanceMask_.Nselected() * 3 );
>>>>>>> ac22c902

  return Action::MODIFY_TOPOLOGY;
}

// Action_Closest::DoAction()
/** Find the minimum distance between atoms in distanceMask and each 
  * solvent Mask.
  */
Action::RetType Action_Closest::DoAction(int frameNum, ActionFrame& frm) {
<<<<<<< HEAD
  double Dist, maxD;
  Matrix_3x3 ucell, recip;
  AtomMask::const_iterator solute_atom;
=======
  double maxD, Dist2;
>>>>>>> ac22c902
  Iarray::const_iterator solvent_atom;

  if (image_.ImagingEnabled()) {
    // Calculate max possible imaged distance
    maxD = frm.Frm().BoxCrd().BoxX() + frm.Frm().BoxCrd().BoxY() + 
           frm.Frm().BoxCrd().BoxZ();
    maxD *= maxD;
  } else {
    // If not imaging, set max distance to an arbitrarily large number
    maxD = DBL_MAX;
  }
#ifdef CUDA
// -----------------------------------------------------------------------------
/*
  useMaskCenter_ = false;
  cudaEvent_t start_event, stop_event;
  float elapsed_time_seq;
  mprintf("Solute Center : %s\n", v[k] ? "YES" : "NO");
  useMaskCenter_ = v[k];

  cudaEventCreate(&start_event);
  cudaEventCreate(&stop_event);
  cudaEventRecord(start_event, 0);

  // serial section of the code 
  Action_NoImage(frmIn,maxD);

  cudaThreadSynchronize();
  cudaEventRecord(stop_event, 0);
  cudaEventSynchronize(stop_event);
  cudaEventElapsedTime(&elapsed_time_seq,start_event, stop_event );
  mprintf("Done with kernel SEQ Kernel Time: %.2f\n", elapsed_time_seq);
*/
  float elapsed_time_gpu;
  // Copy solvent atom coords to array
  int NAtoms = SolventMols_[0].solventAtoms.size(); // guaranteed to same size due to setup
  for (int sMol = 0; sMol < NsolventMolecules_; ++sMol) {
    for(int sAtom = 0; sAtom < NAtoms; sAtom++) {
      int index =  (sAtom * 3 ) + (sMol * 3 * NAtoms);
      const double *a = frm.Frm().XYZ(SolventMols_[sMol].solventAtoms[sAtom]);
      V_atom_coords_[index + 0] = a[0];
      V_atom_coords_[index + 1] = a[1];
      V_atom_coords_[index + 2] = a[2];
    }
  }
  // TODO handle imaging
  if (useMaskCenter_) {
    Vec3 maskCenter = frm.Frm().VGeometricCenter( distanceMask_ );
    Action_NoImage_Center( V_atom_coords_, V_distances_, maskCenter.Dptr(),
                           maxD, NsolventMolecules_, NAtoms, elapsed_time_gpu );
  } else {
    int NSAtoms = distanceMask_.Nselected();
    for (int nsAtom = 0; nsAtom < NSAtoms; ++nsAtom) {
      const double* a = frm.Frm().XYZ(distanceMask_[nsAtom]);
      U_atom_coords_[nsAtom*3 + 0] = a[0];
      U_atom_coords_[nsAtom*3 + 1] = a[1];
      U_atom_coords_[nsAtom*3 + 2] = a[2];
    }
    Action_NoImage_no_Center( V_atom_coords_, V_distances_, U_atom_coords_,
                              maxD, NsolventMolecules_, NAtoms, NSAtoms, elapsed_time_gpu );
  }
  // Copy distances back into SolventMols_
  for (int sMol = 0; sMol < NsolventMolecules_; sMol++)
    SolventMols_[sMol].D = V_distances_[sMol];
# ifdef DEBUG_CUDA
  mprintf("CUDA Time: = %0.2f\n", elapsed_time_gpu);
# endif

#else /* Not CUDA */
// -----------------------------------------------------------------------------
  int solventMol; 

  if (image_.ImageType() == NONORTHO) {
    // ----- NON-ORTHORHOMBIC IMAGING ------------
    Matrix_3x3 ucell, recip;
    frm.Frm().BoxCrd().ToRecip(ucell, recip);
    double* uFrac = &U_cell0_coords_[0];
    // Wrap all solute atoms back into primary cell and save coords
    if (useMaskCenter_) {
      //  Calc COM and convert to frac coords
      Vec3 center = recip * frm.Frm().VGeometricCenter( distanceMask_ );
      // Wrap to primary unit cell
      center[0] = center[0] - floor(center[0]);
      center[1] = center[1] - floor(center[1]);
      center[2] = center[2] - floor(center[2]);
      // Convert back to Cartesian
      ucell.TransposeMult( uFrac, center.Dptr() );
    } else {
      int nUatoms = distanceMask_.Nselected();
      int idx;
      double* result;
      const double* XYZ;
#     ifdef _OPENMP
#     pragma omp parallel private(idx, result, XYZ)
      {
#     pragma omp for
#     endif
      for (idx = 0; idx < nUatoms; idx++)
      {
        result = uFrac + idx*3;
        XYZ = frm.Frm().XYZ( distanceMask_[idx] );
        // Convert to frac coords
        recip.TimesVec( result, XYZ );
        // Wrap to primary unit cell
        result[0] = result[0] - floor(result[0]);
        result[1] = result[1] - floor(result[1]);
        result[2] = result[2] - floor(result[2]);
        // Convert back to Cartesian
        ucell.TransposeMult( result, result );
      }
#     ifdef _OPENMP
      } // END pragma omp parallel
#     endif
    }
    // Calculate closest distance of every solvent image to solute
    int mnum;
#   ifdef _OPENMP
#   pragma omp parallel private(mnum, Dist2, solvent_atom)
    {
#   pragma omp for
#   endif
    for (mnum = 0; mnum < NsolventMolecules_; mnum++)
    {
      MolDist& Mol = SolventMols_[mnum];
      Mol.D = maxD;
      for (solvent_atom = Mol.solventAtoms.begin();
           solvent_atom != Mol.solventAtoms.end(); ++solvent_atom)
      {
        // Convert to frac coords
        Vec3 vFrac = recip * Vec3( frm.Frm().XYZ( *solvent_atom ) );
        // Wrap to primary unit cell
        vFrac[0] = vFrac[0] - floor(vFrac[0]);
        vFrac[1] = vFrac[1] - floor(vFrac[1]);
        vFrac[2] = vFrac[2] - floor(vFrac[2]);
        // Loop over all images of this solvent atom
        for (int ix = -1; ix != 2; ix++)
          for (int iy = -1; iy != 2; iy++)
            for (int iz = -1; iz != 2; iz++)
            {
              // Convert image back to Cartesian
              Vec3 vCart = ucell.TransposeMult( vFrac + Vec3(ix, iy, iz) );
              // Loop over all solute atoms
              for (unsigned int idx = 0; idx < U_cell0_coords_.size(); idx += 3)
              {
                double x = vCart[0] - U_cell0_coords_[idx  ];
                double y = vCart[1] - U_cell0_coords_[idx+1];
                double z = vCart[2] - U_cell0_coords_[idx+2];
                Dist2 = x*x + y*y + z*z;
                Mol.D = std::min(Dist2, Mol.D);
              } // END loop over solute atoms
            } // END loop over images (Z)
      } // END loop over solvent mol atoms
    } // END loop over solvent molecules
#   ifdef _OPENMP
    } /* END pragma omp parallel */
#   endif
  } else {
    // ----- ORTHORHOMBIC/NO IMAGING -------------
    if (useMaskCenter_) {
      //  Calc COM
      Vec3 center = frm.Frm().VGeometricCenter( distanceMask_ );
      U_cell0_coords_[0] = center[0];
      U_cell0_coords_[1] = center[1];
      U_cell0_coords_[2] = center[2];
    } else {
      // Store selected solute coordinates.
      int idx = 0;
      for (AtomMask::const_iterator atm = distanceMask_.begin();
                                    atm != distanceMask_.end(); ++atm, idx += 3)
      {
        const double* XYZ = frm.Frm().XYZ( *atm );
        U_cell0_coords_[idx  ] = XYZ[0];
        U_cell0_coords_[idx+1] = XYZ[1];
        U_cell0_coords_[idx+2] = XYZ[2];
      }
    }
    // Loop over all solvent molecules
    int mnum;
#   ifdef _OPENMP
#   pragma omp parallel private(mnum, Dist2, solvent_atom)
    {
#   pragma omp for
#   endif
    for (mnum = 0; mnum < NsolventMolecules_; mnum++)
    {
      MolDist& Mol = SolventMols_[mnum];
      Mol.D = maxD;
      for (solvent_atom = Mol.solventAtoms.begin();
           solvent_atom != Mol.solventAtoms.end(); ++solvent_atom)
      {
        Vec3 Vcoord( frm.Frm().XYZ( *solvent_atom ) );
        // Loop over all solute atoms
        for (unsigned int idx = 0; idx < U_cell0_coords_.size(); idx += 3)
        {
          Vec3 Ucoord( U_cell0_coords_[idx], U_cell0_coords_[idx+1], U_cell0_coords_[idx+2] );
          if (image_.ImageType() == ORTHO)
            Dist2 = DIST2_ImageOrtho( Vcoord, Ucoord, frm.Frm().BoxCrd() );
          else
            Dist2 = DIST2_NoImage( Vcoord, Ucoord );
          Mol.D = std::min(Dist2, Mol.D);
        } // END loop over solute atoms
      } // END loop over solvent mol atoms
    } // END loop over solvent molecules
#   ifdef _OPENMP
    } /* END pragma omp parallel */
#   endif
  }
<<<<<<< HEAD
  // DEBUG
  //mprintf("Closest: End parallel loop for %i, got %i Distances.\n",frameNum,(int)SolventMols.size());
  // DEBUG
#endif /* CUDA */
// -----------------------------------------------------------------------------
=======
>>>>>>> ac22c902

  // Sort distances
  std::sort( SolventMols_.begin(), SolventMols_.end(), moldist_cmp() );
  // Add first closestWaters solvent atoms to stripMask
  std::vector<MolDist>::const_iterator solventend = SolventMols_.begin() + closestWaters_;
  Iarray::const_iterator katom = keptWaterAtomNum_.begin();
  for ( std::vector<MolDist>::const_iterator solvent = SolventMols_.begin();
                                             solvent != solventend;
                                           ++solvent, ++katom ) 
  {
    //mprintf("DEBUG:\tmol %i ",(*solvent).mol);
    //solvent->mask.PrintMaskAtoms("Mask");
    stripMask_.AddMaskAtPosition( solvent->mask, *katom );
    // Record which water molecules are closest if requested
    if (outFile_!=0) {
      int fnum = frm.TrajoutNum() + 1;
      framedata_->Add(Nclosest_, &fnum);
      moldata_->Add(Nclosest_, &(solvent->mol));
      Dist2 = sqrt( solvent->D );
      distdata_->Add(Nclosest_, &Dist2);
      solvent_atom = solvent->mask.begin();
      int solvent_first_atom = *solvent_atom + 1; 
      atomdata_->Add(Nclosest_, &solvent_first_atom);
      ++Nclosest_;
    }
    // DEBUG - print first closestWaters distances
    //mprintf("DEBUG: Mol %i   D2= %lf   Atom0= %i\n",(*it).mol, (*it).D, (*it).mask->Selected[0]);
  }

  // Modify and set frame
  //mprintf("DEBUG:\t");
  //stripMask.PrintMaskAtoms("action_stripMask");
  newFrame_.SetFrame(frm.Frm(), stripMask_);
  frm.SetFrame( &newFrame_ );

  return Action::MODIFY_COORDS;
}

#ifdef MPI
/** Since datasets are actually # frames * closestWaters_ in length, need to
  * sync here.
  */
int Action_Closest::SyncAction() {
  if (outFile_ == 0) return 0;
  // Get total number of closest entries.
  std::vector<int> rank_frames( trajComm_.Size() );
  trajComm_.GatherMaster( &Nclosest_, 1, MPI_INT, &(rank_frames[0]) );
  for (int rank = 1; rank < trajComm_.Size(); rank++)
    Nclosest_ += rank_frames[ rank ];
  framedata_->Sync( Nclosest_, rank_frames, trajComm_ );
  framedata_->SetNeedsSync( false );
  moldata_->Sync( Nclosest_, rank_frames, trajComm_ );
  moldata_->SetNeedsSync( false );
  distdata_->Sync( Nclosest_, rank_frames, trajComm_ );
  distdata_->SetNeedsSync( false );
  atomdata_->Sync( Nclosest_, rank_frames, trajComm_ );
  atomdata_->SetNeedsSync( false );
  return 0;
}
#endif<|MERGE_RESOLUTION|>--- conflicted
+++ resolved
@@ -257,7 +257,6 @@
     if ( pfile.WriteTopology(*newParm_, parmoutName_, ParmFile::AMBERPARM, debug_) )
       mprinterr("Error: Could not write out topology to file %s\n", parmoutName_.c_str());
   }
-<<<<<<< HEAD
 # ifdef CUDA
   // Allocate space for simple arrays that will be sent to GPU.
   if (GPU_MEM_ != 0) delete[] GPU_MEM_;
@@ -272,14 +271,13 @@
     U_atom_coords_ = V_atom_coords_ + (NsolventAtoms * SolventMols_.size() * 3);
     V_distances_   = U_atom_coords_ + (distanceMask_.Nselected() * 3);
   }
-# endif
-=======
+# else
   // Allocate temp space for selected solute atom coords
   if (useMaskCenter_)
     U_cell0_coords_.resize( 3 );
   else
     U_cell0_coords_.resize( distanceMask_.Nselected() * 3 );
->>>>>>> ac22c902
+# endif
 
   return Action::MODIFY_TOPOLOGY;
 }
@@ -289,13 +287,7 @@
   * solvent Mask.
   */
 Action::RetType Action_Closest::DoAction(int frameNum, ActionFrame& frm) {
-<<<<<<< HEAD
-  double Dist, maxD;
-  Matrix_3x3 ucell, recip;
-  AtomMask::const_iterator solute_atom;
-=======
   double maxD, Dist2;
->>>>>>> ac22c902
   Iarray::const_iterator solvent_atom;
 
   if (image_.ImagingEnabled()) {
@@ -366,8 +358,6 @@
 
 #else /* Not CUDA */
 // -----------------------------------------------------------------------------
-  int solventMol; 
-
   if (image_.ImageType() == NONORTHO) {
     // ----- NON-ORTHORHOMBIC IMAGING ------------
     Matrix_3x3 ucell, recip;
@@ -503,14 +493,8 @@
     } /* END pragma omp parallel */
 #   endif
   }
-<<<<<<< HEAD
-  // DEBUG
-  //mprintf("Closest: End parallel loop for %i, got %i Distances.\n",frameNum,(int)SolventMols.size());
-  // DEBUG
 #endif /* CUDA */
 // -----------------------------------------------------------------------------
-=======
->>>>>>> ac22c902
 
   // Sort distances
   std::sort( SolventMols_.begin(), SolventMols_.end(), moldist_cmp() );
