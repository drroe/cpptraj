#include <cstdio> // stdin, fileno
#include <unistd.h> // isatty
#include "Cpptraj.h"
#include "CpptrajStdio.h"
#include "Command.h"
#include "ReadLine.h"
#include "Version.h"
#include "ParmFile.h" // ProcessMask
#include "Timer.h"
<<<<<<< HEAD
#include "StringRoutines.h" // convertToInteger
#include "Trajin_Single.h" // for AmbPDB
#include "Trajout_Single.h" // for AmbPDB
=======
#include "StringRoutines.h" // TimeString
>>>>>>> be9b0db3

void Cpptraj::Usage() {
  mprinterr("\n"
            "Usage: cpptraj [-p <Top0>] [-i <Input0>] [-y <trajin>] [-x <trajout>]\n"
            "               [-c <reference>]\n"
            "               [-h | --help] [-V | --version] [--defines] [-debug <#>]\n"
            "               [--interactive] [--log <logfile>] [-tl]\n"
            "               [-ms <mask>] [-mr <mask>] [--mask <mask>] [--resmask <mask>]\n"
            "       cpptraj <Top> <Input>\n"
            "\t-p <Top0>        : Load <Top0> as a topology file. May be specified more than once.\n"
            "\t-i <Input0>      : Read input from <Input0>. May be specified more than once.\n"
            "\t-y <trajin>      : Read from trajectory file <trajin>; same as input 'trajin <trajin>'.\n"
            "\t-x <trajout>     : Write trajectory file <trajout>; same as input 'trajout <trajout>'.\n"
            "\t-c <reference>   : Read <reference> as reference coordinates; same as input 'reference <reference>'.\n"
            "\t-h | --help      : Print command line help and exit.\n"
            "\t-V | --version   : Print version and exit.\n"
            "\t--defines        : Print compiler defines and exit.\n"
            "\t-debug <#>       : Set global debug level to <#>; same as input 'debug <#>'.\n"
            "\t--interactive    : Force interactive mode.\n"
            "\t--log <logfile>  : Record commands to <logfile> (interactive mode only). Default is 'cpptraj.log'.\n"
            "\t-tl              : Print length of trajectories specified with '-y' to STDOUT.\n"
            "\t-ms <mask>       : Print selected atom numbers to STDOUT.\n"
            "\t-mr <mask>       : Print selected residue numbers to STDOUT.\n"
            "\t--mask <mask>    : Print detailed atom selection to STDOUT.\n"
            "\t--resmask <mask> : Print detailed residue selection to STDOUT.\n\n");
}

void Cpptraj::Intro() {
  mprintf("\nCPPTRAJ: Trajectory Analysis. %s"
# ifdef MPI
          " MPI"
# endif
# ifdef _OPENMP
          " OpenMP"
# endif
          "\n    ___  ___  ___  ___\n     | \\/ | \\/ | \\/ | \n    _|_/\\_|_/\\_|_/\\_|_\n",
          CPPTRAJ_VERSION_STRING);
# ifdef MPI
  mprintf("Running on %i threads\n",CpptrajState::WorldSize());
# endif
  mprintf("\n| Date/time: %s\n\n", TimeString().c_str()); 
}

void Cpptraj::Finalize() {
  mprintf("--------------------------------------------------------------------------------\n"
    "To cite CPPTRAJ use:\n"
    "Daniel R. Roe and Thomas E. Cheatham, III, \"PTRAJ and CPPTRAJ: Software for\n"
    "  Processing and Analysis of Molecular Dynamics Trajectory Data\". J. Chem.\n"
    "  Theory Comput., 2013, 9 (7), pp 3084-3095.\n");
}

int Cpptraj::RunCpptraj(int argc, char** argv) {
  int err = 0;
  Timer total_time;
  total_time.Start();
  Mode cmode = ProcessCmdLineArgs(argc, argv);
  if ( cmode == BATCH ) {
    // If State is not empty, run now. 
    if (!State_.EmptyState())
      err = State_.Run();
  } else if ( cmode == INTERACTIVE ) {
    err = Interactive();
  } else if ( cmode == ERROR ) {
    err = 1;
  }
  total_time.Stop();
  if (cmode != INTERACTIVE)
    mprintf("TIME: Total execution time: %.4f seconds.\n", total_time.Total());
  if (err == 0) Cpptraj::Finalize();
  mprintf("\n");
  return err;
}

/** Process a mask from the command line. */
int Cpptraj::ProcessMask( Sarray const& topFiles, Sarray const& refFiles,
                          std::string const& maskexpr,
                          bool verbose, bool residue ) const
{
  SetWorldSilent(true);
  if (topFiles.empty()) {
    mprinterr("Error: No topology file specified.\n");
    return 1;
  }
  ParmFile pfile;
  Topology parm;
  if (pfile.ReadTopology(parm, topFiles[0], State_.Debug())) return 1;
  if (!refFiles.empty()) {
    ReferenceFrame refFrame;
    if (refFrame.LoadRef( refFiles[0], &parm, State_.Debug())) return 1;
    parm.SetReferenceCoords( refFrame.Coord() );
  }
  if (!verbose) {
    AtomMask tempMask( maskexpr );
    if (parm.SetupIntegerMask( tempMask )) return 1;
    loudPrintf("Selected=");
    if (residue) {
      int res = -1;
      for (AtomMask::const_iterator atom = tempMask.begin(); 
                                    atom != tempMask.end(); ++atom)
      {
        if (parm[*atom].ResNum() > res) {
          loudPrintf(" %i", parm[*atom].ResNum()+1);
          res = parm[*atom].ResNum();
        }
      }
    } else
      for (AtomMask::const_iterator atom = tempMask.begin();
                                    atom != tempMask.end(); ++atom)
        loudPrintf(" %i", *atom + 1);
    loudPrintf("\n");
  } else {
    if (residue)
      parm.PrintResidueInfo( maskexpr );
    else
      parm.PrintAtomInfo( maskexpr );
  }
  return 0;
}

/** Read command line args. */
Cpptraj::Mode Cpptraj::ProcessCmdLineArgs(int argc, char** argv) {
  bool hasInput = false;
  bool interactive = false;
  Sarray inputFiles;
  Sarray topFiles;
  Sarray trajinFiles;
  Sarray trajoutFiles;
  Sarray refFiles;
  for (int i = 1; i < argc; i++) {
    std::string arg(argv[i]);
    if ( arg == "--help" || arg == "-h" ) {
      // --help, -help: Print usage and exit
      SetWorldSilent(true);
      Usage();
      return QUIT;
    }
    if ( arg == "-V" || arg == "--version" ) {
      // -V, --version: Print version number and exit
      SetWorldSilent( true );
      loudPrintf("CPPTRAJ: Version %s\n", CPPTRAJ_VERSION_STRING);
      return QUIT;
    }
    if ( arg == "--internal-version" ) {
      // --internal-version: Print internal version number and quit.
      SetWorldSilent( true );
      loudPrintf("CPPTRAJ: Internal version # %s\n", CPPTRAJ_INTERNAL_VERSION);
      return QUIT;
    }
    if ( arg == "--defines" ) {
      // --defines: Print information on compiler defines used and exit
      SetWorldSilent( true );
      loudPrintf("Compiled with:");
#     ifdef DEBUG
      loudPrintf(" -DDEBUG");
#     endif
#     ifdef HASBZ2
      loudPrintf(" -DHASBZ2");
#     endif
#     ifdef HASGZ
      loudPrintf(" -DHASGZ");
#     endif
#     ifdef BINTRAJ
      loudPrintf(" -DBINTRAJ");
#     endif
#     ifdef MPI
      loudPrintf(" -DMPI");
#     endif
#     ifdef _OPENMP
      loudPrintf(" -D_OPENMP");
#     endif
#     ifdef NO_MATHLIB
      loudPrintf(" -DNO_MATHLIB");
#     endif
#     ifdef TIMER
      loudPrintf(" -DTIMER");
#     endif
#     ifdef HAS_PNETCDF
      loudPrintf(" -DHAS_PNETCDF");
#     endif
      loudPrintf("\n");
      return QUIT;
    }
    if (arg == "-tl") {
      // -tl: Trajectory length
      if (topFiles.empty()) {
        mprinterr("Error: No topology file specified.\n");
        return ERROR;
      }
      SetWorldSilent( true );
      if (State_.TrajLength( topFiles[0], trajinFiles )) return ERROR;
      return QUIT;
    }
    if ( arg == "--interactive" )
      interactive = true;
    else if ( arg == "-debug" && i+1 != argc) {
      // -debug: Set overall debug level
      ArgList dbgarg( argv[++i] );
      State_.SetListDebug( dbgarg );
    } else if ( arg == "--log" && i+1 != argc)
      // --log: Set up log file for interactive mode
      logfilename_ = argv[++i];
    else if ( arg == "-p" && i+1 != argc) {
      // -p: Topology file
      topFiles.push_back( argv[++i] );
    } else if ( arg == "-y" && i+1 != argc) {
      // -y: Trajectory file in
      trajinFiles.push_back( argv[++i] );
    } else if ( arg == "-x" && i+1 != argc) {
      // -x: Trajectory file out
      trajoutFiles.push_back( argv[++i] );
    } else if ( arg == "-c" && i+1 != argc) {
      // -c: Reference file
      refFiles.push_back( argv[++i] );
    } else if (arg == "-i" && i+1 != argc) {
      // -i: Input file(s)
      inputFiles.push_back( argv[++i] );
    } else if (arg == "-ms" && i+1 != argc) {
      // -ms: Parse mask string, print selected atom #s
      if (ProcessMask( topFiles, refFiles, std::string(argv[++i]), false, false )) return ERROR;
      return QUIT;
    } else if (arg == "-mr" && i+1 != argc) {
      // -mr: Parse mask string, print selected res #s
      if (ProcessMask( topFiles, refFiles, std::string(argv[++i]), false, true )) return ERROR;
      return QUIT;
    } else if (arg == "--mask" && i+1 != argc) {
      // --mask: Parse mask string, print selected atom details
      if (ProcessMask( topFiles, refFiles, std::string(argv[++i]), true, false )) return ERROR;
      return QUIT;
    } else if (arg == "--resmask" && i+1 != argc) {
      // --resmask: Parse mask string, print selected residue details
      if (ProcessMask( topFiles, refFiles, std::string(argv[++i]), true, true )) return ERROR;
      return QUIT;
    } else if ( i == 1 ) {
      // For backwards compatibility with PTRAJ; Position 1 = TOP file
      topFiles.push_back( argv[i] );
    } else if ( i == 2 ) {
      // For backwards compatibility with PTRAJ; Position 2 = INPUT file
      inputFiles.push_back( argv[i] );
    } else {
      // Unrecognized
      mprintf("  Unrecognized input on command line: %i: %s\n", i,argv[i]);
      Usage();
      return ERROR;
    }
  }
  Cpptraj::Intro();
  // Add all topology files specified on command line.
  for (Sarray::const_iterator topFilename = topFiles.begin();
                              topFilename != topFiles.end();
                              ++topFilename)
    if (State_.PFL()->AddParmFile( *topFilename )) return ERROR;
  // Add all reference trajectories specified on command line.
  for (Sarray::const_iterator refName = refFiles.begin();
                              refName != refFiles.end();
                              ++refName)
    if (State_.AddReference( *refName )) return ERROR;
  // Add all input trajectories specified on command line.
  for (Sarray::const_iterator trajinName = trajinFiles.begin();
                              trajinName != trajinFiles.end();
                              ++trajinName)
    if (State_.AddTrajin( *trajinName )) return ERROR;
  // Add all output trajectories specified on command line.
  if (!trajoutFiles.empty()) {
    hasInput = true; // This allows direct traj conversion with no other input 
    for (Sarray::const_iterator trajoutName = trajoutFiles.begin();
                                trajoutName != trajoutFiles.end();
                                ++trajoutName)
      if (State_.AddTrajout( *trajoutName )) return ERROR;
  }
  // Process all input files specified on command line.
  if ( !inputFiles.empty() ) {
    hasInput = true;
    for (Sarray::const_iterator inputFilename = inputFiles.begin();
                                inputFilename != inputFiles.end();
                                ++inputFilename)
    {
      Command::RetType c_err = Command::ProcessInput( State_, *inputFilename );
      if (c_err == Command::C_ERR && State_.ExitOnError()) return ERROR;
      if (c_err == Command::C_QUIT) return QUIT;
    }
  }
  // Determine whether to enter interactive mode
  if (!hasInput || interactive) {
    // Test if input is really from a console
    if ( isatty(fileno(stdin)) )
      return INTERACTIVE;
    else {
      // "" means read from STDIN
      Command::RetType c_err = Command::ProcessInput( State_, "" ); 
      if (c_err == Command::C_ERR && State_.ExitOnError()) return ERROR;
      if (c_err == Command::C_QUIT) return QUIT;
    }
  }
  return BATCH;
}

// Cpptraj::Interactive()
int Cpptraj::Interactive() {
  ReadLine inputLine;
  // By default when interactive do not exit on errors
  State_.SetNoExitOnError();
  // Open log file. If no name has been set, use default.
  CpptrajFile logfile_;
  if (logfilename_.empty())
    logfilename_.assign("cpptraj.log");
  if (fileExists(logfilename_)) {
    // Load previous history.
    if (logfile_.OpenRead(logfilename_)==0) {
      mprintf("\tLoading previous history from log '%s'\n", logfile_.Filename().full());
      std::string previousLine = logfile_.GetLine();
      while (!previousLine.empty()) {
        if (previousLine[0] != '#') {
          // Remove any newline chars.
          std::size_t found = previousLine.find_first_of("\r\n");
          if (found != std::string::npos)
            previousLine[found] = '\0';
          inputLine.AddHistory( previousLine.c_str() );
        }
        previousLine = logfile_.GetLine();
      }
      logfile_.CloseFile();
    }
  }
  logfile_.OpenAppend(logfilename_);
  if (logfile_.IsOpen())
    logfile_.Printf("# %s\n", TimeString().c_str());
  Command::RetType readLoop = Command::C_OK;
  while ( readLoop != Command::C_QUIT ) {
    if (inputLine.GetInput()) {
      // EOF (Ctrl-D) specified. If state is not empty, ask before exiting.
      if (!State_.EmptyState()) {
        if (inputLine.YesNoPrompt("EOF (Ctrl-D) specified but there are actions/"
                                  "analyses/trajectories queued. Really quit? [y/n]> "))
          break;
      } else
        break;
    }
    if (!inputLine.empty()) {
      readLoop = Command::Dispatch( State_, *inputLine );
      if (logfile_.IsOpen() && readLoop != Command::C_ERR) {
        logfile_.Printf("%s\n", inputLine.c_str());
        logfile_.Flush();
      }
    }
    // If state is not empty, ask before exiting.
    if (readLoop == Command::C_QUIT && !State_.EmptyState()) {
      if (inputLine.YesNoPrompt("There are actions/analyses/trajectories queued. "
                                "Really quit? [y/n]> "))
        break;
      else
        readLoop = Command::C_OK;
    }
  }
  logfile_.CloseFile();
  if (readLoop == Command::C_ERR) return 1;
  return 0;
<<<<<<< HEAD
}

// Cpptraj::AmbPDB()
int Cpptraj::AmbPDB(int argstart, int argc, char** argv) {
  SetWorldSilent(true);
  std::string topname, crdname, title, aatm(" pdbatom"), bres, pqr;
  TrajectoryFile::TrajFormatType fmt = TrajectoryFile::PDBFILE;
  bool ctr_origin = false;
  bool noTER = false;
  int res_offset = 0;
  for (int i = argstart; i < argc; ++i) {
    std::string arg( argv[i] );
    if (arg == "-p" && i+1 != argc && topname.empty()) // Topology
      topname = std::string( argv[++i] );
    else if (arg == "-c" && i+1 != argc && crdname.empty()) // Coords
      crdname = std::string( argv[++i] );
    else if (arg == "-tit" && i+1 != argc && title.empty()) // Title
      title = " title " + std::string( argv[++i] );
    else if (arg == "-offset" && i+1 != argc) // Residue # offset
      res_offset = convertToInteger( argv[++i] );
    else if (arg == "-aatm") // Amber atom names
      aatm.clear();
    else if (arg == "-bres") // PDB residue names
      bres.assign(" pdbres");
    else if (arg == "-ctr")  // Center on origin
      ctr_origin = true;
    else if (arg == "-noter") // No TER cards
      noTER = true;
    else if (arg == "-pqr") // Charge/Radii in occ/bfactor cols
      pqr.assign(" dumpq");
    else if (arg == "-mol2") // output as mol2
      fmt = TrajectoryFile::MOL2FILE;
    else
      mprinterr("Warning: ambpdb: Unrecognized or unused option '%s'\n", arg.c_str());
  }
  // Topology
  ParmFile pfile;
  Topology parm;
  if (pfile.ReadTopology(parm, topname, State_.Debug())) return 1;
  parm.IncreaseFrames( 1 );
  if (noTER)
    parm.ClearMoleculeInfo();
  if (res_offset != 0)
    for (int r = 0; r < parm.Nres(); r++)
      parm.SetRes(r).SetOriginalNum( parm.Res(r).OriginalResNum() + res_offset );
  // Input coords
  Trajin_Single trajin;
  ArgList trajArgs;
  if (trajin.SetupTrajRead(crdname, trajArgs, &parm, false)) return 1;
  Frame TrajFrame;
  TrajFrame.SetupFrameV(parm.Atoms(), trajin.HasVelocity(), trajin.NreplicaDimension());
  trajin.BeginTraj(false);
  if (trajin.ReadTrajFrame(0, TrajFrame)) return 1;
  trajin.EndTraj();
  if (ctr_origin) {
    AtomMask mask("*");
    parm.SetupIntegerMask( mask );
    TrajFrame.Center( mask, Frame::ORIGIN, Vec3(0.0), false );
  }
  // Output coords
  Trajout_Single trajout;
  trajArgs.SetList( aatm + bres + pqr + title, " " );
  if ( trajout.InitStdoutTrajWrite(trajArgs, &parm, fmt) ) return 1;
  trajout.WriteFrame(0, &parm, TrajFrame);
  trajout.EndTraj(); 
  return 0;
=======
>>>>>>> be9b0db3
}<|MERGE_RESOLUTION|>--- conflicted
+++ resolved
@@ -7,13 +7,7 @@
 #include "Version.h"
 #include "ParmFile.h" // ProcessMask
 #include "Timer.h"
-<<<<<<< HEAD
-#include "StringRoutines.h" // convertToInteger
-#include "Trajin_Single.h" // for AmbPDB
-#include "Trajout_Single.h" // for AmbPDB
-=======
 #include "StringRoutines.h" // TimeString
->>>>>>> be9b0db3
 
 void Cpptraj::Usage() {
   mprinterr("\n"
@@ -370,73 +364,4 @@
   logfile_.CloseFile();
   if (readLoop == Command::C_ERR) return 1;
   return 0;
-<<<<<<< HEAD
-}
-
-// Cpptraj::AmbPDB()
-int Cpptraj::AmbPDB(int argstart, int argc, char** argv) {
-  SetWorldSilent(true);
-  std::string topname, crdname, title, aatm(" pdbatom"), bres, pqr;
-  TrajectoryFile::TrajFormatType fmt = TrajectoryFile::PDBFILE;
-  bool ctr_origin = false;
-  bool noTER = false;
-  int res_offset = 0;
-  for (int i = argstart; i < argc; ++i) {
-    std::string arg( argv[i] );
-    if (arg == "-p" && i+1 != argc && topname.empty()) // Topology
-      topname = std::string( argv[++i] );
-    else if (arg == "-c" && i+1 != argc && crdname.empty()) // Coords
-      crdname = std::string( argv[++i] );
-    else if (arg == "-tit" && i+1 != argc && title.empty()) // Title
-      title = " title " + std::string( argv[++i] );
-    else if (arg == "-offset" && i+1 != argc) // Residue # offset
-      res_offset = convertToInteger( argv[++i] );
-    else if (arg == "-aatm") // Amber atom names
-      aatm.clear();
-    else if (arg == "-bres") // PDB residue names
-      bres.assign(" pdbres");
-    else if (arg == "-ctr")  // Center on origin
-      ctr_origin = true;
-    else if (arg == "-noter") // No TER cards
-      noTER = true;
-    else if (arg == "-pqr") // Charge/Radii in occ/bfactor cols
-      pqr.assign(" dumpq");
-    else if (arg == "-mol2") // output as mol2
-      fmt = TrajectoryFile::MOL2FILE;
-    else
-      mprinterr("Warning: ambpdb: Unrecognized or unused option '%s'\n", arg.c_str());
-  }
-  // Topology
-  ParmFile pfile;
-  Topology parm;
-  if (pfile.ReadTopology(parm, topname, State_.Debug())) return 1;
-  parm.IncreaseFrames( 1 );
-  if (noTER)
-    parm.ClearMoleculeInfo();
-  if (res_offset != 0)
-    for (int r = 0; r < parm.Nres(); r++)
-      parm.SetRes(r).SetOriginalNum( parm.Res(r).OriginalResNum() + res_offset );
-  // Input coords
-  Trajin_Single trajin;
-  ArgList trajArgs;
-  if (trajin.SetupTrajRead(crdname, trajArgs, &parm, false)) return 1;
-  Frame TrajFrame;
-  TrajFrame.SetupFrameV(parm.Atoms(), trajin.HasVelocity(), trajin.NreplicaDimension());
-  trajin.BeginTraj(false);
-  if (trajin.ReadTrajFrame(0, TrajFrame)) return 1;
-  trajin.EndTraj();
-  if (ctr_origin) {
-    AtomMask mask("*");
-    parm.SetupIntegerMask( mask );
-    TrajFrame.Center( mask, Frame::ORIGIN, Vec3(0.0), false );
-  }
-  // Output coords
-  Trajout_Single trajout;
-  trajArgs.SetList( aatm + bres + pqr + title, " " );
-  if ( trajout.InitStdoutTrajWrite(trajArgs, &parm, fmt) ) return 1;
-  trajout.WriteFrame(0, &parm, TrajFrame);
-  trajout.EndTraj(); 
-  return 0;
-=======
->>>>>>> be9b0db3
 }