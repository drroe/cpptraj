--- conflicted
+++ resolved
@@ -189,13 +189,11 @@
 #     ifdef TIMER
       loudPrintf(" -DTIMER");
 #     endif
-<<<<<<< HEAD
 #     ifdef HAS_PNETCDF
       loudPrintf(" -DHAS_PNETCDF");
-=======
+#     endif
 #     ifdef USE_SANDERLIB
       loudPrintf(" -DUSE_SANDERLIB");
->>>>>>> a9711c20
 #     endif
       loudPrintf("\n");
       return QUIT;
