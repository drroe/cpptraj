#include <cstdio> 
#include <cstdlib> // system
#include "Cpptraj.h"
#include "MpiRoutines.h"
#include "CpptrajStdio.h"
<<<<<<< HEAD
#include "Trajin_Multi.h"
#include "FrameArray.h"
=======
#include "ReadLine.h"
>>>>>>> 72ad5edb

void Cpptraj::Usage(const char* programName) {
  mprinterr("\nUsage: %s [-p <Top1>, -p <Top2>, ...] [-i <Input1>, -i <Input2>, ...]\n",
            programName);
  mprinterr(  "       %s <Top> <Input>\n",programName);
  mprinterr(  "       Additional options:\n");
  mprinterr(  "         --help, -help : Print usage information and exit.\n");
  mprinterr(  "         -V, --version : Print version information and exit.\n");
  mprinterr(  "         --defines     : Print list of defines used in compilation.\n");
  mprinterr(  "         -debug <N>    : Set global debug level.\n");
  mprinterr(  "         --interactive : Enter interactive mode.\n");
}

void Cpptraj::Help_List() {
  mprintf("list <type> (<type> = actions,trajin,trajout,ref,parm,analysis,datafile,dataset)\n");
}

void Cpptraj::Help_Help() {
  mprintf("help [<cmd>]\n");
}

<<<<<<< HEAD
// Cpptraj::Dispatch()
/** Send commands to their appropriate classes.
 * The command is tried on each class in turn. If the class rejects command
 * move onto the next one. If command is accepted return.
 * \param inputLine NULL-terminated string consisting of commands and arguments.
 */
// NOTE: Should differentiate between keyword rejection and outright error.
void Cpptraj::Dispatch(const char* inputLine) {
  ArgList dispatchArg;

  dispatchArg.SetList(inputLine," "); // Space delimited only?
  //printf("    *** %s ***\n",dispatchArg.ArgLine());
  // First argument is the command
  if (dispatchArg.Command()==NULL) {
    if (debug>0) mprintf("NULL Command.\n");
    return;
  }
=======
void Cpptraj::Help_Debug() {
  mprintf("debug [<type>] <#> ((<type> = actions,trajin,trajout,ref,parm,analysis,datafile)\n");
}
>>>>>>> 72ad5edb

void Cpptraj::Help_ActiveRef() {
  mprintf("activeref <#>\n");
  mprintf("\tSet the reference structure to be used for coordinate-based mask parsing.\n");
}

void Cpptraj::Help_Create_DataFile() {
  mprintf("create <filename> <dataset0> <dataset1> ...\n");
}

void Cpptraj::Help_Precision() {
  mprintf("precision <filename> [<dataset>] [<width>] [<precision>]\n");
  mprintf("\tSet precision for dataset(s) in given datafile to <width>.<precision>\n");
  mprintf("If width/precision not specified default to 12.4\n");
}

void Cpptraj::Help_SelectDS() {
  mprintf("selectds <dataset selection>\n");
  mprintf("\tShow results of data set selection. Data set selection format is:\n");
  mprintf("\t\t<name>[<aspect]:<idx range>\n");
  mprintf("Where '<name>' is the data set name, '[<aspect>]' is the data set aspect,\n");
  mprintf("and <idx range> is a numerical range specifying data set indices (i.e. 2-5,7 etc).\n");
  mprintf("The aspect and index portions may be optional. An asterisk '*' may be used as\n");
  mprintf("a wildcard. E.g. 'selectds R2', 'selectds RoG[Max]', 'selectds PR[res]:2-12'\n");
}

enum GeneralCmdTypes { LIST = 0, HELP, QUIT, RUN, DEBUG, NOPROG, NOEXITERR, 
                       SYSTEM, ACTIVEREF, READDATA, CREATE, PRECISION, DATAFILE,
                       SELECTDS, READINPUT, RUN_ANALYSIS, WRITEDATA };

const DispatchObject::Token Cpptraj::GeneralCmds[] = {
  { DispatchObject::GENERAL, "activeref",     0, Help_ActiveRef, ACTIVEREF },
  { DispatchObject::GENERAL, "runanalysis",     0, 0, RUN_ANALYSIS },
  { DispatchObject::GENERAL, "create",        0, Help_Create_DataFile, CREATE },
  { DispatchObject::GENERAL, "datafile",        0, 0, DATAFILE },
  { DispatchObject::GENERAL, "debug",         0, Help_Debug, DEBUG    },
  { DispatchObject::GENERAL, "go"   ,         0,          0, RUN      },
  { DispatchObject::GENERAL, "head" ,         0,  0, SYSTEM     },
  { DispatchObject::GENERAL, "help" ,         0,  Help_Help, HELP     },
  { DispatchObject::GENERAL, "list" ,         0,  Help_List, LIST     },
  { DispatchObject::GENERAL, "ls",            0,          0, SYSTEM   },
  { DispatchObject::GENERAL, "noexitonerror", 0,          0, NOEXITERR},
  { DispatchObject::GENERAL, "noprogress",    0,          0, NOPROG   },
  { DispatchObject::GENERAL, "precision",    0,   Help_Precision, PRECISION   },
  { DispatchObject::GENERAL, "prnlev",        0, Help_Debug, DEBUG    },
  { DispatchObject::GENERAL, "pwd",           0,          0, SYSTEM   },
  { DispatchObject::GENERAL, "quit" ,         0,          0, QUIT     },
  { DispatchObject::GENERAL, "readdata",      0,          0, READDATA },
  { DispatchObject::GENERAL, "readinput",      0,          0, READINPUT },
  { DispatchObject::GENERAL, "writedata",      0,          0, WRITEDATA },
  { DispatchObject::GENERAL, "selectds",      0, Help_SelectDS, SELECTDS },
  { DispatchObject::NONE,                  0, 0,          0,      0   }
};

enum CoordCmdTypes { REFERENCE, TRAJIN, TRAJOUT };

const DispatchObject::Token Cpptraj::CoordCmds[] = {
  { DispatchObject::COORD, "reference",     0, FrameList::Help,   REFERENCE },
  { DispatchObject::COORD, "trajin",        0, TrajinList::Help,  TRAJIN },
  { DispatchObject::COORD, "trajout",       0, TrajoutList::Help, TRAJOUT },
  { DispatchObject::NONE,                  0, 0,                 0, 0 }
};

// -----------------------------------------------------------------------------
// Constructor
Cpptraj::Cpptraj() : 
  debug_(0),
  showProgress_(true),
  exitOnError_(true),
  nrun_(0)
{}

void Cpptraj::Help(ArgList& argIn) {
  bool listAllCommands = false;
  ArgList arg = argIn;
  arg.RemoveFirstArg();
  if (arg.empty()) {
    listAllCommands = true;
    mprintf("General Commands:\n");
    SearchTokenArray( GeneralCmds, listAllCommands, arg );
    mprintf("Topology Commands:\n");
    SearchTokenArray( TopologyList::ParmCmds, listAllCommands, arg );
    mprintf("Coordinate Commands:\n");
    SearchTokenArray( CoordCmds, listAllCommands, arg );
    mprintf("Action Commands:\n");
    SearchTokenArray( ActionList::DispatchArray, listAllCommands, arg );
    mprintf("Analysis Commands:\n");
    SearchTokenArray( AnalysisList::DispatchArray, listAllCommands, arg );
  } else {
    if (SearchToken( arg )==0 || dispatchToken_->Help == 0) 
      mprinterr("No help found for %s\n", arg.Command());
    else
      dispatchToken_->Help();
  }
}

void Cpptraj::List(ArgList& argIn) {
  if      (argIn.hasKey("actions")) actionList.List();
  else if (argIn.hasKey("trajin")) trajinList.List();
  else if (argIn.hasKey("ref")) refFrames.List();
  else if (argIn.hasKey("trajout")) trajoutList.List();
  else if (argIn.hasKey("parm")) parmFileList.List();
  else if (argIn.hasKey("analysis")) analysisList.List();
  else if (argIn.hasKey("datafile")) DFL.List();
  else if (argIn.hasKey("dataset")) DSL.List();
  else {
    mprinterr("Error: list: unrecognized list type (%s)\n", argIn.ArgLine());
    Help_List();
  }
}

void Cpptraj::Debug(ArgList& argIn) {
  debug_ = argIn.getNextInteger(0);
  if (argIn.hasKey("actions")) actionList.SetDebug( debug_ );
  else if (argIn.hasKey("trajin")) trajinList.SetDebug( debug_ );
  else if (argIn.hasKey("ref")) refFrames.SetDebug( debug_ );
  else if (argIn.hasKey("trajout")) trajoutList.SetDebug( debug_ );
  else if (argIn.hasKey("parm")) parmFileList.SetDebug( debug_ );
  else if (argIn.hasKey("analysis")) analysisList.SetDebug( debug_ );
  else if (argIn.hasKey("datafile")) DFL.SetDebug( debug_ );
  else if (argIn.hasKey("dataset")) DSL.SetDebug( debug_ );
  else SetGlobalDebug(debug_);
}

// Cpptraj::SetGlobalDebug()
/** Set the debug level for all components of Cpptraj. */
void Cpptraj::SetGlobalDebug(int debugIn) {
  debug_ = debugIn;
  rprintf("GLOBAL DEBUG LEVEL SET TO %i\n",debug_);
  trajinList.SetDebug(debug_);
  refFrames.SetDebug(debug_);
  trajoutList.SetDebug(debug_);
  parmFileList.SetDebug(debug_);
  actionList.SetDebug(debug_);
  analysisList.SetDebug(debug_);
  DFL.SetDebug(debug_);
  DSL.SetDebug(debug_);
}

int Cpptraj::Create_DataFile(ArgList& dataArg) {
  // Next string is datafile that command pertains to.
  std::string name1 = dataArg.GetStringNext();
  if (name1.empty()) {
    mprinterr("Error: create: No filename given.\nError: Usage: ");
    Help_Create_DataFile();
    return 1;
  }
  DataFile* df = DFL.GetDataFile(name1);
  if (df==NULL)
    mprintf("    Creating file %s:",name1.c_str());
  else
    mprintf("    Adding sets to file %s:",name1.c_str());
  int err = 0;
  while ( dataArg.ArgsRemain() ) {
    std::string name2 = dataArg.GetStringNext();
    DataSetList Sets = DSL.GetMultipleSets( name2 );
    if (Sets.empty())
      mprintf("Warning: %s does not correspond to any data sets.\n", name2.c_str());
    for (DataSetList::const_iterator set = Sets.begin(); set != Sets.end(); ++set) {
      mprintf(" %s", (*set)->Legend().c_str());
      if ( DFL.AddSetToFile(name1, *set)==NULL ) {
        mprinterr("Error: Could not add data set %s to file.\n", (*set)->Legend().c_str());
        ++err;
      }
    }
  }
  mprintf("\n");
  return err;
}

int Cpptraj::Precision(ArgList& dataArg) {
  // Next string is datafile that command pertains to.
  std::string name1 = dataArg.GetStringNext();
  if (name1.empty()) {
    mprinterr("Error: precision: No filename given.\nError: Usage: ");
    Help_Precision();
    return 1;
  }
  DataFile* df = DFL.GetDataFile(name1);
  if (df==NULL) {
    mprinterr("Error: precision: DataFile %s does not exist.\n",name1.c_str());
    return 1;
  }
  // This will break if dataset name starts with a digit...
  int width = dataArg.getNextInteger(12);
  int precision = dataArg.getNextInteger(4);
  std::string name2 = dataArg.GetStringNext();
  df->SetPrecision(name2, width, precision);
  return 0;
}

<<<<<<< HEAD
  // Mask Selection.
  if (dispatchArg.CommandIs("select")) {
    Topology* tempParm = parmFileList.GetParm(dispatchArg);
    AtomMask *tempMask = new AtomMask();
    tempMask->SetMaskString( dispatchArg.getNextMask() );
    // NOTE: No coords for now, Frame list not set up.
    tempParm->SetupIntegerMask( *tempMask );
    tempMask->PrintMaskAtoms("Selected");
    delete tempMask;
    return;
=======
int Cpptraj::ReadData(ArgList& argIn) {
  DataFile dataIn;
  if (dataIn.ReadData( argIn, DSL )!=0) {
    mprinterr("Error: Could not read data file.\n");
    return 1;
>>>>>>> 72ad5edb
  }
  return 0;
}

<<<<<<< HEAD
  // Check if command pertains to coordinate lists
  // If it does, get a parm based on parm/parmindex keywords in arg list
  if (trajinList.AddTrajin(dispatchArg, parmFileList)==0) 
    return;
  if (refFrames.CheckCommand(dispatchArg, parmFileList)==0)
    return;
  if (trajoutList.CheckCommand(dispatchArg)) {
    trajoutArgs.push_back( dispatchArg );
    trajoutList.AddTrajout(dispatchArg, parmFileList); // TODO: Check for error
    return;
=======
void Cpptraj::SelectDS(ArgList& argIn) {
  std::string dsarg = argIn.GetStringNext();
  DataSetList dsets = DSL.GetMultipleSets( dsarg );
  mprintf("SelectDS: Arg [%s] selects %i data sets:\n", dsarg.c_str(), dsets.size());
  for (DataSetList::const_iterator set = dsets.begin(); set != dsets.end(); ++set)
    (*set)->Info();
}

// -----------------------------------------------------------------------------
// Cpptraj::SearchTokenArray()
/** Search the given array for command. If command is found set token
  * and return 1, otherwise return 0.
  */
int Cpptraj::SearchTokenArray(const DispatchObject::Token* DispatchArray,
                              bool listAllCommands, const ArgList& arg)
{
  int col = 0;
  if (listAllCommands) mprintf("\t");
  // List/search Action Commands
  for (const DispatchObject::Token* token = DispatchArray;
                                    token->Type != DispatchObject::NONE; ++token)
  {
    //mprintf("DBG: CMD [%s] LISTALLCMD=%i  ARG=%s\n", token->Cmd,(int)listAllCommands,arg.Command());
    if (listAllCommands) {
      mprintf("%s  ", token->Cmd);
      ++col;
      if (col == 8) {
        mprintf("\n\t");
        col = 0;
      }
    } else if ( arg.CommandIs( token->Cmd ) ) {
      dispatchToken_ = token;
      return 1;
    }
  }
  if (listAllCommands && col > 0) mprintf("\n");
  return 0;
}

// Cpptraj::SearchToken()
/** Search each token list for the given command. If the command is found in
  * a list then dispatchToken is set by SearchTokenArray and 1 is returned.
  * \return 1 if the token is found, 0 if not.
  */
int Cpptraj::SearchToken(ArgList& argIn) {
  dispatchToken_ = 0;
  // SPECIAL CASE: For backwards compat. remove analyze prefix
  if (argIn.CommandIs("analyze")) {
    argIn.RemoveFirstArg();
    argIn.MarkArg(0); // Mark new first arg as command
    if (SearchTokenArray( AnalysisList::DispatchArray, false, argIn)) return 1;
  } else {
    if (SearchTokenArray( GeneralCmds, false, argIn )) return 1;
    if (SearchTokenArray( TopologyList::ParmCmds, false, argIn )) return 1;
    if (SearchTokenArray( CoordCmds, false, argIn )) return 1;
    if (SearchTokenArray( ActionList::DispatchArray, false, argIn)) return 1;
    if (SearchTokenArray( AnalysisList::DispatchArray, false, argIn)) return 1;
  }
  mprinterr("[%s]: Command not found.\n",argIn.Command());
  return 0;
}

// -----------------------------------------------------------------------------
// Cpptraj::Interactive()
void Cpptraj::Interactive() {
  ReadLine inputLine;
  // By default when interactive do not exit on errors
  exitOnError_ = false;
  Mode readLoop = C_OK;
  while ( readLoop == C_OK ) {
    inputLine.GetInput(); 
    readLoop = Dispatch( inputLine.c_str() );
>>>>>>> 72ad5edb
  }
}

static inline bool EndChar(char ptr) {
  if (ptr=='\n' || ptr=='\r' || ptr=='\0' || ptr==EOF) return true;
  return false;
}

/** Read commands from an input file. '#' indicates the beginning of a
  * comment, backslash at the end of a line indicates continuation
  * (otherwise indicates 'literal').
  * \return 0 if successfully read, 1 on error.
  */
int Cpptraj::ProcessInput(std::string const& inputFilename) {
  FILE *infile;
  if (inputFilename.empty()) return 1;
  mprintf("INPUT: Reading Input from file %s\n",inputFilename.c_str());
  if ( (infile=fopen(inputFilename.c_str(),"r"))==NULL ) {
    rprintf("Error: Could not open input file %s\n",inputFilename.c_str());
    return 1;
  }
  // Read in each line of input. Newline or NULL terminates. \ continues line.
  std::string inputLine;
  unsigned int idx = 0;
  char lastchar = '0';
  char ptr = 0;
  Mode cmode = C_OK;
  while ( ptr != EOF ) {
    ptr = (char)fgetc(infile);
    // Skip leading whitespace
    if (idx == 0 && isspace(ptr)) {
      while ( (ptr = (char)fgetc(infile))!=EOF )
        if ( !isspace(ptr) ) break;
    }
    // If '#' is encountered, skip the rest of the line
    if (ptr=='#') 
      while (!EndChar(ptr)) ptr=(char)fgetc(infile);
    // newline, NULL, or EOF terminates the line
    if (EndChar(ptr)) {
      // If no chars in string continue
      if (inputLine.empty()) continue;
      // Print the input line that will be sent to dispatch
      mprintf("  [%s]\n",inputLine.c_str());
      // Call Dispatch to convert input to arglist and process.
      cmode = Dispatch(inputLine.c_str());
      if (cmode != C_OK) break;
      // Reset Input line
      inputLine.clear();
      idx = 0;
      continue;
    }
    // Any consecutive whitespace is skipped
    if (idx > 0) lastchar = inputLine[idx-1];
    if (isspace(ptr) && isspace(lastchar)) continue;
    // Backslash followed by newline continues to next line. Otherwise backslash
    // followed by next char will be inserted. 
    if (ptr=='\\') {
      ptr = (char)fgetc(infile);
      if ( ptr == EOF ) break;
      if (ptr == '\n' || ptr == '\r') continue;
      inputLine += "\\";
      inputLine += ptr;
      idx += 2;
      continue;
    }
    // Add character to input line
    inputLine += ptr;
    ++idx;
  }
  fclose(infile);
  if (cmode == C_ERR) return 1;
  return 0;
} 

<<<<<<< HEAD
  // Check if command pertains to an action
  if ( actionList.AddAction(dispatchArg)==0 ) {
    actionArgs.push_back( dispatchArg ); 
    return;
  }

  // Check if command pertains to analysis
  if ( analysisList.AddAnalysis(dispatchArg)==0 ) return; 
=======
/** Read command line args. */
Cpptraj::Mode Cpptraj::ProcessCmdLineArgs(int argc, char** argv) {
  if (argc == 1) return C_INTERACTIVE;
  bool hasInput = false;
  bool interactive = false;
  for (int i = 1; i < argc; i++) {
    std::string arg(argv[i]); 
    if ( arg == "--help" || arg == "-help" ) {
      // --help, -help: Print usage and exit
      Usage( argv[0] );
      return C_QUIT;
    }
    if ( arg == "-V" || arg == "--version" ) 
      // -V, --version: Print version number and exit
      // Since version number should be printed before this is called, quit.
      return C_QUIT;
    if ( arg == "--defines" ) {
      // --defines: Print information on compiler defines used and exit
      mprintf("\nCompiled with:");
#     ifdef DEBUG
      mprintf(" -DDEBUG");
#     endif
#     ifdef HASBZ2
      mprintf(" -DHASBZ2");
#     endif
#     ifdef HASGZ
      mprintf(" -DHASGZ");
#     endif
#     ifdef BINTRAJ
      mprintf(" -DBINTRAJ");
#     endif
#     ifdef MPI
      mprintf(" -DMPI");
#     endif
#     ifdef _OPENMP
      mprintf(" -D_OPENMP");
#     endif
#     ifdef NO_MATHLIB
      mprintf(" -DNO_MATHLIB");
#     endif
      mprintf("\n");
      return C_QUIT;
    }
    if ( arg == "--interactive" )
      interactive = true;
    else if ( arg == "-debug" && i+1 != argc) 
      // -debug: Set overall debug level
      SetGlobalDebug( convertToInteger( argv[++i] ) ); 
    else if ( arg == "-p" && i+1 != argc) {
      // -p: Topology file
      if (parmFileList.AddParmFile( argv[++i] )) return C_ERR;
    } else if (arg == "-i" && i+1 != argc) {
      // -i: Input file(s)
      if (ProcessInput( argv[++i] )) return C_ERR;
      hasInput = true;
    } else if ( i == 1 ) {
      // For backwards compatibility with PTRAJ; Position 1 = TOP file
      if (parmFileList.AddParmFile( argv[i])) return C_ERR;
    } else if ( i == 2 ) {
      // For backwards compatibility with PTRAJ; Position 2 = INPUT file
      if (ProcessInput( argv[i])) return C_ERR;
      hasInput = true;
    } else {
      // Unrecognized
      mprintf("  Unrecognized input on command line: %i: %s\n", i,argv[i]);
      Usage(argv[0]);
      return C_QUIT;
    }
  }
  if (!hasInput || interactive) return C_INTERACTIVE;
  // If Run has already been called, just quit.
  if (nrun_ > 0) return C_QUIT;
  return C_OK;
}
>>>>>>> 72ad5edb

// Cpptraj::Dispatch()
/** The input line is converted into a whitespace-delimited array of
  * arguments, the first of which is considered the command. This command
  * is searched for and if it is recognized it is sent to the appropriate
  * class. 
  * \param inputLine NULL-terminated string consisting of command and arguments.
  * \return true if command was accepted or no error occurred.
  * \return false if error occurred or exit requested.
  */
// NOTE: Should differentiate between keyword rejection and outright error.
Cpptraj::Mode Cpptraj::Dispatch(const char* inputLine) {
  Topology* tempParm = 0; // For coordinate lists
  //mprintf("\t[%s]\n", inputLine);
  ArgList command( inputLine );
  command.MarkArg(0); // Always mark the command
  if ( SearchToken( command ) ) {
    //mprintf("TOKEN FOUND. CMD=%s  TYPE=%i\n", dispatchToken_->Cmd, (int)dispatchToken_->Type);
    switch (dispatchToken_->Type) {
      case DispatchObject::PARM :
        if ( parmFileList.CheckCommand(dispatchToken_->Idx, command) 
             && exitOnError_ )
          return C_ERR;
        break;
      case DispatchObject::COORD :
        switch ( dispatchToken_->Idx ) {
          case TRAJIN :
            tempParm = parmFileList.GetParm(command);
            if (trajinList.AddTrajin(&command, tempParm) && exitOnError_)
              return C_ERR;
            break;
          case TRAJOUT :
            tempParm = parmFileList.GetParm(command);
            if (trajoutList.AddTrajout(&command, tempParm) && exitOnError_)
              return C_ERR;
            break;
          case REFERENCE :
            tempParm = parmFileList.GetParm(command);
            if (refFrames.AddReference(&command, tempParm) && exitOnError_)
              return C_ERR;
            break;
        }
        break;
      case DispatchObject::ACTION : 
        if (actionList.AddAction( dispatchToken_->Alloc, command, &parmFileList,
                                  &refFrames, &DSL, &DFL ) != 0 && exitOnError_ )
          return C_ERR; 
        break;
      case DispatchObject::ANALYSIS :
        if ( analysisList.AddAnalysis( dispatchToken_->Alloc, command, &parmFileList, &DSL ) 
             && exitOnError_)
          return C_ERR;
        break;
      case DispatchObject::GENERAL :
        switch ( dispatchToken_->Idx ) {
          case LIST  : List(command); break;
          case HELP  : Help(command); break;
          case DEBUG : Debug(command); break;
          case SELECTDS: SelectDS(command); break;
          case NOPROG: 
            showProgress_ = false; 
            mprintf("\tProgress bar will not be shown.\n");
            break;
          case NOEXITERR:
            exitOnError_ = false;
            mprintf("\tcpptraj will attempt to ignore errors if possible.\n");
            break;
          case ACTIVEREF:
            refFrames.SetActiveRef( command.getNextInteger(0) );
            break;
          case READDATA: 
            if (ReadData( command ) && exitOnError_) return C_ERR;
            break;
          case READINPUT:
            if (ProcessInput( command.GetStringNext() ) && exitOnError_) return C_ERR;
            break;
          case CREATE:
            if (Create_DataFile( command ) && exitOnError_) return C_ERR;
            break;
          case PRECISION:
            if (Precision( command ) && exitOnError_) return C_ERR;
            break;
          case DATAFILE:
            if (DFL.ProcessDataFileArgs( command ) && exitOnError_) return C_ERR;
            break;
          case SYSTEM      : system( command.ArgLine() ); break;
          case RUN         : Run(); break;
          case RUN_ANALYSIS: analysisList.DoAnalyses(&DFL); break;
          case WRITEDATA   : if (worldrank == 0) DFL.Write(); break;
          case QUIT        : return C_QUIT; break;
        }
        break;
      default: mprintf("Dispatch type is currently not handled.\n");
    }
  }
  return C_OK;
}

// -----------------------------------------------------------------------------
// Cpptraj::Run()
int Cpptraj::Run() {
  int err = 0;
  switch ( trajinList.Mode() ) {
    case TrajinList::NORMAL   : err = RunNormal(); break;
    case TrajinList::ENSEMBLE : err = RunEnsemble(); break;
    default: err = 1; break;
  }
  return err;
}

// Cpptraj::RunEnsemble()
int Cpptraj::RunEnsemble() {
  FrameArray FrameEnsemble;

  mprintf("\nINPUT ENSEMBLE:\n");
  // Ensure all ensembles are of the same size
  int ensembleSize = -1;
  for (TrajinList::const_iterator traj = trajinList.begin(); traj != trajinList.end(); ++traj) 
  {
    Trajin_Multi* mtraj = (Trajin_Multi*)*traj;
    if (ensembleSize == -1)
      ensembleSize = mtraj->EnsembleSize();
    else if (ensembleSize != mtraj->EnsembleSize()) {
      mprinterr("Error: Ensemble size (%i) does not match first ensemble size (%i).\n",
                mtraj->EnsembleSize(), ensembleSize);
      return 1;
    }
    // Perform ensemble setup - this also resizes FrameEnsemble
    if ( mtraj->EnsembleSetup( FrameEnsemble ) ) return 1;
  }
  mprintf("  Ensemble size is %i\n", ensembleSize);

  // Calculate frame division among trajectories
  int maxFrames = trajinList.SetupFrames();
  // Parameter file information
  parmFileList.Print();
  // Print reference information 
  mprintf("\nREFERENCE COORDS:\n");
  refFrames.Info();

  // Allocate an ActionList, TrajoutList, and DataSetList for each
  // member of the ensemble.
  std::vector<ActionList> ActionEnsemble( ensembleSize );
  std::vector<TrajoutList> TrajoutEnsemble( ensembleSize );
  std::vector<DataSetList> DataSetEnsemble( ensembleSize );

  // Set up output trajectories for each member of the ensemble
  for (ArgsArray::iterator targ = trajoutArgs.begin(); targ != trajoutArgs.end(); ++targ)
  {
    for (int member = 0; member < ensembleSize; ++member) 
      TrajoutEnsemble[member].AddEnsembleTrajout( *targ, parmFileList, member );
  }
  mprintf("\n");
  for (int member = 0; member < ensembleSize; ++member) {
    mprintf("OUTPUT TRAJECTORIES Member %i:\n", member);
    TrajoutEnsemble[member].Info();
  }

  // TODO: One loop over member?
  for (int member = 0; member < ensembleSize; ++member) {
    mprintf("***** ENSEMBLE MEMBER %i: ", member);
    // Set max frames in the data set list
    DataSetEnsemble[member].SetMax(maxFrames);
    // Initialize actions 
    for (ArgsArray::iterator aarg = actionArgs.begin(); aarg != actionArgs.end(); ++aarg) 
      ActionEnsemble[member].AddAction( *aarg );
    if (ActionEnsemble[member].Init( &(DataSetEnsemble[member]), &refFrames, &DFL, 
                                     &parmFileList, exitOnError))
      return 1;
  }
      
  // ========== A C T I O N  P H A S E ==========
  int lastPindex=-1;          // Index of the last loaded parm file
  int readSets = 0;
  int actionSet = 0;
  bool hasVelocity = false;
  // Loop over every trajectory in trajFileList
  rprintf("BEGIN ENSEMBLE PROCESSING:\n");
  for ( TrajinList::const_iterator traj = trajinList.begin();
                                   traj != trajinList.end(); ++traj)
  {
    // Open up the trajectory file. If an error occurs, bail 
    if ( (*traj)->BeginTraj(showProgress) ) {
      mprinterr("Error: Could not open trajectory %s.\n",(*traj)->FullTrajStr());
      break;
    }
    // Set current parm from current traj.
    Topology* CurrentParm = (*traj)->TrajParm();
    // Check if parm has changed
    bool parmHasChanged = (lastPindex != CurrentParm->Pindex());

    // If Parm has changed or trajectory velocity status has changed,
    // reset the frame.
    if (parmHasChanged || (hasVelocity != (*traj)->HasVelocity()))
      FrameEnsemble.SetupFrames(CurrentParm->Atoms(), (*traj)->HasVelocity());
    hasVelocity = (*traj)->HasVelocity();

    // If Parm has changed, reset actions for new topology.
    if (parmHasChanged) {
      // Set active reference for this parm
      CurrentParm->SetReferenceCoords( refFrames.ActiveReference() );
      // Set up actions for this parm
      bool setupOK = true;
      for (int member = 0; member < ensembleSize; ++member) {
        if (ActionEnsemble[member].Setup( &CurrentParm )) {
          mprintf("Warning: Ensemble member %i: Could not set up actions for %s: skipping.\n",
                  member, CurrentParm->c_str());
          setupOK = false;
        }
      }
      if (!setupOK) continue;
      //fprintf(stdout,"DEBUG: After setup of Actions in Cpptraj parm name is %s\n",
      //        CurrentParm->parmName);
      lastPindex = CurrentParm->Pindex();
    }

    // Loop over every collection of frames in the ensemble
    (*traj)->PrintInfoLine();
    Trajin_Multi* mtraj = (Trajin_Multi*)*traj;
    while ( mtraj->GetNextEnsemble(FrameEnsemble) ) {
      // Loop over all members of the ensemble
      for (int member = 0; member < ensembleSize; ++member) {
        // Get this members current position
        int pos = mtraj->EnsemblePosition( member );
        // Since Frame can be modified by actions, save original and use CurrentFrame
        Frame* CurrentFrame = &(FrameEnsemble[member]);
        // Perform Actions on Frame
        bool suppress_output = ActionEnsemble[pos].DoActions(&CurrentFrame, actionSet);
        // Do Output
        if (!suppress_output) 
          TrajoutEnsemble[pos].Write(actionSet, CurrentParm, CurrentFrame);
      } // END loop over ensemble
      // Increment frame counter
      ++actionSet;
    }

    // Close the trajectory file
    (*traj)->EndTraj();
    // Update how many frames have been processed.
    readSets += (*traj)->NumFramesProcessed();
    mprintf("\n");
  } // End loop over trajin
  rprintf("Read %i frames and processed %i frames.\n",readSets,actionSet);

  // Close output trajectories
  for (int member = 0; member < ensembleSize; ++member)
    TrajoutEnsemble[member].Close();

  // ========== A C T I O N  O U T P U T  P H A S E ==========
  for (int member = 0; member < ensembleSize; ++member)
    actionList.Print( );

  // Sync DataSets and print DataSet information
  // TODO - Also have datafilelist call a sync??
  for (int member = 0; member < ensembleSize; ++member) {
    DataSetEnsemble[member].Sync();
    DataSetEnsemble[member].sort();
    mprintf("\nENSEMBLE MEMBER %i DATASETS:\n",member);
    DataSetEnsemble[member].Info();
  }

  // ========== A N A L Y S I S  P H A S E ==========
//  analysisList.Setup(&DSL, &parmFileList);
//  analysisList.Analyze(&DFL);

  // DEBUG: DataSets, post-Analysis
//  mprintf("\nDATASETS AFTER ANALYSIS:\n");
//  DSL.Info();

  // ========== D A T A  W R I T E  P H A S E ==========
  // Process any datafile commands
//  DFL.ProcessDataFileArgs(&DSL);
  // Print Datafile information
  DFL.Info();
  // Only Master does DataFile output
  if (worldrank==0)
    DFL.Write();

  return 0;
}

// Cpptraj::RunNormal()
/** Process trajectories in trajinList. Each frame in trajinList is sent
 *  to the actions in actionList for processing.
 */
<<<<<<< HEAD
int Cpptraj::RunNormal() {
  int maxFrames=0;            // Total # of frames that will be read
  int actionSet=0;            // Internal data frame
  int readSets=0;             // Number of frames actually read
  int lastPindex=-1;          // Index of the last loaded parm file
  Frame TrajFrame;            // Original Frame read in from traj

  // ========== S E T U P   P H A S E ========== 
  mprintf("\nINPUT TRAJECTORIES:\n");

  // Calculate frame division among trajectories
  maxFrames = trajinList.SetupFrames();
  // Parameter file information
  parmFileList.Print();
=======
int Cpptraj::Run() {
  TrajectoryFile* traj;
  int actionSet=0;        // Internal data frame
  int readSets=0;         // Number of frames actually read
  int lastPindex=-1;      // Index of the last loaded parm file
  Topology *CurrentParm=NULL; // Parm for actions; can be modified 
  Frame *CurrentFrame=NULL;   // Frame for actions; can be modified
  Frame TrajFrame;            // Original Frame read in from traj
  ++nrun_;

  // ========== S E T U P   P H A S E ========== 
  // Parameter file information
  parmFileList.List();
  // Input coordinate file information
  trajinList.List();
>>>>>>> 72ad5edb
  // Print reference information 
  mprintf("\nREFERENCE COORDS:\n");
  refFrames.List();
  // Output traj
  mprintf("\nOUTPUT TRAJECTORIES:\n");
  trajoutList.List();
  // Allocate DataSets in the master DataSetList based on # frames to be read
  DSL.AllocateSets(trajinList.MaxFrames()); 
  
<<<<<<< HEAD
  // Initialize actions 
  if (actionList.Init( &DSL, &refFrames, &DFL, &parmFileList, exitOnError)) 
    return 1;

  // Set up analysis - checks that datasets are present etc
  //if (analysisList.Setup(&DSL, &parmFileList) > 0 && exitOnError)
  //  return 1;

  // ========== A C T I O N  P H A S E ==========
  // Loop over every trajectory in trajFileList
  rprintf("BEGIN TRAJECTORY PROCESSING:\n");
  for ( TrajinList::const_iterator traj = trajinList.begin();
                                   traj != trajinList.end(); ++traj)
  {
    // Open up the trajectory file. If an error occurs, bail 
    if ( (*traj)->BeginTraj(showProgress) ) {
      mprinterr("Error: Could not open trajectory %s.\n",(*traj)->FullTrajStr());
=======
  // ========== A C T I O N  P H A S E ==========
  // Loop over every trajectory in trajFileList
  rprintf("\nBEGIN TRAJECTORY PROCESSING:\n");
  trajinList.Begin();
  while ( (traj = trajinList.NextTraj()) != NULL ) {
    // Open up the trajectory file. If an error occurs, bail 
    if ( traj->BeginTraj(showProgress_) ) {
      mprinterr("Error: Could not open trajectory %s.\n",traj->FullTrajStr());
>>>>>>> 72ad5edb
      break;
    }
    // Set current parm from current traj.
    Topology* CurrentParm = (*traj)->TrajParm();
    // Check if parm has changed
    bool parmHasChanged = (lastPindex != CurrentParm->Pindex());

    // If Parm has changed or trajectory velocity status has changed,
    // reset the frame.
    if (parmHasChanged || (TrajFrame.HasVelocity() != (*traj)->HasVelocity()))
      TrajFrame.SetupFrameV(CurrentParm->Atoms(), (*traj)->HasVelocity());

    // If Parm has changed, reset actions for new topology.
    if (parmHasChanged) {
      // Set active reference for this parm
      CurrentParm->SetReferenceCoords( refFrames.ActiveReference() );
      // Set up actions for this parm
      if (actionList.SetupActions( &CurrentParm )) {
        mprintf("WARNING: Could not set up actions for %s: skipping.\n",
                CurrentParm->c_str());
        continue;
      }
      //fprintf(stdout,"DEBUG: After setup of Actions in Cpptraj parm name is %s\n",
      //        CurrentParm->parmName);
      lastPindex = CurrentParm->Pindex();
    }

    // Loop over every Frame in trajectory
    (*traj)->PrintInfoLine();
    while ( (*traj)->GetNextFrame(TrajFrame) ) {
      // Since Frame can be modified by actions, save original and use CurrentFrame
      Frame* CurrentFrame = &TrajFrame;
      // Perform Actions on Frame
      bool suppress_output = actionList.DoActions(&CurrentFrame, actionSet);
      // Do Output
      if (!suppress_output)
        trajoutList.Write(actionSet, CurrentParm, CurrentFrame);
//#     ifdef DEBUG
//      dbgprintf("\tDEBUG: %30s: %4i\n",CurrentParm->parmName,CurrentParm->outFrame);
//#     endif
      // Increment frame counter
      ++actionSet; 
    }

    // Close the trajectory file
    (*traj)->EndTraj();
    // Update how many frames have been processed.
    readSets += (*traj)->NumFramesProcessed();
    mprintf("\n");
  } // End loop over trajin
  rprintf("Read %i frames and processed %i frames.\n",readSets,actionSet);

  // Close output traj
  trajoutList.Close();

  // ========== A C T I O N  O U T P U T  P H A S E ==========
  actionList.Print( );

  // Sync DataSets and print DataSet information
  // TODO - Also have datafilelist call a sync??
  DSL.Sync();
  mprintf("\nDATASETS BEFORE ANALYSIS:\n");
  DSL.List();

  // ========== A N A L Y S I S  P H A S E ==========
  analysisList.DoAnalyses(&DFL);

  // DEBUG: DataSets, post-Analysis
  mprintf("\nDATASETS AFTER ANALYSIS:\n");
  DSL.List();

  // ========== D A T A  W R I T E  P H A S E ==========
  // Print Datafile information
  DFL.List();
  // Only Master does DataFile output
  if (worldrank==0)
    DFL.Write();
 
  return 0;
}<|MERGE_RESOLUTION|>--- conflicted
+++ resolved
@@ -3,12 +3,9 @@
 #include "Cpptraj.h"
 #include "MpiRoutines.h"
 #include "CpptrajStdio.h"
-<<<<<<< HEAD
 #include "Trajin_Multi.h"
 #include "FrameArray.h"
-=======
 #include "ReadLine.h"
->>>>>>> 72ad5edb
 
 void Cpptraj::Usage(const char* programName) {
   mprinterr("\nUsage: %s [-p <Top1>, -p <Top2>, ...] [-i <Input1>, -i <Input2>, ...]\n",
@@ -30,29 +27,9 @@
   mprintf("help [<cmd>]\n");
 }
 
-<<<<<<< HEAD
-// Cpptraj::Dispatch()
-/** Send commands to their appropriate classes.
- * The command is tried on each class in turn. If the class rejects command
- * move onto the next one. If command is accepted return.
- * \param inputLine NULL-terminated string consisting of commands and arguments.
- */
-// NOTE: Should differentiate between keyword rejection and outright error.
-void Cpptraj::Dispatch(const char* inputLine) {
-  ArgList dispatchArg;
-
-  dispatchArg.SetList(inputLine," "); // Space delimited only?
-  //printf("    *** %s ***\n",dispatchArg.ArgLine());
-  // First argument is the command
-  if (dispatchArg.Command()==NULL) {
-    if (debug>0) mprintf("NULL Command.\n");
-    return;
-  }
-=======
 void Cpptraj::Help_Debug() {
   mprintf("debug [<type>] <#> ((<type> = actions,trajin,trajout,ref,parm,analysis,datafile)\n");
 }
->>>>>>> 72ad5edb
 
 void Cpptraj::Help_ActiveRef() {
   mprintf("activeref <#>\n");
@@ -112,6 +89,7 @@
 const DispatchObject::Token Cpptraj::CoordCmds[] = {
   { DispatchObject::COORD, "reference",     0, FrameList::Help,   REFERENCE },
   { DispatchObject::COORD, "trajin",        0, TrajinList::Help,  TRAJIN },
+  { DispatchObject::COORD, "ensemble",        0, TrajinList::Help,  TRAJIN },
   { DispatchObject::COORD, "trajout",       0, TrajoutList::Help, TRAJOUT },
   { DispatchObject::NONE,                  0, 0,                 0, 0 }
 };
@@ -244,40 +222,15 @@
   return 0;
 }
 
-<<<<<<< HEAD
-  // Mask Selection.
-  if (dispatchArg.CommandIs("select")) {
-    Topology* tempParm = parmFileList.GetParm(dispatchArg);
-    AtomMask *tempMask = new AtomMask();
-    tempMask->SetMaskString( dispatchArg.getNextMask() );
-    // NOTE: No coords for now, Frame list not set up.
-    tempParm->SetupIntegerMask( *tempMask );
-    tempMask->PrintMaskAtoms("Selected");
-    delete tempMask;
-    return;
-=======
 int Cpptraj::ReadData(ArgList& argIn) {
   DataFile dataIn;
   if (dataIn.ReadData( argIn, DSL )!=0) {
     mprinterr("Error: Could not read data file.\n");
     return 1;
->>>>>>> 72ad5edb
   }
   return 0;
 }
 
-<<<<<<< HEAD
-  // Check if command pertains to coordinate lists
-  // If it does, get a parm based on parm/parmindex keywords in arg list
-  if (trajinList.AddTrajin(dispatchArg, parmFileList)==0) 
-    return;
-  if (refFrames.CheckCommand(dispatchArg, parmFileList)==0)
-    return;
-  if (trajoutList.CheckCommand(dispatchArg)) {
-    trajoutArgs.push_back( dispatchArg );
-    trajoutList.AddTrajout(dispatchArg, parmFileList); // TODO: Check for error
-    return;
-=======
 void Cpptraj::SelectDS(ArgList& argIn) {
   std::string dsarg = argIn.GetStringNext();
   DataSetList dsets = DSL.GetMultipleSets( dsarg );
@@ -350,7 +303,6 @@
   while ( readLoop == C_OK ) {
     inputLine.GetInput(); 
     readLoop = Dispatch( inputLine.c_str() );
->>>>>>> 72ad5edb
   }
 }
 
@@ -425,16 +377,6 @@
   return 0;
 } 
 
-<<<<<<< HEAD
-  // Check if command pertains to an action
-  if ( actionList.AddAction(dispatchArg)==0 ) {
-    actionArgs.push_back( dispatchArg ); 
-    return;
-  }
-
-  // Check if command pertains to analysis
-  if ( analysisList.AddAnalysis(dispatchArg)==0 ) return; 
-=======
 /** Read command line args. */
 Cpptraj::Mode Cpptraj::ProcessCmdLineArgs(int argc, char** argv) {
   if (argc == 1) return C_INTERACTIVE;
@@ -509,7 +451,6 @@
   if (nrun_ > 0) return C_QUIT;
   return C_OK;
 }
->>>>>>> 72ad5edb
 
 // Cpptraj::Dispatch()
 /** The input line is converted into a whitespace-delimited array of
@@ -522,7 +463,6 @@
   */
 // NOTE: Should differentiate between keyword rejection and outright error.
 Cpptraj::Mode Cpptraj::Dispatch(const char* inputLine) {
-  Topology* tempParm = 0; // For coordinate lists
   //mprintf("\t[%s]\n", inputLine);
   ArgList command( inputLine );
   command.MarkArg(0); // Always mark the command
@@ -537,26 +477,27 @@
       case DispatchObject::COORD :
         switch ( dispatchToken_->Idx ) {
           case TRAJIN :
-            tempParm = parmFileList.GetParm(command);
-            if (trajinList.AddTrajin(&command, tempParm) && exitOnError_)
+            if (trajinList.AddTrajin(command, parmFileList) && exitOnError_)
               return C_ERR;
             break;
           case TRAJOUT :
-            tempParm = parmFileList.GetParm(command);
-            if (trajoutList.AddTrajout(&command, tempParm) && exitOnError_)
+            // For setting up ensemble, save trajout arg
+            trajoutArgs_.push_back(command);
+            if (trajoutList.AddTrajout(command, parmFileList) && exitOnError_)
               return C_ERR;
             break;
           case REFERENCE :
-            tempParm = parmFileList.GetParm(command);
-            if (refFrames.AddReference(&command, tempParm) && exitOnError_)
+            if (refFrames.AddReference(command, parmFileList) && exitOnError_)
               return C_ERR;
             break;
         }
         break;
       case DispatchObject::ACTION : 
+        // For setting up ensemble, save action arg
+        actionArgs_.push_back(command);
         if (actionList.AddAction( dispatchToken_->Alloc, command, &parmFileList,
                                   &refFrames, &DSL, &DFL ) != 0 && exitOnError_ )
-          return C_ERR; 
+          return C_ERR;
         break;
       case DispatchObject::ANALYSIS :
         if ( analysisList.AddAnalysis( dispatchToken_->Alloc, command, &parmFileList, &DSL ) 
@@ -643,12 +584,12 @@
   mprintf("  Ensemble size is %i\n", ensembleSize);
 
   // Calculate frame division among trajectories
-  int maxFrames = trajinList.SetupFrames();
+  int maxFrames = trajinList.MaxFrames();
   // Parameter file information
-  parmFileList.Print();
+  parmFileList.List();
   // Print reference information 
   mprintf("\nREFERENCE COORDS:\n");
-  refFrames.Info();
+  refFrames.List();
 
   // Allocate an ActionList, TrajoutList, and DataSetList for each
   // member of the ensemble.
@@ -657,7 +598,7 @@
   std::vector<DataSetList> DataSetEnsemble( ensembleSize );
 
   // Set up output trajectories for each member of the ensemble
-  for (ArgsArray::iterator targ = trajoutArgs.begin(); targ != trajoutArgs.end(); ++targ)
+  for (ArgsArray::iterator targ = trajoutArgs_.begin(); targ != trajoutArgs_.end(); ++targ)
   {
     for (int member = 0; member < ensembleSize; ++member) 
       TrajoutEnsemble[member].AddEnsembleTrajout( *targ, parmFileList, member );
@@ -665,20 +606,25 @@
   mprintf("\n");
   for (int member = 0; member < ensembleSize; ++member) {
     mprintf("OUTPUT TRAJECTORIES Member %i:\n", member);
-    TrajoutEnsemble[member].Info();
+    TrajoutEnsemble[member].List();
   }
 
   // TODO: One loop over member?
   for (int member = 0; member < ensembleSize; ++member) {
     mprintf("***** ENSEMBLE MEMBER %i: ", member);
     // Set max frames in the data set list
-    DataSetEnsemble[member].SetMax(maxFrames);
+    DataSetEnsemble[member].AllocateSets(maxFrames);
     // Initialize actions 
-    for (ArgsArray::iterator aarg = actionArgs.begin(); aarg != actionArgs.end(); ++aarg) 
-      ActionEnsemble[member].AddAction( *aarg );
-    if (ActionEnsemble[member].Init( &(DataSetEnsemble[member]), &refFrames, &DFL, 
-                                     &parmFileList, exitOnError))
-      return 1;
+    for (ArgsArray::iterator aarg = actionArgs_.begin(); aarg != actionArgs_.end(); ++aarg)
+    {
+      if ( SearchToken( *aarg ) ) {
+        // Create copy of arg list so that args remain unmarked for next member
+        ArgList command = *aarg;
+        if (ActionEnsemble[member].AddAction( dispatchToken_->Alloc, command, &parmFileList,
+                                          &refFrames, &(DataSetEnsemble[member]), &DFL ))
+          return 1;
+      }
+    }
   }
       
   // ========== A C T I O N  P H A S E ==========
@@ -692,7 +638,7 @@
                                    traj != trajinList.end(); ++traj)
   {
     // Open up the trajectory file. If an error occurs, bail 
-    if ( (*traj)->BeginTraj(showProgress) ) {
+    if ( (*traj)->BeginTraj(showProgress_) ) {
       mprinterr("Error: Could not open trajectory %s.\n",(*traj)->FullTrajStr());
       break;
     }
@@ -714,7 +660,7 @@
       // Set up actions for this parm
       bool setupOK = true;
       for (int member = 0; member < ensembleSize; ++member) {
-        if (ActionEnsemble[member].Setup( &CurrentParm )) {
+        if (ActionEnsemble[member].SetupActions( &CurrentParm )) {
           mprintf("Warning: Ensemble member %i: Could not set up actions for %s: skipping.\n",
                   member, CurrentParm->c_str());
           setupOK = false;
@@ -768,7 +714,7 @@
     DataSetEnsemble[member].Sync();
     DataSetEnsemble[member].sort();
     mprintf("\nENSEMBLE MEMBER %i DATASETS:\n",member);
-    DataSetEnsemble[member].Info();
+    DataSetEnsemble[member].List();
   }
 
   // ========== A N A L Y S I S  P H A S E ==========
@@ -783,7 +729,7 @@
   // Process any datafile commands
 //  DFL.ProcessDataFileArgs(&DSL);
   // Print Datafile information
-  DFL.Info();
+  DFL.List();
   // Only Master does DataFile output
   if (worldrank==0)
     DFL.Write();
@@ -795,29 +741,10 @@
 /** Process trajectories in trajinList. Each frame in trajinList is sent
  *  to the actions in actionList for processing.
  */
-<<<<<<< HEAD
 int Cpptraj::RunNormal() {
-  int maxFrames=0;            // Total # of frames that will be read
   int actionSet=0;            // Internal data frame
   int readSets=0;             // Number of frames actually read
   int lastPindex=-1;          // Index of the last loaded parm file
-  Frame TrajFrame;            // Original Frame read in from traj
-
-  // ========== S E T U P   P H A S E ========== 
-  mprintf("\nINPUT TRAJECTORIES:\n");
-
-  // Calculate frame division among trajectories
-  maxFrames = trajinList.SetupFrames();
-  // Parameter file information
-  parmFileList.Print();
-=======
-int Cpptraj::Run() {
-  TrajectoryFile* traj;
-  int actionSet=0;        // Internal data frame
-  int readSets=0;         // Number of frames actually read
-  int lastPindex=-1;      // Index of the last loaded parm file
-  Topology *CurrentParm=NULL; // Parm for actions; can be modified 
-  Frame *CurrentFrame=NULL;   // Frame for actions; can be modified
   Frame TrajFrame;            // Original Frame read in from traj
   ++nrun_;
 
@@ -826,7 +753,6 @@
   parmFileList.List();
   // Input coordinate file information
   trajinList.List();
->>>>>>> 72ad5edb
   // Print reference information 
   mprintf("\nREFERENCE COORDS:\n");
   refFrames.List();
@@ -836,15 +762,6 @@
   // Allocate DataSets in the master DataSetList based on # frames to be read
   DSL.AllocateSets(trajinList.MaxFrames()); 
   
-<<<<<<< HEAD
-  // Initialize actions 
-  if (actionList.Init( &DSL, &refFrames, &DFL, &parmFileList, exitOnError)) 
-    return 1;
-
-  // Set up analysis - checks that datasets are present etc
-  //if (analysisList.Setup(&DSL, &parmFileList) > 0 && exitOnError)
-  //  return 1;
-
   // ========== A C T I O N  P H A S E ==========
   // Loop over every trajectory in trajFileList
   rprintf("BEGIN TRAJECTORY PROCESSING:\n");
@@ -852,18 +769,8 @@
                                    traj != trajinList.end(); ++traj)
   {
     // Open up the trajectory file. If an error occurs, bail 
-    if ( (*traj)->BeginTraj(showProgress) ) {
+    if ( (*traj)->BeginTraj(showProgress_) ) {
       mprinterr("Error: Could not open trajectory %s.\n",(*traj)->FullTrajStr());
-=======
-  // ========== A C T I O N  P H A S E ==========
-  // Loop over every trajectory in trajFileList
-  rprintf("\nBEGIN TRAJECTORY PROCESSING:\n");
-  trajinList.Begin();
-  while ( (traj = trajinList.NextTraj()) != NULL ) {
-    // Open up the trajectory file. If an error occurs, bail 
-    if ( traj->BeginTraj(showProgress_) ) {
-      mprinterr("Error: Could not open trajectory %s.\n",traj->FullTrajStr());
->>>>>>> 72ad5edb
       break;
     }
     // Set current parm from current traj.
