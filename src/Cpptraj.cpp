--- conflicted
+++ resolved
@@ -325,16 +325,10 @@
     if (isatty(fileno(stdin)))
       return INTERACTIVE;
     else {
-<<<<<<< HEAD
       // "" means read from STDIN
       CpptrajState::RetType c_err = Command::ProcessInput( State_, "" ); 
       if (c_err == CpptrajState::ERR && State_.ExitOnError()) return ERROR;
       if (c_err == CpptrajState::QUIT) return QUIT;
-=======
-      Command::RetType c_err = Command::ProcessInput( State_, "" );
-      if (c_err == Command::C_ERR && State_.ExitOnError()) return ERROR;
-      if (c_err == Command::C_QUIT) return QUIT;
->>>>>>> b38874ba
     }
   }
   return BATCH;
