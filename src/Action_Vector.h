--- conflicted
+++ resolved
@@ -6,14 +6,9 @@
   public:
     Action_Vector();
     ~Action_Vector();
-<<<<<<< HEAD
-    static DispatchObject* Alloc() { return (DispatchObject*)new Action_Vector(); }
-    static void Help();
     static Vec3 leastSquaresPlane(int,const double*);
-=======
     DispatchObject* Alloc() const { return (DispatchObject*)new Action_Vector(); }
     void Help() const;
->>>>>>> ac63252a
   private:
     enum vectorMode {
       NO_OP=0,   PRINCIPAL_X, PRINCIPAL_Y, PRINCIPAL_Z,
