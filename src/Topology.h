--- conflicted
+++ resolved
@@ -225,15 +225,10 @@
     int pindex_;
     int nframes_;
     int n_extra_pts_;
-<<<<<<< HEAD
+    int n_atom_types_;      ///< Number of unique atom types.
     int ensembleSize_;       // TODO: This information should be passed separate from Topology
     bool hasVelInfo_;        // TODO: This information should be passed separate from Topology
     ReplicaDimArray RepDim_; // TODO: This information should be passed separate from Topology
-=======
-    int n_atom_types_;      ///< Number of unique atom types.
-    bool hasVelInfo_; // TODO: This information should be passed separate from Topology
-    int nRepDim_;     // TODO: This information should be passed separate from Topology
->>>>>>> 1f5da890
 };
 // ----- INLINE FUNCTIONS ------------------------------------------------------
 NonbondType const& Topology::GetLJparam(int a1, int a2) const {
