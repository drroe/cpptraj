--- conflicted
+++ resolved
@@ -15,29 +15,17 @@
   public:
     Topology();
     // ----- Set internal variables --------------
-<<<<<<< HEAD
     void SetOffset(double oIn)               { if (oIn > 0.0) offset_ = oIn; }
     void SetDebug(int dIn)                   { debug_ = dIn;                 }
     void SetIpol(int iIn)                    { ipol_ = iIn;                  }
     void SetPindex(int pIn)                  { pindex_ = pIn;                }
     void IncreaseFrames(int fIn)             { nframes_ += fIn;              }
+    void SetNframes(int fIn)                 { nframes_ = fIn;                }
     void SetTag(std::string const& t)        { parmTag_ = t;                 }
     void SetRepDim(ReplicaDimArray const& r) { RepDim_ = r;                  }
     void SetVelInfo(bool v)                  { hasVelInfo_ = v;              }
     void SetEnsembleSize(int n)              { ensembleSize_ = n;            }
     void SetGBradiiSet(std::string const& s) { radius_set_ = s;              }
-=======
-    void SetOffset(double oIn)           { if (oIn > 0.0) offset_ = oIn;  }
-    void SetDebug(int dIn)               { debug_ = dIn;                  }
-    void SetIpol(int iIn)                { ipol_ = iIn;                   }
-    void SetPindex(int pIn)              { pindex_ = pIn;                 }
-    void IncreaseFrames(int fIn)         { nframes_ += fIn;               }
-    void SetNframes(int fIn)             { nframes_ = fIn;                }
-    void SetTag(std::string const& t)    { parmTag_ = t;                  }
-    void SetVelInfo(bool v)              { hasVelInfo_ = v;               }
-    void SetNrepDim(int n)               { nRepDim_ = n;                  }
-    void SetGBradiiSet(std::string const& s) { radius_set_ = s;           }
->>>>>>> c295ca81
     void SetParmName(std::string const&, FileName const&);
     void SetReferenceCoords( Frame const& );
     // ----- Return internal variables -----------
