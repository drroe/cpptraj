#ifndef INC_TOPOLOGY_H
#define INC_TOPOLOGY_H
#include <string>
#include "Atom.h"
#include "AtomExtra.h"
#include "Residue.h"
#include "Molecule.h"
#include "ParameterTypes.h"
#include "ParameterSet.h"
<<<<<<< HEAD
#include "AtomMask.h"
#include "CharMask.h"
=======
>>>>>>> 506b3261
#include "Frame.h"
#include "FileName.h"
#include "Range.h"
class AtomMask;
class CharMask;
/// Hold information for all atoms
class Topology {
  public:
    Topology();
    /// Can be used with Resize() to reserve Topology memory.
    class Pointers;
    // ----- Set internal variables --------------
    void SetDebug(int dIn)                   { debug_ = dIn;                 }
    void SetIpol(int iIn)                    { ipol_ = iIn;                  }
    void SetPindex(int pIn)                  { pindex_ = pIn;                }
    void SetGBradiiSet(std::string const& s) { radius_set_ = s;              }
    void SetParmName(std::string const&, FileName const&);
    void SetDistMaskRef( Frame const& );
    // ----- Return internal variables -----------
    int Ipol()                     const { return ipol_;                  }
    int Pindex()                   const { return pindex_;                }
    int Natom()                    const { return (int)atoms_.size();     }
    int Nres()                     const { return (int)residues_.size();  }
    int Nmol()                     const { return (int)molecules_.size(); }
    int Nsolvent()                 const { return NsolventMolecules_;     }
    int NextraPts()                const { return n_extra_pts_;           }
    std::string const& ParmName()         const { return parmName_;       }
    FileName const& OriginalFilename()    const { return fileName_;       }
    std::string const& GBradiiSet()       const { return radius_set_;     }
    const char *c_str() const; //FIXME rename
    // ---- Atom-specific routines ---------------
    typedef std::vector<Atom>::const_iterator atom_iterator;
    atom_iterator begin()                        const { return atoms_.begin(); }
    atom_iterator end()                          const { return atoms_.end();   }
    const Atom &operator[](int idx)              const { return atoms_[idx];    }
    std::vector<Atom> const& Atoms()             const { return atoms_;         }
    Atom& SetAtom(int idx)                             { return atoms_[idx]; }
    typedef std::vector<AtomExtra>::const_iterator extra_iterator;
    extra_iterator extraBegin()                  const { return extra_.begin(); }
    extra_iterator extraEnd()                    const { return extra_.end();   }
    inline const std::vector<AtomExtra>& Extra() const { return extra_;         }
    AtomExtra& SetExtraAtomInfo(int idx)               { return extra_[idx];    }
    // ----- Residue-specific routines -----------
    typedef std::vector<Residue>::const_iterator res_iterator;
    inline res_iterator ResStart() const { return residues_.begin(); }
    inline res_iterator ResEnd()   const { return residues_.end();   }
    const Residue& Res(int idx)    const { return residues_[idx];    }
    Residue& SetRes(int idx)             { return residues_[idx];    }
    Range SoluteResidues() const;
    // ----- Molecule-specific routines ----------
    typedef std::vector<Molecule>::const_iterator mol_iterator;
    inline mol_iterator MolStart() const { return molecules_.begin(); }
    inline mol_iterator MolEnd()   const { return molecules_.end();   }
    const Molecule& Mol(int idx)   const { return molecules_[idx];    }
    /// Determine molecules based on bond information
    int DetermineMolecules();
    // ----- Bond-specific routines --------------
    size_t Nbonds()                            const { return bonds_.size()+bondsh_.size(); }
    BondArray         const& Bonds()        const { return bonds_;        }
    BondArray         const& BondsH()       const { return bondsh_;       }
    BondParmArray     const& BondParm()     const { return bondparm_;     }
    BondParmType& SetBondParm(int i)              { return bondparm_[i];  }
    void AddBondParm(BondParmType const& b)       { bondparm_.push_back( b ); }
    void AddBond(int i, int j)                    { AddBond(i, j, -1); }
    void AddBond(int, int, int);
    void AddBond(BondType const&, bool);
    void AddBond(int, int, BondParmType const&);
    void AssignBondParams(ParmHolder<BondParmType> const&);
    // ----- Angle-specific routines -------------
    size_t Nangles()                           const { return angles_.size()+anglesh_.size(); }
    AngleArray        const& Angles()       const { return angles_;       }
    AngleArray        const& AnglesH()      const { return anglesh_;      }
    AngleParmArray    const& AngleParm()    const { return angleparm_;    }
    AngleParmType& SetAngleParm(int i)            { return angleparm_[i]; }
    void AddAngle(int i, int j, int k)            { AddAngle(i, j, k, -1); }
    void AddAngle(int, int, int, int);
    void AddAngle(AngleType const&, bool);
    void AddAngle(int, int, int, AngleParmType const&); 
    void AssignAngleParams(ParmHolder<AngleParmType> const&);
    // ----- Dihedral-specific routines ----------
    size_t Ndihedrals()                        const { return dihedrals_.size()+dihedralsh_.size(); }
    DihedralArray     const& Dihedrals()    const { return dihedrals_;       }
    DihedralArray     const& DihedralsH()   const { return dihedralsh_;      }
    DihedralParmArray const& DihedralParm() const { return dihedralparm_;    }
    DihedralParmType& SetDihedralParm(int i)      { return dihedralparm_[i]; }
    void AddDihedral(DihedralType const& d)       { AddDihedral(d, -1);      }
    void AddDihedral(DihedralType const&, int);
    void AddDihedral(int i, int j, int k, int l) { AddDihedral(DihedralType(i,j,k,l,-1), -1); }
    void AddDihedral(DihedralType const&, bool);
    void AddDihedral(DihedralType const&, DihedralParmType const&);
<<<<<<< HEAD
    void AssignDihedralParams(DihedralParmHolder const&,ParmHolder<DihedralParmType> const& );
=======
    void AssignImproperParams(ParmHolder<DihedralParmType> const&);
    void AssignDihedralParams(DihedralParmHolder const&);
>>>>>>> 506b3261
    // ----- Non-bond routines -------------------
    NonbondParmType  const& Nonbond()        const { return nonbond_;      }
    NonbondParmType&        SetNonbond()           { return nonbond_;      }
    double GetVDWradius(int) const;
    double GetVDWsigma(int) const;
    double GetVDWdepth(int) const;
    /// \return Lennard-Jones 6-12 parameters for given pair of atoms
    inline NonbondType const& GetLJparam(int, int) const;
<<<<<<< HEAD
    void AssignNonbondParams(ParmHolder<AtomType> const&, ParmHolder<NonbondType> const&, ParmHolder<NonbondType> const&);
=======
    void AssignNonbondParams(ParmHolder<AtomType> const&, ParmHolder<NonbondType> const&);
>>>>>>> 506b3261
    // ----- Water Cap Info ----------------------
    CapParmType const& Cap()    const { return cap_; }
    CapParmType&       SetCap()       { return cap_; }
    // ----- Amber LES info ----------------------
    LES_ParmType  const& LES()    const { return lesparm_; }
    LES_ParmType&        SetLES()       { return lesparm_; }
    // ----- CHAMBER info ------------------------
    ChamberParmType const& Chamber()        const { return chamber_;      }
    ChamberParmType& SetChamber()                 { return chamber_;      }
    void AddCharmmImproper(DihedralType const&, DihedralParmType const&);
    void AddCharmmImproper(DihedralType const&, int);
    void AddCharmmImproper(DihedralType const& i) { AddCharmmImproper(i, -1); }
    void AssignUBParams(ParmHolder<BondParmType> const&);
<<<<<<< HEAD
    void AssignImproperParams(ParmHolder<DihedralParmType> const&);
=======
>>>>>>> 506b3261
    // ----- Misc routines -----------------------
    /// Format: <res name>_<res num>@<atom name>
    std::string TruncResAtomName(int) const;
    /// Format: <res name>@<atom name>
    std::string TruncResNameAtomName(int) const;
    /// Format:  <res name>_<res num>@<atom name>_<atom num>
    std::string TruncResAtomNameNum(int) const;
    /// Format: :<res num>@<atom name>
    std::string AtomMaskName(int) const;
    /// Format: <atom name>_<atom num>
    std::string TruncAtomNameNum(int) const;
    /// Format: <res name>:<res num> 
    std::string TruncResNameNum(int) const;
    /// \return index of atom with given name in specified residue.
    int FindAtomInResidue(int, NameType const&) const;
    /// Mark all molecules matching given mask expression as solvent.
    int SetSolvent(std::string const&);
    /// \return ParameterSet for this Topology
    ParameterSet GetParameters() const;
<<<<<<< HEAD
    /// Assign parameters
    int AssignParameters(ParameterSet const&);
=======
    /// Update parameters in this Topology with those in given set.
    int UpdateParams(ParameterSet const&);
>>>>>>> 506b3261
    // ----- Print topology info -----------------
    void Summary() const;
    void Brief(const char*) const;
    // ----- Routines to Access/Modify Box info --
    inline Box const& ParmBox()   const { return parmBox_;        }
    void SetParmBox( Box const& bIn )   { parmBox_ = bIn;         }
    void SetBoxFromTraj(Box const&);
    // ----- Setup routines ----------------------
    int AddTopAtom(Atom const&, Residue const&);
    void AddExtraAtomInfo(AtomExtra const& ex) { extra_.push_back(ex); } // FIXME bounds check
    void StartNewMol();
    int CommonSetup(bool);
    int CommonSetup() { return CommonSetup(true); }
    void ResetPDBinfo();
    int Setup_NoResInfo();
    /// Resize for given numbers of atoms/residues etc. Clears any existing data.
    void Resize(Pointers const&);
    // ----- Mask Routines -----------------------
    int SetupIntegerMask(AtomMask &) const;
    int SetupCharMask(CharMask &) const;
    int SetupIntegerMask(AtomMask &, Frame const&) const;
    int SetupCharMask(CharMask &, Frame const&) const;
    /// \return Array of residue numbers selected by given atom mask
    std::vector<int> ResnumsSelectedBy(AtomMask const&) const;
    /// \return Array of molecule numbers selected by given atom mask
    std::vector<int> MolnumsSelectedBy(AtomMask const&) const;
    // ----- Topology modification routines ------
    int ScaleDihedralK(double, std::string const&, bool);
    /// Strip atoms outside given mask, do not keep parameters.
    Topology* partialModifyStateByMask(AtomMask const& m) const {
      return ModifyByMap(m.Selected(), false);
    }
    /// Strip atoms outside given mask.
    Topology* modifyStateByMask(AtomMask const& m) const {
      return ModifyByMap(m.Selected(), true);
    }
    /// Rearrange atoms from given map, Map[newatom]=oldatom
    Topology* ModifyByMap(std::vector<int> const& m) const {
      return ModifyByMap(m, true);
    }
    /// Append topology to this one.
    int AppendTop( Topology const& );
  private:
    void SetAtomBondInfo(BondArray const&);
    // NOTE: Use set so that elements are always sorted.
    typedef std::vector< std::set<Atom::AtomicElementType> > BP_mapType;
    void AddBondParam(BondType&, BP_mapType&);
<<<<<<< HEAD
    /// Generate bond lengths for bonds based on atomic elements
    void GenerateBondParameters();
=======
    void AssignBondParameters();
>>>>>>> 506b3261
    static inline int AddTorsionParm(DihedralParmArray&, DihedralParmType const&);
    bool CheckTorsionRange(DihedralType const& dihIn, const char*) const;
    static inline DihedralType SetTorsionParmIndex(DihedralType const&,
                                                   DihedralParmArray const&,
                                                   int, const char*);

    void VisitAtom(int, int);
    int RecursiveMolSearch();
    int NonrecursiveMolSearch();
    void ClearMolecules();
    void AtomDistance(int, int, int, std::set<int>&) const;
    void DetermineExcludedAtoms();
    void DetermineNumExtraPoints();
    int SetSolventInfo();

    int BondedDistance(int,int,int,int) const;

    int scale_dihedral_K(DihedralArray&, CharMask const&, double, bool);

    Topology* ModifyByMap(std::vector<int> const&, bool) const;
    BondArray StripBondArray(BondArray const&, std::vector<int> const&) const;
    AngleArray StripAngleArray(AngleArray const&, std::vector<int> const&) const;
    DihedralArray StripDihedralArray(DihedralArray const&, std::vector<int> const&) const;
    void StripBondParmArray(BondArray&, std::vector<int>&, BondParmArray&) const;
    void StripBondParmArray(BondArray&, std::vector<int>&, BondParmArray&,
                            BondParmArray const&) const;
    void StripAngleParmArray(AngleArray&, std::vector<int>&, AngleParmArray&) const;
    void StripDihedralParmArray(DihedralArray&, std::vector<int>&, DihedralParmArray&) const;
    void StripDihedralParmArray(DihedralArray&, std::vector<int>&, DihedralParmArray&,
                                DihedralParmArray const&) const;
//    inline void AddBondArray(BondArray const&, BondParmArray const&, int);
//    inline void AddAngleArray(AngleArray const&, AngleParmArray const&, int);
//    inline void AddDihArray(DihedralArray const&, DihedralParmArray const&, int);

    void AssignBondParm(ParmHolder<BondParmType> const&, ParmHolder<int>&, BondArray&, BondParmArray&, const char*);
    void AssignAngleParm(ParmHolder<AngleParmType> const&, ParmHolder<int>&, AngleArray&);
    void AssignImproperParm(ParmHolder<DihedralParmType> const&, ParmHolder<int>&, DihedralArray&);
    void AssignDihedralParm(DihedralParmHolder const&, ParmHolder<DihedralParmType> const&, DihedralArray&);

    void AssignBondParm(ParmHolder<BondParmType> const&, ParmHolder<int>&, BondArray&, BondParmArray&, const char*);
    void AssignAngleParm(ParmHolder<AngleParmType> const&, ParmHolder<int>&, AngleArray&);
    void AssignImproperParm(ParmHolder<DihedralParmType> const&, ParmHolder<int>&, DihedralArray&);
    void AssignDihedralParm(DihedralParmHolder const&, DihedralArray&);

    static const NonbondType LJ_EMPTY;
    std::vector<Atom> atoms_;
    std::vector<Residue> residues_;
    std::vector<Molecule> molecules_;
    // NOTE: Filename is stored to enable things like 'strip outprefix'
    FileName fileName_; 
    std::string parmName_;
    std::string radius_set_;

    BondArray bonds_;
    BondArray bondsh_;
    BondParmArray bondparm_;
    AngleArray angles_;
    AngleArray anglesh_;
    AngleParmArray angleparm_;
    DihedralArray dihedrals_;
    DihedralArray dihedralsh_;
    DihedralParmArray dihedralparm_;
    NonbondParmType nonbond_;        ///< Non-bonded parameters
    // Amber-only parameters
    CapParmType cap_;                ///< Water cap information
    LES_ParmType lesparm_;           ///< LES parameters
    ChamberParmType chamber_;        ///< CHAMBER parameters
    // Extra atom info
    std::vector<AtomExtra> extra_;

    Box parmBox_;
    Frame refCoords_;       ///< Internal reference coords for distance-based masks

    int debug_;
    int ipol_;              ///< 0 if fixed charge, 1 if polarizable
    int NsolventMolecules_; ///< Number of molecules marked SOLVENT
    int pindex_;            ///< Internal index used to ID Topology 
    int n_extra_pts_;       ///< Number of extra points.
};
// ----- INLINE FUNCTIONS ------------------------------------------------------
NonbondType const& Topology::GetLJparam(int a1, int a2) const {
  int nbindex = nonbond_.GetLJindex( atoms_[a1].TypeIndex(), atoms_[a2].TypeIndex() );
  if (nbindex < 0) // Means Amber Hbond, return A = B = 0.0
    return LJ_EMPTY;
  return nonbond_.NBarray( nbindex );
}
// -----------------------------------------------------------------------------
class Topology::Pointers {
  public:
    Pointers() : natom_(0), nres_(0), nextra_(0), nBndParm_(0), nAngParm_(0),
                 nDihParm_(0) {}
    Pointers(int na, int nr, int ne, int nbp, int nap, int ndp):
     natom_(na), nres_(nr), nextra_(ne), nBndParm_(nbp), nAngParm_(nap),
     nDihParm_(ndp) {} 
  //private:
    int natom_;
    int nres_;
    int nextra_;
    int nBndParm_;
    int nAngParm_;
    int nDihParm_;
};
#endif<|MERGE_RESOLUTION|>--- conflicted
+++ resolved
@@ -7,11 +7,6 @@
 #include "Molecule.h"
 #include "ParameterTypes.h"
 #include "ParameterSet.h"
-<<<<<<< HEAD
-#include "AtomMask.h"
-#include "CharMask.h"
-=======
->>>>>>> 506b3261
 #include "Frame.h"
 #include "FileName.h"
 #include "Range.h"
@@ -102,12 +97,7 @@
     void AddDihedral(int i, int j, int k, int l) { AddDihedral(DihedralType(i,j,k,l,-1), -1); }
     void AddDihedral(DihedralType const&, bool);
     void AddDihedral(DihedralType const&, DihedralParmType const&);
-<<<<<<< HEAD
     void AssignDihedralParams(DihedralParmHolder const&,ParmHolder<DihedralParmType> const& );
-=======
-    void AssignImproperParams(ParmHolder<DihedralParmType> const&);
-    void AssignDihedralParams(DihedralParmHolder const&);
->>>>>>> 506b3261
     // ----- Non-bond routines -------------------
     NonbondParmType  const& Nonbond()        const { return nonbond_;      }
     NonbondParmType&        SetNonbond()           { return nonbond_;      }
@@ -116,11 +106,7 @@
     double GetVDWdepth(int) const;
     /// \return Lennard-Jones 6-12 parameters for given pair of atoms
     inline NonbondType const& GetLJparam(int, int) const;
-<<<<<<< HEAD
     void AssignNonbondParams(ParmHolder<AtomType> const&, ParmHolder<NonbondType> const&, ParmHolder<NonbondType> const&);
-=======
-    void AssignNonbondParams(ParmHolder<AtomType> const&, ParmHolder<NonbondType> const&);
->>>>>>> 506b3261
     // ----- Water Cap Info ----------------------
     CapParmType const& Cap()    const { return cap_; }
     CapParmType&       SetCap()       { return cap_; }
@@ -134,10 +120,7 @@
     void AddCharmmImproper(DihedralType const&, int);
     void AddCharmmImproper(DihedralType const& i) { AddCharmmImproper(i, -1); }
     void AssignUBParams(ParmHolder<BondParmType> const&);
-<<<<<<< HEAD
     void AssignImproperParams(ParmHolder<DihedralParmType> const&);
-=======
->>>>>>> 506b3261
     // ----- Misc routines -----------------------
     /// Format: <res name>_<res num>@<atom name>
     std::string TruncResAtomName(int) const;
@@ -157,13 +140,8 @@
     int SetSolvent(std::string const&);
     /// \return ParameterSet for this Topology
     ParameterSet GetParameters() const;
-<<<<<<< HEAD
     /// Assign parameters
     int AssignParameters(ParameterSet const&);
-=======
-    /// Update parameters in this Topology with those in given set.
-    int UpdateParams(ParameterSet const&);
->>>>>>> 506b3261
     // ----- Print topology info -----------------
     void Summary() const;
     void Brief(const char*) const;
@@ -211,12 +189,8 @@
     // NOTE: Use set so that elements are always sorted.
     typedef std::vector< std::set<Atom::AtomicElementType> > BP_mapType;
     void AddBondParam(BondType&, BP_mapType&);
-<<<<<<< HEAD
     /// Generate bond lengths for bonds based on atomic elements
     void GenerateBondParameters();
-=======
-    void AssignBondParameters();
->>>>>>> 506b3261
     static inline int AddTorsionParm(DihedralParmArray&, DihedralParmType const&);
     bool CheckTorsionRange(DihedralType const& dihIn, const char*) const;
     static inline DihedralType SetTorsionParmIndex(DihedralType const&,
@@ -255,11 +229,6 @@
     void AssignAngleParm(ParmHolder<AngleParmType> const&, ParmHolder<int>&, AngleArray&);
     void AssignImproperParm(ParmHolder<DihedralParmType> const&, ParmHolder<int>&, DihedralArray&);
     void AssignDihedralParm(DihedralParmHolder const&, ParmHolder<DihedralParmType> const&, DihedralArray&);
-
-    void AssignBondParm(ParmHolder<BondParmType> const&, ParmHolder<int>&, BondArray&, BondParmArray&, const char*);
-    void AssignAngleParm(ParmHolder<AngleParmType> const&, ParmHolder<int>&, AngleArray&);
-    void AssignImproperParm(ParmHolder<DihedralParmType> const&, ParmHolder<int>&, DihedralArray&);
-    void AssignDihedralParm(DihedralParmHolder const&, DihedralArray&);
 
     static const NonbondType LJ_EMPTY;
     std::vector<Atom> atoms_;
