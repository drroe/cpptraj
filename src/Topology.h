--- conflicted
+++ resolved
@@ -8,11 +8,8 @@
 #include "AtomMask.h"
 #include "Frame.h"
 #include "FileName.h"
-<<<<<<< HEAD
 #include "ReplicaDimArray.h"
-=======
 #include "Range.h"
->>>>>>> f605ce4a
 // Class: Topology
 /// Hold information for all atoms
 class Topology {
