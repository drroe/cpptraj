#ifndef INC_TOPOLOGY_H
#define INC_TOPOLOGY_H
#include <string>
#include "Atom.h"
#include "Residue.h"
#include "Molecule.h"
#include "AtomMask.h"
#include "Frame.h"
#include "FileName.h"
// Class: Topology
/// Hold information for all atoms
class Topology {
  public:
    Topology();
    // ----- Set internal variables -----
    void SetOffset(double oIn);
    void SetDebug(int);
    void SetParmName(std::string const&, FileName const&);
    void SetGBradiiSet(std::string const&);
    void SetPindex(int);
    void SetReferenceCoords( Frame* ); // TODO: Pass in frame reference
    void IncreaseFrames(int);
<<<<<<< HEAD
    void SetTag(std::string const& t)    { parmTag_ = t;                  }
=======
    void SetVelInfo(bool v)              { hasVelInfo_ = v;               }
    void SetNrepDim(int n)               { nRepDim_ = n;                  }
>>>>>>> 107516bb
    // ----- Return internal variables -----
    std::string const& Tag()       const { return parmTag_;               }
    int Pindex()                   const { return pindex_;                }
    int Natom()                    const { return (int)atoms_.size();     }
    int Nres()                     const { return (int)residues_.size();  }
    int Nmol()                     const { return (int)molecules_.size(); }
    int Nsolvent()                 const { return NsolventMolecules_;     }
    int Nframes()                  const { return nframes_;               }
    int Ntypes()                   const { return ntypes_;                }
    int NextraPts()                const { return n_extra_pts_;           }
    bool HasVelInfo()              const { return hasVelInfo_;            }
    int NrepDim()                  const { return nRepDim_;               }
    std::string const& ParmName()         const { return parmName_;       }
    FileName const& OriginalFilename()    const { return fileName_;       }
    std::string const& GBradiiSet()       const { return radius_set_;     }
    bool NoRefCoords()                    const { return (refCoords_.empty()); }
    int FinalSoluteRes() const;
    const char *c_str() const;
    // ---- Atom-specific routines -----
    typedef std::vector<Atom>::const_iterator atom_iterator;
    atom_iterator begin()            const { return atoms_.begin(); }
    atom_iterator end()              const { return atoms_.end();   }
    const Atom &operator[](int idx)  const { return atoms_[idx];    }
    std::vector<Atom> const& Atoms() const { return atoms_;         }
    // ----- Residue-specific routines -----
    typedef std::vector<Residue>::const_iterator res_iterator;
    inline res_iterator ResStart() const { return residues_.begin(); }
    inline res_iterator ResEnd()   const { return residues_.end();   }
    const Residue& Res(int idx)    const { return residues_[idx];    }
    // ----- Molecule-specific routines -----
    typedef std::vector<Molecule>::const_iterator mol_iterator;
    inline mol_iterator MolStart() const { return molecules_.begin(); }
    inline mol_iterator MolEnd()   const { return molecules_.end();   }
    const Molecule& Mol(int idx)   const { return molecules_[idx];    }
    // ----- Bond-specific routines -----
    inline const std::vector<int>& Bonds() const { return bonds_; }
    inline const std::vector<int>& BondsH() const { return bondsh_; }
    inline const std::vector<double>& BondRk() const { return bondrk_; }
    inline const std::vector<double>& BondReq() const { return bondreq_; }
    int GetBondParamIdx( int, double &, double &) const;
    double GetBondedCutoff(int, int) const;
    // ----- Angle-specific routines -----
    inline const std::vector<int>& Angles() const { return angles_; }
    inline const std::vector<int>& AnglesH() const { return anglesh_; }
    inline const std::vector<double>& AngleTk() const { return angletk_; }
    inline const std::vector<double>& AngleTeq() const { return angleteq_; }
    // ----- Dihedral-specific routines -----
    inline const std::vector<int>& Dihedrals() const { return dihedrals_; }
    inline const std::vector<int>& DihedralsH() const { return dihedralsh_; }
    inline const std::vector<double>& DihedralPk() const { return dihedralpk_; }
    inline const std::vector<double>& DihedralPn() const { return dihedralpn_; }
    inline const std::vector<double>& DihedralPhase() const { return dihedralphase_; }
    inline const std::vector<double>& SCEE() const { return scee_; }
    inline const std::vector<double>& SCNB() const { return scnb_; }
    // ----- Amber Hbond info -----
    inline const std::vector<double>& Asol() const { return asol_; }
    inline const std::vector<double>& Bsol() const { return bsol_; }
    inline const std::vector<double>& HBcut() const { return hbcut_; }
    // ----- Amber extra info ----- TODO: Generate automatically
    inline const std::vector<double>& Solty() const { return solty_; }
    inline const std::vector<NameType>& Itree() const { return itree_; }
    inline const std::vector<int>& Join() const { return join_; }
    inline const std::vector<int>& Irotat() const { return irotat_; }
    // ----- Non-bond routines -----
    inline void GetLJ_A_B(int,int,double&,double&) const; 
    inline const std::vector<int>& NB_index() const { return nbindex_; }
    inline const std::vector<double>& LJA() const { return lja_; }
    inline const std::vector<double>& LJB() const { return ljb_; }
    // ----- Misc routines -----
    std::string TruncResAtomName(int) const;
    std::string TruncResNameNum(int) const;
    int FindAtomInResidue(int, NameType const&) const;
    int FindResidueMaxNatom() const;
    int SoluteAtoms() const;
    int SetSolvent(std::string const&);
    // ----- Print topology info -----
    void Summary() const;
    void Brief() const;
    void PrintAtomInfo(std::string const&) const;
    void PrintBondInfo(std::string const&) const;
    void PrintMoleculeInfo(std::string const&) const;
    void PrintResidueInfo(std::string const&) const;
    void PrintChargeMassInfo(std::string const&, int) const;
    // ----- Routines to Access/Modify Box info -----
    inline Box const& ParmBox()   const { return box_;        }
    inline Box::BoxType BoxType() const { return box_.Type(); }
    void SetBox( Box const& bIn )       { box_ = bIn;         }
    // ----- PDB/Mol2 etc setup routines -----
    void AddTopAtom(Atom, NameType const&, int, int&, const double*);
    void StartNewMol();
    // ----- Amber setup routines -----
    int CreateAtomArray(std::vector<NameType>&, std::vector<double>&,
                        std::vector<int>&, std::vector<double>&,
                        std::vector<int>&, std::vector<NameType>&,
                        std::vector<double>&,std::vector<double>&, 
                        std::vector<NameType>&, std::vector<int>&);
    int SetBondInfo(std::vector<int> &, std::vector<int> &,
                    std::vector<double>&,std::vector<double>&);
    int SetAngleInfo(std::vector<int> &, std::vector<int> &,
                    std::vector<double>&,std::vector<double>&);
    int SetDihedralInfo(std::vector<int> &, std::vector<int> &,
                    std::vector<double>&,std::vector<double>&,
                    std::vector<double>&,
                    std::vector<double>&,std::vector<double>&);
    int SetAmberHbond(std::vector<double>&,std::vector<double>&,std::vector<double>&);
    int SetAmberExtra(std::vector<double>&,std::vector<NameType> &,
                      std::vector<int> &,std::vector<int> &);
    int SetNonbondInfo(int, std::vector<int>& nbindex, 
                       std::vector<double>&, std::vector<double>&);
    // ----- Common Setup Routines -----
    int CommonSetup(bool);
    void ClearBondInfo();
    void AddBond(int,int);
    // ----- Mask Routines -----
    bool SetupIntegerMask(AtomMask &) const;
    bool SetupCharMask(AtomMask &) const;
    bool SetupIntegerMask(AtomMask &, Frame const&) const;
    bool SetupCharMask(AtomMask &, Frame const&) const;
    // ----- Topology modification routines -----
    void ScaleDihedralK(double);
    Topology* partialModifyStateByMask(AtomMask const& m) const {
      return modifyStateByMask(m, false);
    }
    Topology* modifyStateByMask(AtomMask const& m) const {
      return modifyStateByMask(m, true);
    }
    Topology* ModifyByMap(std::vector<int> const& m) const {
      return ModifyByMap(m, true);
    }
  private:
    std::vector<Atom> atoms_;
    std::vector<Residue> residues_;
    std::vector<Molecule> molecules_;
    FileName fileName_;
    std::string parmTag_;
    std::string parmName_;
    std::string radius_set_;

    std::vector<int> bonds_;
    std::vector<int> bondsh_;
    std::vector<double> bondrk_;
    std::vector<double> bondreq_;

    std::vector<int> angles_;
    std::vector<int> anglesh_;
    std::vector<double> angletk_;
    std::vector<double> angleteq_;

    std::vector<int> dihedrals_;
    std::vector<int> dihedralsh_;
    std::vector<double> dihedralpk_;
    std::vector<double> dihedralpn_;
    std::vector<double> dihedralphase_;
    std::vector<double> scee_;
    std::vector<double> scnb_;

    std::vector<double> asol_;
    std::vector<double> bsol_;
    std::vector<double> hbcut_;

    std::vector<double> solty_;
    std::vector<NameType> itree_;
    std::vector<int> join_;
    std::vector<int> irotat_;

    std::vector<int> nbindex_;
    std::vector<double> lja_;
    std::vector<double> ljb_;

    Box box_;
    Frame refCoords_;

    double offset_;         ///< Offset used when searching for bonds
    int debug_;
    int NsolventMolecules_;
    int finalSoluteRes_;
    int pindex_;
    int nframes_;
    int ntypes_; // This is stored for the purpose of checking array sizes
    int n_extra_pts_;
    bool hasVelInfo_; // TODO: This information should be passed separate from Topology
    int nRepDim_;     // TODO: This information should be passed separate from Topology

    void PrintBonds(std::vector<int> const&, AtomMask const&) const;
    void SetAtomBondInfo();
    static void WarnBondLengthDefault(Atom::AtomicElementType,
                                      Atom::AtomicElementType,double);
    static double GetBondLength(Atom::AtomicElementType, Atom::AtomicElementType);
    static bool NameIsSolvent(NameType const&);
    void GetBondsFromAtomCoords();
    void VisitAtom(int, int);
    int DetermineMolecules();
    void AtomDistance(int, int, int, std::set<int>&) const;
    void DetermineExcludedAtoms();
    void DetermineNumExtraPoints();
    int SetSolventInfo();

    void Mask_SelectDistance( Frame const&, char*, bool, bool, double ) const;
    void Mask_AND(char*,char*) const;
    void Mask_OR(char*,char*) const;
    void Mask_NEG(char*) const;
    void MaskSelectResidues(NameType const&, char *) const;
    void MaskSelectResidues(int, int, char *) const;
    void MaskSelectElements( NameType const&, char* ) const;
    void MaskSelectTypes( NameType const& , char* ) const;
    void MaskSelectAtoms(NameType const&, char*) const;
    void MaskSelectAtoms(int, int, char*) const;
    bool ParseMask(Frame const&, AtomMask &,bool) const;

    Topology* modifyStateByMask(AtomMask const&, bool) const;
    Topology* ModifyByMap(std::vector<int> const&, bool) const;
    std::vector<int> SetupSequentialArray(std::vector<int> const&, int, std::vector<int> const&) const;
};
// ----- INLINE FUNCTIONS ------------------------------------------------------
void Topology::GetLJ_A_B(int a1, int a2, double& A, double& B) const {
  // Currently atom #s start from 1 in TypeIndex
  int param = (ntypes_ * (atoms_[a1].TypeIndex()-1)) + atoms_[a2].TypeIndex()-1;
  int index = nbindex_[param] - 1;
  A = lja_[index];
  B = ljb_[index];
}
#endif<|MERGE_RESOLUTION|>--- conflicted
+++ resolved
@@ -20,12 +20,9 @@
     void SetPindex(int);
     void SetReferenceCoords( Frame* ); // TODO: Pass in frame reference
     void IncreaseFrames(int);
-<<<<<<< HEAD
     void SetTag(std::string const& t)    { parmTag_ = t;                  }
-=======
     void SetVelInfo(bool v)              { hasVelInfo_ = v;               }
     void SetNrepDim(int n)               { nRepDim_ = n;                  }
->>>>>>> 107516bb
     // ----- Return internal variables -----
     std::string const& Tag()       const { return parmTag_;               }
     int Pindex()                   const { return pindex_;                }
