#ifndef INC_TOPOLOGY_H
#define INC_TOPOLOGY_H
#include <string>
#include "Atom.h"
#include "AtomExtra.h"
#include "Residue.h"
#include "Molecule.h"
#include "ParameterTypes.h"
#include "AtomMask.h"
#include "CharMask.h"
#include "Frame.h"
#include "FileName.h"
#include "Range.h"
// Class: Topology
/// Hold information for all atoms
class Topology {
  public:
    Topology();
    // ----- Set internal variables --------------
    void SetOffset(double oIn)               { if (oIn > 0.0) offset_ = oIn; }
    void SetDebug(int dIn)                   { debug_ = dIn;                 }
    void SetIpol(int iIn)                    { ipol_ = iIn;                  }
    void SetPindex(int pIn)                  { pindex_ = pIn;                }
    void IncreaseFrames(int fIn)             { nframes_ += fIn;              }
    void SetNframes(int fIn)                 { nframes_ = fIn;               }
    void SetTag(std::string const& t)        { parmTag_ = t;                 }
    void SetGBradiiSet(std::string const& s) { radius_set_ = s;              }
    void SetParmCoordInfo(CoordinateInfo const& c);
    void SetParmName(std::string const&, FileName const&);
    void SetReferenceCoords( Frame const& );
    // ----- Return internal variables -----------
    std::string const& Tag()       const { return parmTag_;               }
    int Ipol()                     const { return ipol_;                  }
    int Pindex()                   const { return pindex_;                }
    int Natom()                    const { return (int)atoms_.size();     }
    int Nres()                     const { return (int)residues_.size();  }
    int Nmol()                     const { return (int)molecules_.size(); }
    int Nsolvent()                 const { return NsolventMolecules_;     }
    int Nframes()                  const { return nframes_;               }
    int NextraPts()                const { return n_extra_pts_;           }
    CoordinateInfo const& ParmCoordInfo() const { return coordInfo_;      }
    std::string const& ParmName()         const { return parmName_;       }
    FileName const& OriginalFilename()    const { return fileName_;       }
    std::string const& GBradiiSet()       const { return radius_set_;     }
    bool NoRefCoords()                    const { return (refCoords_.empty()); }
    const char *c_str() const;
    // ---- Atom-specific routines ---------------
    typedef std::vector<Atom>::const_iterator atom_iterator;
    atom_iterator begin()            const { return atoms_.begin(); }
    atom_iterator end()              const { return atoms_.end();   }
    const Atom &operator[](int idx)  const { return atoms_[idx];    }
    std::vector<Atom> const& Atoms() const { return atoms_;         }
    // ----- Residue-specific routines -----------
    typedef std::vector<Residue>::const_iterator res_iterator;
    inline res_iterator ResStart() const { return residues_.begin(); }
    inline res_iterator ResEnd()   const { return residues_.end();   }
    const Residue& Res(int idx)    const { return residues_[idx];    }
    Residue& SetRes(int idx)             { return residues_[idx];    }
    Range SoluteResidues() const;
    // ----- Molecule-specific routines ----------
    typedef std::vector<Molecule>::const_iterator mol_iterator;
    inline mol_iterator MolStart() const { return molecules_.begin(); }
    inline mol_iterator MolEnd()   const { return molecules_.end();   }
    const Molecule& Mol(int idx)   const { return molecules_[idx];    }
    // ----- Bond-specific routines --------------
    BondArray         const& Bonds()        const { return bonds_;        }
    BondArray         const& BondsH()       const { return bondsh_;       }
    BondParmArray     const& BondParm()     const { return bondparm_;     }
    void AddBond(int,int);
    int SetBondInfo(BondArray const&, BondArray const&, BondParmArray const&);
    // ----- Angle-specific routines -------------
    AngleArray        const& Angles()       const { return angles_;       }
    AngleArray        const& AnglesH()      const { return anglesh_;      }
    AngleParmArray    const& AngleParm()    const { return angleparm_;    }
    void AddAngle(int, int, int);
    int SetAngleInfo(AngleArray const&, AngleArray const&, AngleParmArray const&);
    // ----- Dihedral-specific routines ----------
    DihedralArray     const& Dihedrals()    const { return dihedrals_;    }
    DihedralArray     const& DihedralsH()   const { return dihedralsh_;   }
    DihedralParmArray const& DihedralParm() const { return dihedralparm_; }
    void AddDihedral(int, int, int, int);
    int SetDihedralInfo(DihedralArray const&, DihedralArray const&, DihedralParmArray const&);
    // ----- Non-bond routines -------------------
    NonbondParmType   const& Nonbond()      const { return nonbond_;      }
    int SetNonbondInfo(NonbondParmType const&);
    double GetVDWradius(int) const;
    double GetParseRadius(int) const;
    /// \return Lennard-Jones 6-12 parameters for given pair of atoms
    inline NonbondType const& GetLJparam(int, int) const;
    // ----- Water Cap Info ----------------------
    CapParmType       const& Cap()          const { return cap_;          }
    void SetCap(CapParmType const& c)             { cap_ = c;             }
    // ----- Amber LES info ----------------------
    LES_ParmType      const& LES()          const { return lesparm_;      }
    void SetLES(LES_ParmType const& l)            { lesparm_ = l;         }
    // ----- CHAMBER info ------------------------
    ChamberParmType const& Chamber()        const { return chamber_;      }
    void SetChamber(ChamberParmType const& c)     { chamber_ = c;         }
    // ----- Extra atom info ---------------------
    inline const std::vector<AtomExtra>& Extra() const { return extra_; }
    inline int NatomTypes()                      const { return n_atom_types_; }
    // ----- Misc routines -----------------------
    /// Format: <res name><res num>@<atom name>
    std::string TruncResAtomName(int) const;
    /// Format: :<res num>@<atom name>
    std::string AtomMaskName(int) const;
    /// Format: <atom name>_<atom num>
    std::string TruncAtomNameNum(int) const;
    /// Format: <res name>:<res num> 
    std::string TruncResNameNum(int) const;
    int FindAtomInResidue(int, NameType const&) const;
    int SetSolvent(std::string const&);
    // ----- Print topology info -----------------
    void Summary() const;
    void Brief(const char*) const;
    void PrintAtomInfo(std::string const&) const;
    void PrintBondInfo(std::string const&) const;
    void PrintAngleInfo(std::string const&) const;
    void PrintDihedralInfo(std::string const&) const;
    void PrintMoleculeInfo(std::string const&) const;
    void PrintResidueInfo(std::string const&) const;
    void PrintShortResInfo(std::string const&, int) const;
    int PrintChargeMassInfo(std::string const&, int) const;
    // ----- Routines to Access/Modify Box info --
    inline Box const& ParmBox()   const { return coordInfo_.TrajBox();        }
    inline Box::BoxType BoxType() const { return coordInfo_.TrajBox().Type(); }
    void SetParmBox( Box const& bIn )   { coordInfo_.SetBox( bIn );           }
    // ----- Setup routines ----------------------
    int AddTopAtom(Atom const&, int, NameType const&, const double*);
    void StartNewMol();
    int CommonSetup(bool);
    void ResetPDBinfo();
    int Setup_NoResInfo();
    int SetExtraAtomInfo(int, std::vector<AtomExtra> const&,
                         std::vector<NameType> const&);
    // ----- Mask Routines -----------------------
    int SetupIntegerMask(AtomMask &) const;
    int SetupCharMask(CharMask &) const;
    int SetupIntegerMask(AtomMask &, Frame const&) const;
    int SetupCharMask(CharMask &, Frame const&) const;
    // ----- Topology modification routines ------
    int ScaleDihedralK(double, std::string const&, bool);
    /// Strip atoms outside given mask, do not keep parameters.
    Topology* partialModifyStateByMask(AtomMask const& m) const {
      return ModifyByMap(m.Selected(), false);
    }
    /// Strip atoms outside given mask.
    Topology* modifyStateByMask(AtomMask const& m) const {
      return ModifyByMap(m.Selected(), true);
    }
    /// Rearrange atoms from given map, Map[newatom]=oldatom
    Topology* ModifyByMap(std::vector<int> const& m) const {
      return ModifyByMap(m, true);
    }
    /// Append topology to this one.
    int AppendTop( Topology const& );
  private:
    void PrintBonds(BondArray const&, CharMask const&, int&) const;
    void PrintAngles(AngleArray const&, CharMask const&, int&) const;
    void PrintDihedrals(DihedralArray const&, CharMask const&, int&) const;
    void SetAtomBondInfo(BondArray const&);
    // NOTE: Use set so that elements are always sorted.
    typedef std::vector< std::set<Atom::AtomicElementType> > BP_mapType;
    void AddBondParam(BondType&, BP_mapType&);
    void AssignBondParameters();
    void GetBondsFromAtomCoords();
    void VisitAtom(int, int);
    int DetermineMolecules();
    void AtomDistance(int, int, int, std::set<int>&) const;
    void DetermineExcludedAtoms();
    void DetermineNumExtraPoints();
    int SetSolventInfo();

<<<<<<< HEAD
    int Mask_SelectDistance( Frame const&, char*, bool, bool, double ) const;
    void Mask_AND(char*,char*) const;
    void Mask_OR(char*,char*) const;
    void Mask_NEG(char*) const;
    void MaskSelectResidues(NameType const&, char *) const;
    void MaskSelectResidues(int, int, char *) const;
    void MaskSelectElements( NameType const&, char* ) const;
    void MaskSelectTypes( NameType const& , char* ) const;
    void MaskSelectAtoms(NameType const&, char*) const;
    void MaskSelectAtoms(int, int, char*) const;
    bool ParseMask(Frame const&, AtomMask &,bool) const;

    int scale_dihedral_K(DihedralArray&, AtomMask const&, double, bool);
=======
>>>>>>> 7014293d
    Topology* ModifyByMap(std::vector<int> const&, bool) const;
    BondArray StripBondArray(BondArray const&, std::vector<int> const&) const;
    AngleArray StripAngleArray(AngleArray const&, std::vector<int> const&) const;
    DihedralArray StripDihedralArray(DihedralArray const&, std::vector<int> const&) const;
    void StripBondParmArray(BondArray&, std::vector<int>&, BondParmArray&) const;
    void StripAngleParmArray(AngleArray&, std::vector<int>&, AngleParmArray&) const;
    void StripDihedralParmArray(DihedralArray&, std::vector<int>&, DihedralParmArray&) const;
    inline void AddBondArray(BondArray const&, int);

    static const NonbondType LJ_EMPTY;
    std::vector<Atom> atoms_;
    std::vector<Residue> residues_;
    std::vector<Molecule> molecules_;
    FileName fileName_;
    std::string parmTag_;
    std::string parmName_;
    std::string radius_set_;

    BondArray bonds_;
    BondArray bondsh_;
    BondParmArray bondparm_;
    AngleArray angles_;
    AngleArray anglesh_;
    AngleParmArray angleparm_;
    DihedralArray dihedrals_;
    DihedralArray dihedralsh_;
    DihedralParmArray dihedralparm_;
    NonbondParmType nonbond_;        ///< Non-bonded parameters
    // Amber-only parameters
    CapParmType cap_;                ///< Water cap information
    LES_ParmType lesparm_;           ///< LES parameters
    ChamberParmType chamber_;        ///< CHAMBER parameters
    // Extra atom info
    std::vector<AtomExtra> extra_;

    CoordinateInfo coordInfo_; ///< Coordinate metadata. TODO: Make completely separate from topology.
    Frame refCoords_;

    double offset_;         ///< Offset used when searching for bonds
    int debug_;
    int ipol_;              ///< 0 if fixed charge, 1 if polarizable
    int NsolventMolecules_; ///< Number of molecules marked SOLVENT
    int pindex_;            ///< Internal index used in TopologyList
    int nframes_;           ///< Number of 'trajin' frames associated with topology.
    int n_extra_pts_;       ///< Number of extra points.
    int n_atom_types_;      ///< Number of unique atom types.
};
// ----- INLINE FUNCTIONS ------------------------------------------------------
NonbondType const& Topology::GetLJparam(int a1, int a2) const {
  int nbindex = nonbond_.GetLJindex( atoms_[a1].TypeIndex(), atoms_[a2].TypeIndex() );
  if (nbindex < 0) // Means Amber Hbond, return A = B = 0.0
    return LJ_EMPTY;
  return nonbond_.NBarray( nbindex );
}
#endif<|MERGE_RESOLUTION|>--- conflicted
+++ resolved
@@ -171,22 +171,8 @@
     void DetermineNumExtraPoints();
     int SetSolventInfo();
 
-<<<<<<< HEAD
-    int Mask_SelectDistance( Frame const&, char*, bool, bool, double ) const;
-    void Mask_AND(char*,char*) const;
-    void Mask_OR(char*,char*) const;
-    void Mask_NEG(char*) const;
-    void MaskSelectResidues(NameType const&, char *) const;
-    void MaskSelectResidues(int, int, char *) const;
-    void MaskSelectElements( NameType const&, char* ) const;
-    void MaskSelectTypes( NameType const& , char* ) const;
-    void MaskSelectAtoms(NameType const&, char*) const;
-    void MaskSelectAtoms(int, int, char*) const;
-    bool ParseMask(Frame const&, AtomMask &,bool) const;
-
-    int scale_dihedral_K(DihedralArray&, AtomMask const&, double, bool);
-=======
->>>>>>> 7014293d
+    int scale_dihedral_K(DihedralArray&, CharMask const&, double, bool);
+
     Topology* ModifyByMap(std::vector<int> const&, bool) const;
     BondArray StripBondArray(BondArray const&, std::vector<int> const&) const;
     AngleArray StripAngleArray(AngleArray const&, std::vector<int> const&) const;
