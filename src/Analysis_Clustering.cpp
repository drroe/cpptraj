// Analysis_Clustering
#include <ctime>
#include "Analysis_Clustering.h"
#include "CpptrajStdio.h"
#include "StringRoutines.h" // fileExists, integerToString
#include "DataSet_integer.h" // For converting cnumvtime
#include "Trajout.h"
// Clustering Algorithms
#include "Cluster_HierAgglo.h"
#include "Cluster_DBSCAN.h"
#ifdef TIMER
# include "Timer.h"
#endif

// CONSTRUCTOR
Analysis_Clustering::Analysis_Clustering() :
  masterDSL_(0),
  coords_(0),
  CList_(0),
  sieve_(1),
  splitFrame_(-1),
  cnumvtime_(0),
  cpopvtimefile_(0),
  nofitrms_(false),
  usedme_(false),
  useMass_(false),
  grace_color_(false),
  norm_pop_(NONE),
  load_pair_(false),
  calc_lifetimes_(false),
  writeRepFrameNum_(false),
  clusterfmt_(TrajectoryFile::UNKNOWN_TRAJ),
  singlerepfmt_(TrajectoryFile::UNKNOWN_TRAJ),
  reptrajfmt_(TrajectoryFile::UNKNOWN_TRAJ)
{ } 

// DESTRUCTOR
Analysis_Clustering::~Analysis_Clustering() {
  if (CList_ != 0) delete CList_;
}

void Analysis_Clustering::Help() {
  mprintf("\t[crdset <crd set>]\n");
  mprintf("  Algorithms:\n");
  Cluster_HierAgglo::Help();
  Cluster_DBSCAN::Help();
  mprintf("  Distance options:\n");
  mprintf("\t{[[rms] [<mask>] [mass] [nofit]] | [dme [<mask>]] | [data <dset0>[,<dset1>,...]]}\n");
  mprintf("\t[sieve <#>] [loadpairdist] [savepairdist] [pairdist <file>]\n");
  mprintf("  Output options:\n");
  mprintf("\t[out <cnumvtime>] [gracecolor] [summary <summaryfile>] [info <infofile>]\n");
  mprintf("\t[summaryhalf <halffile>] [splitframe <frame>]\n");
  mprintf("\t[cpopvtime <file> [normpop | normframe]] [lifetime]\n");
  mprintf("  Coordinate output options:\n");
  mprintf("\t[ clusterout <trajfileprefix> [clusterfmt <trajformat>] ]\n");
  mprintf("\t[ singlerepout <trajfilename> [singlerepfmt <trajformat>] ]\n");
  mprintf("\t[ repout <repprefix> [repfmt <repfmt>] [repframe] ]\n");
  mprintf("\tCluster structures based on coordinates (RMSD/DME) or given data set(s).\n");
  mprintf("\t<crd set> can be created with the 'createcrd' command.\n");
}

const char* Analysis_Clustering::PAIRDISTFILE = "CpptrajPairDist";

Analysis::RetType Analysis_Clustering::Setup(ArgList& analyzeArgs, DataSetList* datasetlist,
                            TopologyList* PFLin, DataFileList* DFLin, int debugIn)
{
  debug_ = debugIn;
  // Attempt to get coords dataset from datasetlist
  std::string setname = analyzeArgs.GetStringKey("crdset");
  coords_ = (DataSet_Coords*)datasetlist->FindCoordsSet( setname );
  if (coords_ == 0) {
    mprinterr("Error: clustering: Could not locate COORDS set corresponding to %s\n",
              setname.c_str());
    return Analysis::ERR;
  }
  // Check for DataSet(s) to cluster on, otherwise coords will be used
  cluster_dataset_.clear();
  setname = analyzeArgs.GetStringKey("data");
  if (!setname.empty()) {
    ArgList dsnames(setname, ",");
    DataSetList inputDsets;
    for (ArgList::const_iterator name = dsnames.begin(); name != dsnames.end(); ++name) {
      DataSetList tempDSL = datasetlist->GetMultipleSets( *name );
      if (tempDSL.empty()) {
        mprinterr("Error: cluster: %s did not correspond to any data sets.\n");
        return Analysis::ERR;
      }
      inputDsets += tempDSL;
    }
    for (DataSetList::const_iterator ds = inputDsets.begin(); ds != inputDsets.end(); ++ds) {
      // Clustering only allowed on 1D data sets.
      if ( (*ds)->Ndim() != 1 ) {
        mprinterr("Error: Clustering only allowed on 1D data sets, %s is %zuD.\n",
                  (*ds)->Legend().c_str(), (*ds)->Ndim());
        return Analysis::ERR;
      }
      cluster_dataset_.push_back( *ds );
    }
  } else {
    usedme_ = analyzeArgs.hasKey("dme");
    bool userms = analyzeArgs.hasKey("rms");
    if (usedme_ && userms) {
      mprinterr("Error: Specify either 'dme' or 'rms' but not both.\n");
      return Analysis::ERR;
    }
  }
  // Get clustering algorithm
  if (CList_ != 0) delete CList_;
  CList_ = 0;
  if (analyzeArgs.hasKey("hieragglo"))   CList_ = new Cluster_HierAgglo(); 
  else if (analyzeArgs.hasKey("dbscan")) CList_ = new Cluster_DBSCAN();
  else {
    mprintf("Warning: No clustering algorithm specified; defaulting to 'hieragglo'\n");
    CList_ = new Cluster_HierAgglo();
  }
  if (CList_ == 0) return Analysis::ERR;
  CList_->SetDebug(debug_);
  // Get algorithm-specific keywords
  if (CList_->SetupCluster( analyzeArgs )) return Analysis::ERR; 
  // Get keywords
  useMass_ = analyzeArgs.hasKey("mass");
  sieve_ = analyzeArgs.getKeyInt("sieve",1);
  if (sieve_ < 1) {
    mprinterr("Error: 'sieve <#>' must be >= 1 (%i)\n", sieve_);
    return Analysis::ERR;
  }
  splitFrame_ = analyzeArgs.getKeyInt("splitframe", -1) - 1; // User args start at 1
  DataFile* cnumvtimefile = DFLin->AddDataFile(analyzeArgs.GetStringKey("out"), analyzeArgs);
  cpopvtimefile_ = DFLin->AddDataFile(analyzeArgs.GetStringKey("cpopvtime"), analyzeArgs);
  clusterinfo_ = analyzeArgs.GetStringKey("info");
  summaryfile_ = analyzeArgs.GetStringKey("summary");
  halffile_ = analyzeArgs.GetStringKey("summaryhalf");
  nofitrms_ = analyzeArgs.hasKey("nofit");
  grace_color_ = analyzeArgs.hasKey("gracecolor");
  calc_lifetimes_ = analyzeArgs.hasKey("lifetime");
  if (cpopvtimefile_ != 0) {
    if (grace_color_) {
      mprintf("Warning: 'gracecolor' not compatible with 'cpopvtime' - disabling 'gracecolor'\n");
      grace_color_ = false;
    }
    if (analyzeArgs.hasKey("normpop"))
      norm_pop_ = CLUSTERPOP;
    else if (analyzeArgs.hasKey("normframe"))
      norm_pop_ = FRAME;
    else
      norm_pop_ = NONE;
  }
  // Options for loading/saving pairwise distance file
  load_pair_ = analyzeArgs.hasKey("loadpairdist");
  bool save_pair = analyzeArgs.hasKey("savepairdist");
  pairdistfile_ = analyzeArgs.GetStringKey("pairdist");
  if ( (load_pair_ || save_pair) && pairdistfile_.empty() )
    pairdistfile_.assign(PAIRDISTFILE);
  else if (!pairdistfile_.empty())
    load_pair_ = true;
  // Output trajectory stuff
  clusterfile_ = analyzeArgs.GetStringKey("clusterout");
  clusterfmt_ = TrajectoryFile::GetFormatFromString( analyzeArgs.GetStringKey("clusterfmt") ); 
  singlerepfile_ = analyzeArgs.GetStringKey("singlerepout");
  singlerepfmt_ = TrajectoryFile::GetFormatFromString( analyzeArgs.GetStringKey("singlerepfmt") );
  reptrajfile_ = analyzeArgs.GetStringKey("repout");
  reptrajfmt_ = TrajectoryFile::GetFormatFromString( analyzeArgs.GetStringKey("repfmt") );
  writeRepFrameNum_ = analyzeArgs.hasKey("repframe");
  // Get the mask string 
  maskexpr_ = analyzeArgs.GetMaskNext();

  // Dataset to store cluster number v time
  cnumvtime_ = datasetlist->AddSet(DataSet::INTEGER, analyzeArgs.GetStringNext(), "Cnum");
  if (cnumvtime_==0) return Analysis::ERR;
  if (cnumvtimefile != 0) cnumvtimefile->AddSet( cnumvtime_ ); 
  // Save master DSL for Cpopvtime
  masterDSL_ = datasetlist;

  mprintf("    CLUSTER: Using coords dataset %s, clustering using", coords_->Legend().c_str());
  if ( cluster_dataset_.empty() ) {
    if (!maskexpr_.empty())
      mprintf(" RMSD (mask [%s])",maskexpr_.c_str());
    else
      mprintf(" RMSD (all atoms)");
    if (useMass_)
      mprintf(", mass-weighted");
    if (nofitrms_)
      mprintf(", no fitting");
    else
      mprintf(" best fit");
  } else {
    if (cluster_dataset_.size() == 1)
      mprintf(" dataset %s", cluster_dataset_[0]->Legend().c_str());
    else
      mprintf(" %u datasets.", cluster_dataset_.size());
  }
  mprintf("\n");
  CList_->ClusteringInfo();
  if (sieve_ > 1)
    mprintf("\tInitial clustering sieve value is %i frames.\n", sieve_);
  if (cnumvtimefile != 0)
    mprintf("\tCluster # vs time will be written to %s\n", cnumvtimefile->DataFilename().base());
  if (cpopvtimefile_ != 0) {
    mprintf("\tCluster pop vs time will be written to %s", cpopvtimefile_->DataFilename().base());
    if (norm_pop_==CLUSTERPOP) mprintf(" (normalized by cluster size)");
    else if (norm_pop_==FRAME) mprintf(" (normalized by frame)");
    mprintf("\n");
  }
  if (grace_color_)
    mprintf("\tGrace color instead of cluster number (1-15) will be saved.\n");
  if (calc_lifetimes_)
    mprintf("\tCluster lifetime data sets will be calculated.\n");
  if (load_pair_)
    mprintf("\tPreviously calcd pair distances %s will be used if found.\n",
            pairdistfile_.c_str());
  if (!clusterinfo_.empty())
    mprintf("\tCluster information will be written to %s\n",clusterinfo_.c_str());
  if (!summaryfile_.empty())
    mprintf("\tSummary of cluster results will be written to %s\n",summaryfile_.c_str());
  if (!halffile_.empty())
    mprintf("\tSummary comparing first/second half of data for clusters will be written to %s\n",
            halffile_.c_str());
  if (!clusterfile_.empty())
    mprintf("\tCluster trajectories will be written to %s, format %s\n",
            clusterfile_.c_str(), TrajectoryFile::FormatString(clusterfmt_));
  if (!singlerepfile_.empty())
    mprintf("\tCluster representatives will be written to 1 traj (%s), format %s\n",
            singlerepfile_.c_str(), TrajectoryFile::FormatString(singlerepfmt_));
  if (!reptrajfile_.empty()) {
    mprintf("\tCluster representatives will be written to separate trajectories,\n");
    mprintf("\t\tprefix (%s), format %s",reptrajfile_.c_str(), 
            TrajectoryFile::FormatString(reptrajfmt_));
    if (writeRepFrameNum_) mprintf(", with frame #s");
    mprintf("\n");
  }

  return Analysis::OK;
}

inline void WriteTiming(const char* label, clock_t t0, clock_t tf) {
  mprintf("\t%15s: %12.2f seconds.\n", label, ((float)(tf - t0)) / CLOCKS_PER_SEC);
}

/** This is where the clustering is actually performed. First the distances
  * between each frame are calculated. Then the clustering routine is called.
  */
// TODO: Need to update save to indicate distance type
// NOTE: Should distances be saved only if load_pair?
Analysis::RetType Analysis_Clustering::Analyze() {
# ifdef TIMER
  Timer cluster_pairwise;
  Timer cluster_post;
# endif
  mprintf("\tStarting clustering.\n");
  clock_t cluster_setup_start = clock();
  // Default: USE_FRAMES  - Calculate pair distances from frames.
  //          USE_FILE    - If pairdistfile exists, load pair distances from there.
  // Calculated distances will be saved if not loaded from file.
  ClusterList::DistModeType pairdist_mode = ClusterList::USE_FRAMES; 
  if (load_pair_ && fileExists(pairdistfile_.c_str()))
    pairdist_mode = ClusterList::USE_FILE;
  // If no dataset specified, use COORDS
  if (cluster_dataset_.empty())
     cluster_dataset_.push_back( (DataSet*)coords_ );
  // Test that cluster data set contains data
  // FIXME make unsigned
  int clusterDataSetSize = (int)cluster_dataset_[0]->Size();
  if (clusterDataSetSize < 1) {
    mprinterr("Error: cluster data set %s does not contain data.\n", 
              cluster_dataset_[0]->Legend().c_str());
    return Analysis::ERR;
  }
  // If more than one data set, make sure they are all the same size.
  for (ClusterDist::DsArray::iterator ds = cluster_dataset_.begin();
                                      ds != cluster_dataset_.end(); ++ds)
  {
    if ((int)(*ds)->Size() != clusterDataSetSize) {
      mprinterr("Error: data set %s size (%i) != first data set %s size (%i)\n",
                (*ds)->Legend().c_str(), (*ds)->Size(), 
                cluster_dataset_[0]->Legend().c_str(), clusterDataSetSize);
      return Analysis::ERR;
    }
  }
  // If no coordinates were specified, disable coordinate output types
  bool has_coords = true;
  if (coords_->Size() < 1) {
    mprintf("Warning: Associated coordinate data set is empty.\n");
    mprintf("Warning: Disabling coordinate output.\n");
    has_coords = false;
  }
  clock_t cluster_setup_stop = clock();
  // Calculate distances between frames
  clock_t cluster_pairwise_start = clock();
# ifdef TIMER
  cluster_pairwise.Start();
# endif
  if (CList_->CalcFrameDistances( pairdistfile_, cluster_dataset_, pairdist_mode,
                                  usedme_, nofitrms_, useMass_, maskexpr_, sieve_ ))
    return Analysis::ERR;
# ifdef TIMER
  cluster_pairwise.Stop();
# endif
  clock_t cluster_pairwise_stop = clock();
  // Cluster
  clock_t cluster_cluster_start = clock();
  CList_->Cluster();
  clock_t cluster_cluster_stop = clock();
  // Sort clusters and renumber; also finds centroids for printing
  // representative frames. If sieving, add remaining frames.
  clock_t cluster_finish_start = clock();
# ifdef TIMER
  cluster_post.Start();
# endif
  if (CList_->Nclusters() > 0) {
    CList_->Renumber( (sieve_ > 1) );

    // DEBUG
    if (debug_ > 0) {
      mprintf("\nFINAL CLUSTERS:\n");
      CList_->PrintClusters();
    }

    // Print ptraj-like cluster info. If no filename is written some info will
    // still be written to STDOUT.
    CList_->PrintClustersToFile(clusterinfo_, clusterDataSetSize);

    // Print a summary of clusters
    if (!summaryfile_.empty())
      CList_->Summary(summaryfile_, clusterDataSetSize);

    // Print a summary comparing first half to second half of data for clusters
    if (!halffile_.empty())
      CList_->Summary_Half(halffile_, clusterDataSetSize, splitFrame_);

    // Create cluster v time data from clusters.
    CreateCnumvtime( *CList_, clusterDataSetSize );

    // Create cluster pop v time plots
    if (cpopvtimefile_ != 0)
      CreateCpopvtime( *CList_, clusterDataSetSize );

<<<<<<< HEAD
  // Create cluster lifetime DataSets
  if (calc_lifetimes_)
    ClusterLifetimes( *CList_, clusterDataSetSize );

  if (has_coords) {
    // Write clusters to trajectories
    if (!clusterfile_.empty())
      WriteClusterTraj( *CList_ ); 
=======
    if (has_coords) {
      // Write clusters to trajectories
      if (!clusterfile_.empty())
        WriteClusterTraj( *CList_ ); 
>>>>>>> e1ee1037

      // Write all representative frames to a single traj
      if (!singlerepfile_.empty())
        WriteSingleRepTraj( *CList_ );

      // Write all representative frames to separate trajs
      if (!reptrajfile_.empty())
        WriteRepTraj( *CList_ );
    }
  } else
    mprintf("\tNo clusters found.\n");
# ifdef TIMER
  cluster_post.Stop();
# endif
  clock_t cluster_finish_stop = clock();
  // Timing data
  WriteTiming("Cluster Init.", cluster_setup_start, cluster_setup_stop);
  WriteTiming("Pairwise Calc.", cluster_pairwise_start, cluster_pairwise_stop);
  WriteTiming("Clustering", cluster_cluster_start, cluster_cluster_stop);
  WriteTiming("Cluster Post.", cluster_finish_start, cluster_finish_stop);
  WriteTiming("Total", cluster_setup_start, cluster_finish_stop);
# ifdef TIMER
  mprintf("\t%15s: %12.4f\n", "ACTUAL PAIRWISE", cluster_pairwise.Total());
  mprintf("\t%15s: %12.4f\n", "ACTUAL POST", cluster_post.Total());
# endif
  return Analysis::OK;
}

// -----------------------------------------------------------------------------
// Analysis_Clustering::CreateCnumvtime()
/** Put cluster number vs frame into dataset.  */
void Analysis_Clustering::CreateCnumvtime( ClusterList const& CList, int maxFrames ) {
  // FIXME:
  // Cast generic DataSet for cnumvtime back to integer dataset to 
  // access specific integer dataset functions for resizing and []
  // operator. Should this eventually be generic to all atomic DataSets? 
  DataSet_integer* cnum_temp = (DataSet_integer*)cnumvtime_;
  cnum_temp->Resize( maxFrames );
  // Make all clusters start at -1. This way cluster algorithms that
  // have noise points (i.e. no cluster assigned) will be distinguished.
  if (!grace_color_)
    std::fill(cnum_temp->begin(), cnum_temp->end(), -1);

  for (ClusterList::cluster_iterator C = CList.begincluster();
                                     C != CList.endcluster(); C++)
  {
    //mprinterr("Cluster %i:\n",CList->CurrentNum());
    int cnum = (*C).Num();
    // If grace colors, return integer in range from 1 to 15 (1 most populated)
    if (grace_color_) {
      cnum = cnum + 1;
      if (cnum > 15) cnum = 15;
    } 
    // Loop over all frames in the cluster
    for (ClusterNode::frame_iterator frame = (*C).beginframe();
                                     frame != (*C).endframe(); frame++)
    {
      //mprinterr("%i,",*frame);
      (*cnum_temp)[ *frame ] = cnum;
    }
    //mprinterr("\n");
    //break;
  }
}

// Analysis_Clustering::CreateCpopvtime()
// NOTE: Should not be called if cpopvtimefile is NULL
void Analysis_Clustering::CreateCpopvtime( ClusterList const& CList, int maxFrames ) {
  std::vector<int> Pop(CList.Nclusters(), 0);
  // Set up output data sets
  std::vector<DataSet*> DSL;
  for (int cnum = 0; cnum < CList.Nclusters(); ++cnum) { 
    DSL.push_back(masterDSL_->AddSetIdxAspect( DataSet::FLOAT, cnumvtime_->Name(), 
                                               cnum, "Pop" ));
    if (DSL.back() == 0) {
      mprinterr("Error: Could not allocate cluster pop v time DataSet.\n");
      return;
    }
    cpopvtimefile_->AddSet( DSL.back() );
  }
  // Set up normalization
  std::vector<double> Norm;
  if (norm_pop_ == CLUSTERPOP) {
    int cnum = 0;
    Norm.resize(CList.Nclusters(), 1.0);
    for (ClusterList::cluster_iterator C = CList.begincluster(); 
                                       C != CList.endcluster(); ++C)
      Norm[cnum++] = (double)((*C).Nframes());
  }
  // Assumes cnumvtime has been calcd and not gracecolor!
  double norm = 1.0;
  DataSet_integer* cnum_temp = (DataSet_integer*)cnumvtime_;
  for (int frame = 0; frame < maxFrames; ++frame) {
    int cluster_num = (*cnum_temp)[frame];
    // Noise points are -1
    if (cluster_num > -1)
      Pop[cluster_num]++;
    for (int cnum = 0; cnum < CList.Nclusters(); ++cnum) {
      // Normalization
      if (norm_pop_ == CLUSTERPOP)
        norm = Norm[cnum];
      else if (norm_pop_ == FRAME)
        norm = (double)(frame + 1);
      //float f = ((double)Pop[cnum] * Norm[cnum]);
      float f = (float)((double)Pop[cnum] / norm);
      DSL[cnum]->Add(frame, &f);
    }
  }
}

// Analysis_Clustering::ClusterLifetimes()
void Analysis_Clustering::ClusterLifetimes( ClusterList const& CList, int maxFrames ) {
  // Set up output data sets. TODO: use ChildDSL
  std::vector<DataSet_integer*> DSL;
  for (int cnum = 0; cnum < CList.Nclusters(); ++cnum) { 
    DSL.push_back((DataSet_integer*)
                  masterDSL_->AddSetIdxAspect( DataSet::INTEGER, cnumvtime_->Name(), 
                                               cnum, "Lifetime" ));
    if (DSL.back() == 0) {
      mprinterr("Error: Could not allocate cluster lifetime DataSet.\n");
      return;
    }
    DSL.back()->Resize( maxFrames );
  }
  // For each frame, assign cluster frame belongs to 1.
  DataSet_integer const& cnum_temp = static_cast<DataSet_integer const&>(*cnumvtime_);
  for (int frame = 0; frame < maxFrames; ++frame) {
    int cluster_num = cnum_temp[frame];
    // Noise points are -1
    if (cluster_num > -1)
      (*DSL[ cluster_num ])[ frame ] = 1;
  }
}

// Analysis_Clustering::WriteClusterTraj()
/** Write frames in each cluster to a trajectory file.  */
void Analysis_Clustering::WriteClusterTraj( ClusterList const& CList ) {
  // Loop over all clusters
  for (ClusterList::cluster_iterator C = CList.begincluster();
                                     C != CList.endcluster(); C++)
  {
    // Create filename based on cluster number.
    int cnum = (*C).Num();
    std::string cfilename =  clusterfile_ + ".c" + integerToString( cnum );
    // Set up trajectory file 
    // Use parm from first frame of cluster (pot. dangerous)
    Trajout *clusterout = new Trajout;
    ClusterNode::frame_iterator frame = (*C).beginframe();
    Topology *clusterparm = (Topology*)&(coords_->Top()); // TODO: fix cast
    if (clusterout->InitTrajWrite(cfilename, 0, clusterparm, clusterfmt_)) 
    {
      mprinterr("Error: Clustering::WriteClusterTraj: Could not set up %s for write.\n",
                cfilename.c_str());
      delete clusterout;
      return;
    }
    //mprinterr("Cluster %i:\n",CList->CurrentNum());
    // Loop over all frames in cluster
    int framenum = 0;
    Frame clusterframe( coords_->Top().Natom() );
    for (; frame != (*C).endframe(); frame++) {
      //mprinterr("%i,",*frame);
      coords_->GetFrame( *frame, clusterframe );
      clusterout->WriteFrame(framenum++, clusterparm, clusterframe);
    }
    // Close traj
    clusterout->EndTraj();
    //mprinterr("\n");
    //break;
    delete clusterout;
  }
}

// Analysis_Clustering::WriteSingleRepTraj()
/** Write representative frame of each cluster to a trajectory file.  */
void Analysis_Clustering::WriteSingleRepTraj( ClusterList const& CList ) {
  Trajout clusterout;
  // Set up trajectory file. Use parm from COORDS DataSet. 
  Topology *clusterparm = (Topology*)&(coords_->Top()); // TODO: fix cast
  if (clusterout.InitTrajWrite(singlerepfile_, 0, clusterparm, singlerepfmt_)) 
  {
    mprinterr("Error: Clustering::WriteSingleRepTraj: Could not set up %s for write.\n",
                singlerepfile_.c_str());
     return;
  }
  // Set up frame to hold cluster rep coords. 
  Frame clusterframe( coords_->Top().Natom() );
  int framecounter = 0;
  // Write rep frames from all clusters.
  for (ClusterList::cluster_iterator cluster = CList.begincluster(); 
                                     cluster != CList.endcluster(); ++cluster) 
  {
   coords_->GetFrame( (*cluster).CentroidFrame(), clusterframe );
   clusterout.WriteFrame(framecounter++, clusterparm, clusterframe);
  }
  // Close traj
  clusterout.EndTraj();
}

// Analysis_Clustering::WriteRepTraj()
/** Write representative frame of each cluster to a separate trajectory file,
  * repfile.REPNUM.FMT
  */
void Analysis_Clustering::WriteRepTraj( ClusterList const& CList ) {
  // Get extension for representative frame format 
  std::string tmpExt = TrajectoryFile::GetExtensionForType(reptrajfmt_);
  // Use Topology from COORDS DataSet to set up input frame
  Topology *clusterparm = (Topology*)&(coords_->Top()); // TODO: Fix cast
  Frame clusterframe( clusterparm->Natom() );
  // Loop over all clusters
  int clusterNum = 0;
  for (ClusterList::cluster_iterator C = CList.begincluster();
                                     C != CList.endcluster(); ++C)
  {
    Trajout* clusterout = new Trajout();
    // Get centroid frame # 
    int framenum = (*C).CentroidFrame();
    // Create filename based on frame #
    std::string cfilename = reptrajfile_ + ".c" + integerToString(clusterNum);
    if (writeRepFrameNum_) cfilename += ("." + integerToString(framenum+1));
    cfilename += tmpExt;
    // Set up trajectory file. 
    if (clusterout->InitTrajWrite(cfilename, 0, clusterparm, reptrajfmt_)) 
    {
      mprinterr("Error: Clustering::WriteRepTraj: Could not set up %s for write.\n",
                cfilename.c_str());
       delete clusterout;
       return;
    }
    // Write cluster rep frame
    coords_->GetFrame( framenum, clusterframe );
    clusterout->WriteFrame(framenum, clusterparm, clusterframe);
    // Close traj
    clusterout->EndTraj();
    delete clusterout;
    ++clusterNum;
  }
}<|MERGE_RESOLUTION|>--- conflicted
+++ resolved
@@ -334,21 +334,14 @@
     if (cpopvtimefile_ != 0)
       CreateCpopvtime( *CList_, clusterDataSetSize );
 
-<<<<<<< HEAD
-  // Create cluster lifetime DataSets
-  if (calc_lifetimes_)
-    ClusterLifetimes( *CList_, clusterDataSetSize );
-
-  if (has_coords) {
-    // Write clusters to trajectories
-    if (!clusterfile_.empty())
-      WriteClusterTraj( *CList_ ); 
-=======
+    // Create cluster lifetime DataSets
+    if (calc_lifetimes_)
+      ClusterLifetimes( *CList_, clusterDataSetSize );
+
     if (has_coords) {
       // Write clusters to trajectories
       if (!clusterfile_.empty())
         WriteClusterTraj( *CList_ ); 
->>>>>>> e1ee1037
 
       // Write all representative frames to a single traj
       if (!singlerepfile_.empty())
