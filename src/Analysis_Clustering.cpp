--- conflicted
+++ resolved
@@ -706,15 +706,9 @@
   for (ClusterList::cluster_iterator C = CList.begincluster();
                                      C != CList.endcluster(); ++C)
   {
-<<<<<<< HEAD
     Trajout_Single clusterout;
-    // Get centroid frame # 
-    int framenum = C->CentroidFrame();
-=======
-    Trajout clusterout;
     // Get best rep frame # 
     int framenum = C->BestRepFrame();
->>>>>>> e1905986
     // Create filename based on frame #
     std::string cfilename = reptrajfile_ + ".c" + integerToString(C->Num());
     if (writeRepFrameNum_) cfilename += ("." + integerToString(framenum+1));
