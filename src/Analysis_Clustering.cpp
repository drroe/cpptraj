// Analysis_Clustering
#include "Analysis_Clustering.h"
#include "CpptrajStdio.h"
#include "StringRoutines.h" // fileExists, integerToString
#include "DataSet_integer.h" // For converting cnumvtime
#include "Trajout_Single.h"
#include "Timer.h"
// Clustering Algorithms
#include "Cluster_HierAgglo.h"
#include "Cluster_DBSCAN.h"
#include "Cluster_Kmeans.h"
#include "Cluster_ReadInfo.h"
#include "Cluster_DPeaks.h"

// CONSTRUCTOR
Analysis_Clustering::Analysis_Clustering() :
  masterDSL_(0),
  coords_(0),
  CList_(0),
  sieve_(1),
  sieveSeed_(-1),
  windowSize_(0),
  drawGraph_(0),
  draw_maxit_(0),
  draw_tol_(0.0),
  refCut_(1.0),
  cnumvtime_(0),
  clustersVtime_(0),
  pw_dist_(0),
  cpopvtimefile_(0),
  pwd_file_(0),
  nofitrms_(false),
  metric_(ClusterList::RMS),
  useMass_(false),
  grace_color_(false),
  norm_pop_(NONE),
  bestRep_(CUMULATIVE),
  calc_lifetimes_(false),
  writeRepFrameNum_(false),
  includeSieveInCalc_(false),
  clusterfmt_(TrajectoryFile::UNKNOWN_TRAJ),
  singlerepfmt_(TrajectoryFile::UNKNOWN_TRAJ),
  reptrajfmt_(TrajectoryFile::UNKNOWN_TRAJ),
  debug_(0)
{ } 

const TrajectoryFile::TrajFormatType Analysis_Clustering::DEF_TRAJ_FMT_ = TrajectoryFile::AMBERTRAJ;

// DESTRUCTOR
Analysis_Clustering::~Analysis_Clustering() {
  if (CList_ != 0) delete CList_;
}

void Analysis_Clustering::Help() const {
  mprintf("\t[crdset <crd set> | nocoords]\n");
  mprintf("  Algorithms:\n");
  Cluster_HierAgglo::Help();
  Cluster_DBSCAN::Help();
  Cluster_DPeaks::Help();
  Cluster_Kmeans::Help();
  Cluster_ReadInfo::Help();
  mprintf("  Distance metric options: {rms | srmsd | dme | data}\n"
          "\t{ [[rms | srmsd] [<mask>] [mass] [nofit]] | [dme [<mask>]] |\n"
          "\t   [data <dset0>[,<dset1>,...]] }\n"
          "\t[sieve <#> [random [sieveseed <#>]]] [loadpairdist] [savepairdist] [pairdist <name>]\n"
          "\t[pairwisecache {mem | none}] [includesieveincalc]\n"
          "  Output options:\n"
          "\t[out <cnumvtime>] [gracecolor] [summary <summaryfile>] [info <infofile>]\n"
          "\t[summarysplit <splitfile>] [splitframe <comma-separated frame list>]\n"
          "\t[bestrep {cumulative|centroid|cumulative_nosieve}]\n"
          "\t[clustersvtime <filename> cvtwindow <window size>]\n"
          "\t[cpopvtime <file> [normpop | normframe]] [lifetime]\n"
          "\t[sil <silhouette file prefix>] [assignrefs [refcut <rms>] [refmask <mask>]]\n"
          "  Coordinate output options:\n"
          "\t[ clusterout <trajfileprefix> [clusterfmt <trajformat>] ]\n"
          "\t[ singlerepout <trajfilename> [singlerepfmt <trajformat>] ]\n"
          "\t[ repout <repprefix> [repfmt <repfmt>] [repframe] ]\n"
          "\t[ avgout <avgprefix> [avgfmt <avgfmt>] ]\n"
          "  Experimental options:\n"
          "\t[[drawgraph | drawgraph3d] [draw_tol <tolerance>] [draw_maxit <iterations]]\n"
          "  Cluster structures based on coordinates (RMSD/DME) or given data set(s).\n"
          "  <crd set> can be created with the 'createcrd' command.\n");
          /// pytraj can turn off cluster info by specifying 'noinfo' keyword
}

const char* Analysis_Clustering::PAIRDISTFILE_ = "CpptrajPairDist";
DataFile::DataFormatType Analysis_Clustering::PAIRDISTTYPE_ =
# ifdef BINTRAJ
  DataFile::NCCMATRIX;
# else
  DataFile::CMATRIX;
# endif

// Analysis_Clustering::GetClusterTrajArgs()
void Analysis_Clustering::GetClusterTrajArgs(ArgList& argIn,
                                             const char* trajKey, const char* fmtKey,
                                             std::string& trajName,
                                             TrajectoryFile::TrajFormatType& fmt) const
{
  trajName = argIn.GetStringKey( trajKey );
  fmt = TrajectoryFile::GetFormatFromString( argIn.GetStringKey(fmtKey), fmt );
  // If file name specified but not format, try to guess from name
  if (!trajName.empty() && fmt == TrajectoryFile::UNKNOWN_TRAJ)
    fmt = TrajectoryFile::GetTypeFromExtension( trajName, DEF_TRAJ_FMT_ );
}

// Analysis_Clustering::Setup()
Analysis::RetType Analysis_Clustering::Setup(ArgList& analyzeArgs, AnalysisSetup& setup, int debugIn)
{
  debug_ = debugIn;
  if (analyzeArgs.hasKey("nocoords"))
    coords_ = 0;
  else {
    // Attempt to get coords dataset from datasetlist
    std::string setname = analyzeArgs.GetStringKey("crdset");
    coords_ = (DataSet_Coords*)setup.DSL().FindCoordsSet( setname );
    if (coords_ == 0) {
      mprinterr("Error: Could not locate COORDS set corresponding to %s\n",
                setname.c_str());
      return Analysis::ERR;
    }
  }
  // Check for DataSet(s) to cluster on, otherwise coords will be used
  cluster_dataset_.clear();
  std::string dataSetname = analyzeArgs.GetStringKey("data");
  metric_ = ClusterList::RMS;
  if (!dataSetname.empty()) {
    ArgList dsnames(dataSetname, ",");
    DataSetList inputDsets;
    for (ArgList::const_iterator name = dsnames.begin(); name != dsnames.end(); ++name) {
      DataSetList tempDSL = setup.DSL().GetMultipleSets( *name );
      if (tempDSL.empty()) {
        mprinterr("Error: %s did not correspond to any data sets.\n", dataSetname.c_str());
        return Analysis::ERR;
      }
      inputDsets += tempDSL;
    }
    for (DataSetList::const_iterator ds = inputDsets.begin(); ds != inputDsets.end(); ++ds) {
      // Clustering only allowed on 1D data sets.
      if ( (*ds)->Ndim() != 1 ) {
        mprinterr("Error: Clustering only allowed on 1D data sets, %s is %zuD.\n",
                  (*ds)->legend(), (*ds)->Ndim());
        return Analysis::ERR;
      }
      cluster_dataset_.push_back( *ds );
    }
    metric_ = ClusterList::DATA;
  } else {
    int usedme = (int)analyzeArgs.hasKey("dme");
    int userms = (int)analyzeArgs.hasKey("rms");
    int usesrms = (int)analyzeArgs.hasKey("srmsd");
    if (usedme + userms + usesrms > 1) {
      mprinterr("Error: Specify either 'dme', 'rms', or 'srmsd'.\n");
      return Analysis::ERR;
    }
    if      (usedme)  metric_ = ClusterList::DME;
    else if (userms)  metric_ = ClusterList::RMS;
    else if (usesrms) metric_ = ClusterList::SRMSD;
  }
  // Get all loaded reference structures
  if (analyzeArgs.hasKey("assignrefs")) {
    refs_ = setup.DSL().GetSetsOfType("*", DataSet::REF_FRAME);
    if (refs_.empty()) {
      mprinterr("Error: 'assignrefs' specified but no references loaded.\n");
      return Analysis::ERR;
    }
    refCut_ = analyzeArgs.getKeyDouble("refcut", 1.0);
    refmaskexpr_ = analyzeArgs.GetStringKey("refmask");
  }
  // Get clustering algorithm
  if (CList_ != 0) delete CList_;
  CList_ = 0;
  if (analyzeArgs.hasKey("hieragglo"))   CList_ = new Cluster_HierAgglo(); 
  else if (analyzeArgs.hasKey("dbscan")) CList_ = new Cluster_DBSCAN();
  else if (analyzeArgs.hasKey("dpeaks")) CList_ = new Cluster_DPeaks();
  else if (analyzeArgs.hasKey("kmeans") ||
           analyzeArgs.hasKey("means" )) CList_ = new Cluster_Kmeans();
  else if (analyzeArgs.hasKey("readinfo") ||
           analyzeArgs.hasKey("readtxt")) CList_ = new Cluster_ReadInfo(); 
  else {
    mprintf("Warning: No clustering algorithm specified; defaulting to 'hieragglo'\n");
    CList_ = new Cluster_HierAgglo();
  }
  if (CList_ == 0) return Analysis::ERR;
  CList_->SetDebug(debug_);
  // Get algorithm-specific keywords
  if (CList_->SetupCluster( analyzeArgs )) return Analysis::ERR; 
  // Get keywords
  includeSieveInCalc_ = analyzeArgs.hasKey("includesieveincalc");
  if (includeSieveInCalc_)
    mprintf("Warning: 'includesieveincalc' may be very slow.\n");
  useMass_ = analyzeArgs.hasKey("mass");
  sieveSeed_ = analyzeArgs.getKeyInt("sieveseed", -1);
  sieve_ = analyzeArgs.getKeyInt("sieve", 1);
  if (sieve_ < 1) {
    mprinterr("Error: 'sieve <#>' must be >= 1 (%i)\n", sieve_);
    return Analysis::ERR;
  }
  if (analyzeArgs.hasKey("random") && sieve_ > 1)
    sieve_ = -sieve_; // negative # indicates random sieve
  halffile_ = analyzeArgs.GetStringKey("summarysplit");
  if (halffile_.empty()) // For backwards compat.
    halffile_ = analyzeArgs.GetStringKey("summaryhalf");
  if (!halffile_.empty()) {
    ArgList splits( analyzeArgs.GetStringKey("splitframe"), "," );
    if (!splits.empty()) {
      splitFrames_.clear();
      int sf = splits.getNextInteger(-1); // User frame #s start at 1
      while (sf > 0) {
        splitFrames_.push_back( sf );
        sf = splits.getNextInteger(-1);
      }
      if ((int)splitFrames_.size() < splits.Nargs()) {
        mprinterr("Error: Invalid split frame arguments.\n");
        splits.CheckForMoreArgs();
        return Analysis::ERR;
      }
    }
  }
  std::string bestRepStr = analyzeArgs.GetStringKey("bestrep");
  if (bestRepStr.empty()) {
    // For sieving, cumulative can get very expensive. Default to centroid.
    if (sieve_ != 1)
      bestRep_ = CENTROID;
    else
      bestRep_ = CUMULATIVE;
  } else {
    if (bestRepStr == "cumulative")
      bestRep_ = CUMULATIVE;
    else if (bestRepStr == "centroid")
      bestRep_ = CENTROID;
    else if (bestRepStr == "cumulative_nosieve")
      bestRep_ = CUMULATIVE_NOSIEVE;
    else {
      mprinterr("Error: Invalid 'bestRep' option (%s)\n", bestRepStr.c_str());
      return Analysis::ERR;
    }
  }
  if (analyzeArgs.hasKey("drawgraph"))
    drawGraph_ = 1;
  else if (analyzeArgs.hasKey("drawgraph3d"))
    drawGraph_ = 2;
  else
    drawGraph_ = 0;
  draw_maxit_ = analyzeArgs.getKeyInt("draw_maxit", 1000);
  draw_tol_ = analyzeArgs.getKeyDouble("draw_tol", 1.0E-5);
  
  DataFile* cnumvtimefile = setup.DFL().AddDataFile(analyzeArgs.GetStringKey("out"), analyzeArgs);
  DataFile* clustersvtimefile = setup.DFL().AddDataFile(analyzeArgs.GetStringKey("clustersvtime"),
                                                   analyzeArgs);
  windowSize_ = analyzeArgs.getKeyInt("cvtwindow", 0);
  cpopvtimefile_ = setup.DFL().AddDataFile(analyzeArgs.GetStringKey("cpopvtime"), analyzeArgs);
  clusterinfo_ = analyzeArgs.GetStringKey("info");
  summaryfile_ = analyzeArgs.GetStringKey("summary");
  nofitrms_ = analyzeArgs.hasKey("nofit");
  grace_color_ = analyzeArgs.hasKey("gracecolor");
  calc_lifetimes_ = analyzeArgs.hasKey("lifetime");
  if (cpopvtimefile_ != 0) {
    if (analyzeArgs.hasKey("normpop"))
      norm_pop_ = CLUSTERPOP;
    else if (analyzeArgs.hasKey("normframe"))
      norm_pop_ = FRAME;
    else
      norm_pop_ = NONE;
  }
  sil_file_ = analyzeArgs.GetStringKey("sil");
  // ---------------------------------------------
  // Options for loading/saving pairwise distance file
  DataSet::DataType pw_type = DataSet::CMATRIX;
  std::string pw_typeString = analyzeArgs.GetStringKey("pairwisecache");
  if (!pw_typeString.empty()) {
    if (pw_typeString == "mem")
      pw_type = DataSet::CMATRIX;
    else if (pw_typeString == "disk")
      pw_type = DataSet::CMATRIX_DISK;
    else if (pw_typeString == "none")
      pw_type = DataSet::CMATRIX_NOMEM;
    else {
      mprinterr("Error: Unrecognized option for 'pairwisecache' ('%s')\n", pw_typeString.c_str());
      return Analysis::ERR;
    }
  }
  std::string pairdistname = analyzeArgs.GetStringKey("pairdist");
  DataFile::DataFormatType pairdisttype = DataFile::UNKNOWN_DATA;
  bool load_pair = analyzeArgs.hasKey("loadpairdist");
  bool save_pair = analyzeArgs.hasKey("savepairdist");
  pw_dist_ = 0;
  if (load_pair) {
    // If 'loadpairdist' specified, assume we want to load from file.
    if (pairdistname.empty()) {
      pairdistname = PAIRDISTFILE_;
      pairdisttype = PAIRDISTTYPE_;
    }
    if (File::Exists( pairdistname )) {
      DataFile dfIn;
      if (dfIn.ReadDataIn( pairdistname, ArgList(), setup.DSL() )) return Analysis::ERR;
      pw_dist_ = setup.DSL().GetDataSet( pairdistname );
      if (pw_dist_ == 0) return Analysis::ERR;
    } else
      pairdisttype = PAIRDISTTYPE_;
  }
  if (pw_dist_ == 0 && !pairdistname.empty()) {
    // Just 'pairdist' specified or loadpairdist specified and file not found.
    // Look for Cmatrix data set. 
    pw_dist_ = setup.DSL().FindSetOfType( pairdistname, DataSet::CMATRIX );
    //if (pw_dist_ == 0) { // TODO: Convert general matrix to cluster matrix
    //  mprinterr("Error: Cluster matrix with name '%s' not found.\n");
    //  return Analysis::ERR;
    //}
    if (pw_dist_ == 0 && load_pair) {
    // If the file (or dataset) does not yet exist we will assume we want to save.
      mprintf("Warning: 'loadpairdist' specified but '%s' not found; will save distances.\n",
              pairdistname.c_str());
      save_pair = true;
    }
  }
  // Create file for saving pairwise distances
  pwd_file_ = 0;
  if (save_pair) {
    if (pairdistname.empty()) {
      pairdistname = PAIRDISTFILE_;
      pairdisttype = PAIRDISTTYPE_;
    }
    pwd_file_ = setup.DFL().AddDataFile( pairdistname, pairdisttype, ArgList() );
  }
  // ---------------------------------------------
  // Output trajectory stuff
  writeRepFrameNum_ = analyzeArgs.hasKey("repframe");
  GetClusterTrajArgs(analyzeArgs, "clusterout",   "clusterfmt",   clusterfile_,   clusterfmt_);
  GetClusterTrajArgs(analyzeArgs, "singlerepout", "singlerepfmt", singlerepfile_, singlerepfmt_);
  GetClusterTrajArgs(analyzeArgs, "repout",       "repfmt",       reptrajfile_,   reptrajfmt_);
  GetClusterTrajArgs(analyzeArgs, "avgout",       "avgfmt",       avgfile_,       avgfmt_);

  // Get the mask string 
  maskexpr_ = analyzeArgs.GetMaskNext();
  if (!refs_.empty() && refmaskexpr_.empty()) {
    refmaskexpr_ = maskexpr_;
    if (refmaskexpr_.empty()) {
      refmaskexpr_.assign("!@H=");
      mprintf("Warning: 'assignrefs' specified but no 'refmask' given.\n"
              "Warning:   Using default mask expression: '%s'\n", refmaskexpr_.c_str());
    }
  }

  // Output option for cluster info
  suppressInfo_ = analyzeArgs.hasKey("noinfo");

  // Dataset to store cluster number v time
  cnumvtime_ = setup.DSL().AddSet(DataSet::INTEGER, analyzeArgs.GetStringNext(), "Cnum");
  if (cnumvtime_==0) return Analysis::ERR;
  if (cnumvtimefile != 0) cnumvtimefile->AddDataSet( cnumvtime_ );
  // If no pairwise distance matrix yet, allocate one
  if (pw_dist_ == 0) {
    MetaData md;
    if (pairdistname.empty())
      md = MetaData( cnumvtime_->Meta().Name(), "PWD" );
    else
      md = MetaData( pairdistname );
    if (pw_type == DataSet::CMATRIX_DISK)
      md.SetFileName("CpptrajPairwiseCache");
    pw_dist_ = setup.DSL().AddSet(pw_type, md);
    if (pw_dist_ == 0) return Analysis::ERR;
  }

  // DataSet for # clusters seen v time
  if (clustersvtimefile != 0) {
    if (windowSize_ < 2) {
      mprinterr("Error: For # clusters seen vs time, cvtwindow must be specified and > 1\n");
      return Analysis::ERR;
    }
    clustersVtime_ = setup.DSL().AddSet(DataSet::INTEGER, 
                                         MetaData(cnumvtime_->Meta().Name(), "NCVT"));
    if (clustersVtime_ == 0) return Analysis::ERR;
    clustersvtimefile->AddDataSet( clustersVtime_ );
  }
  // Save master DSL for Cpopvtime
  masterDSL_ = setup.DslPtr();

  mprintf("    CLUSTER:");
  if (coords_ != 0) mprintf(" Using coords dataset %s,", coords_->legend());
  mprintf(" clustering using");
  if ( metric_ != ClusterList::DATA ) {
    mprintf(" %s", ClusterList::MetricString( metric_ ));
    if (!maskexpr_.empty())
      mprintf(" (mask [%s])",maskexpr_.c_str());
    else
      mprintf(" (all atoms)");
    if (useMass_)
      mprintf(", mass-weighted");
    if (nofitrms_)
      mprintf(", no fitting");
    else
      mprintf(" best-fit");
  } else {
    if (cluster_dataset_.size() == 1)
      mprintf(" dataset %s", cluster_dataset_[0]->legend());
    else
      mprintf(" %u datasets.", cluster_dataset_.size());
  }
  mprintf("\n");
  CList_->ClusteringInfo();
  if (sieve_ > 1)
    mprintf("\tInitial clustering sieve value is %i frames.\n", sieve_);
  else if (sieve_ < -1) {
    mprintf("\tInitial clustering will be randomly sieved (with value %i)", -sieve_);
    if (sieveSeed_ > 0) mprintf(" using random seed %i", sieveSeed_);
    mprintf(".\n");
  }
  if (sieve_ != 1) {
    if (includeSieveInCalc_)
      mprintf("\tAll frames (including sieved) will be used to calc within-cluster average.\n");
    else
      mprintf("\tOnly non-sieved frames will be used to calc within-cluster average.\n");
  }
  if (cnumvtimefile != 0)
    mprintf("\tCluster # vs time will be written to %s\n", cnumvtimefile->DataFilename().base());
  if (clustersvtimefile != 0)
    mprintf("\t# clusters seen vs time will be written to %s\n",
            clustersvtimefile->DataFilename().base());
  if (cpopvtimefile_ != 0) {
    mprintf("\tCluster pop vs time will be written to %s", cpopvtimefile_->DataFilename().base());
    if (norm_pop_==CLUSTERPOP) mprintf(" (normalized by cluster size)");
    else if (norm_pop_==FRAME) mprintf(" (normalized by frame)");
    mprintf("\n");
  }
  if (grace_color_)
    mprintf("\tGrace color instead of cluster number (1-15) will be saved.\n");
  if (calc_lifetimes_)
    mprintf("\tCluster lifetime data sets will be calculated.\n");
  mprintf("\tPairwise distance data set is '%s'\n", pw_dist_->legend());
  if (pw_dist_->Type() == DataSet::CMATRIX_NOMEM)
    mprintf("\tPairwise distances will not be cached (will slow clustering calcs)\n");
  else if (pw_dist_->Type() == DataSet::CMATRIX_DISK)
    mprintf("\tPairwise distances will be cached to disk (will slow clustering calcs)\n");
  if (pwd_file_ != 0)
    mprintf("\tSaving pair-wise distances to '%s'\n", pwd_file_->DataFilename().full());
  if (!clusterinfo_.empty())
    mprintf("\tCluster information will be written to %s\n",clusterinfo_.c_str());
  if (!summaryfile_.empty())
    mprintf("\tSummary of cluster results will be written to %s\n",summaryfile_.c_str());
  if (!sil_file_.empty()) {
    mprintf("\tFrame silhouettes will be written to %s.frame.dat, cluster silhouettes\n"
            "\t  will be written to %s.cluster.dat\n", sil_file_.c_str(), sil_file_.c_str());
    if (sieve_ != 1) {
      if (includeSieveInCalc_)
        mprintf("\tSilhouette calculation will use all frames.\n");
      else
        mprintf("\tSilhouette calculation will use non-sieved frames ONLY.\n");
    }
  }
  if (!halffile_.empty()) {
    mprintf("\tSummary comparing parts of trajectory data for clusters will be written to %s\n",
            halffile_.c_str());
    if (!splitFrames_.empty()) {
      mprintf("\t\tFrames will be split at:");
      for (std::vector<int>::const_iterator f = splitFrames_.begin(); f != splitFrames_.end(); ++f)
        mprintf(" %i", *f);
      mprintf("\n");
    } else
      mprintf("\t\tFrames will be split at the halfway point.\n");
  }
  mprintf("\tRepresentative frames will be chosen by");
  switch (bestRep_) {
    case CUMULATIVE: mprintf(" lowest cumulative distance to all other frames.\n"); break;
    case CENTROID  : mprintf(" closest distance to cluster centroid.\n"); break;
    case CUMULATIVE_NOSIEVE:
      mprintf(" lowest cumulative distance to all other frames (ignore sieved frames).\n");
      break;
  }
  if (!clusterfile_.empty())
    mprintf("\tCluster trajectories will be written to %s, format %s\n",
            clusterfile_.c_str(), TrajectoryFile::FormatString(clusterfmt_));
  if (!singlerepfile_.empty())
    mprintf("\tCluster representatives will be written to 1 traj (%s), format %s\n",
            singlerepfile_.c_str(), TrajectoryFile::FormatString(singlerepfmt_));
  if (!reptrajfile_.empty()) {
    mprintf("\tCluster representatives will be written to separate trajectories,\n");
    mprintf("\t\tprefix (%s), format %s",reptrajfile_.c_str(), 
            TrajectoryFile::FormatString(reptrajfmt_));
    if (writeRepFrameNum_) mprintf(", with frame #s");
    mprintf("\n");
  }
  if (!avgfile_.empty())
    mprintf("\tAverage structures for clusters will be written to %s, format %s\n",
            avgfile_.c_str(), TrajectoryFile::FormatString(avgfmt_));
  if (!refs_.empty())
    mprintf("\tClusters will be identified with loaded reference structures if RMSD\n"
            "\t  (mask '%s') to representative frame is < %g Ang.\n", refmaskexpr_.c_str(),refCut_);
  if (drawGraph_ > 0)
    mprintf("\tEXPERIMENTAL: Force-directed graph will be drawn from pairwise distances.\n"
            "\t              Max iterations= %i, min tolerance= %g\n",
                             draw_maxit_, draw_tol_);

  return Analysis::OK;
}

#ifdef MPI
bool Analysis_Clustering::IsParallel() const {
  if (sieve_ == 1) {
    mprintf("Info: Clustering only uses multiple threads when sieving.\n");
    return false;
  }
  return true;
}
#endif

/** \return Total number of frames in data. */
unsigned int Analysis_Clustering::ClusterSetup(bool& has_coords) {
  // Test that cluster data set contains data
  unsigned int clusterDataSetSize = cluster_dataset_[0]->Size();
  if (clusterDataSetSize < 1) {
    mprinterr("Error: cluster data set %s does not contain data.\n",
              cluster_dataset_[0]->legend());
    return 0;
  }
  // If more than one data set, make sure they are all the same size.
  for (ClusterDist::DsArray::const_iterator ds = cluster_dataset_.begin();
                                            ds != cluster_dataset_.end(); ++ds)
  {
    if ((*ds)->Size() != clusterDataSetSize) {
      mprinterr("Error: data set '%s' size (%zu) != first data set '%s' size (%u)\n",
                (*ds)->legend(), (*ds)->Size(),
                cluster_dataset_[0]->legend(), clusterDataSetSize);
      return 0;
    }
  }
  // If no coordinates were specified, disable coordinate output types
  has_coords = true;
  if (coords_ == 0 || coords_->Size() < 1) {
    mprintf("Warning: No coordinates or associated coordinate data set is empty.\n"
            "Warning: Disabling coordinate output.\n");
    has_coords = false;
  }
  return clusterDataSetSize;
}

<<<<<<< HEAD
/** If clusters were found perform any output */
void Analysis_Clustering::ClusterOutput(unsigned int clusterDataSetSize, bool has_coords) {
=======
  // Cluster
  cluster_cluster.Start();
  CList_->Cluster();
  cluster_cluster.Stop();
  cluster_post.Start();
  Timer cluster_post_renumber;
  Timer cluster_post_bestrep;
  Timer cluster_post_info;
  Timer cluster_post_summary;
  Timer cluster_post_coords;
>>>>>>> a6ed2dc8
  if (CList_->Nclusters() > 0) {
    // Sort clusters and renumber; also finds centroids. If sieving,
    // add remaining frames.
    cluster_post_renumber.Start();
    CList_->Renumber( (sieve_ != 1) );
    cluster_post_renumber.Stop();
    // Find best representative frames for each cluster.
    cluster_post_bestrep.Start();
    switch (bestRep_) {
      case CUMULATIVE: CList_->FindBestRepFrames_CumulativeDist(); break;
      case CENTROID  : CList_->FindBestRepFrames_Centroid(); break;
      case CUMULATIVE_NOSIEVE: CList_->FindBestRepFrames_NoSieve_CumulativeDist(); break;
    }
    cluster_post_bestrep.Stop();
    // DEBUG
    if (debug_ > 0) {
      mprintf("\nFINAL CLUSTERS:\n");
      CList_->PrintClusters();
    }
    // Attempt to assign reference names to clusters if any specified.
    if (!refs_.empty()) {
      if (has_coords)
        AssignRefsToClusters( *CList_ );
      else
        mprintf("Warning: References were specified but no COORDS. Cannot assign ref names.\n");
    }

    // Print ptraj-like cluster info.
    // If no filename is written and no noinfo, some info will still be written to STDOUT
    if (!suppressInfo_) {
      cluster_post_info.Start();
      CList_->PrintClustersToFile(clusterinfo_);
      cluster_post_info.Stop();
    }

    // Calculate cluster silhouette
    if (!sil_file_.empty())
      CList_->CalcSilhouette( sil_file_, includeSieveInCalc_ );

    // Print a summary of clusters
    if (!summaryfile_.empty()) {
      cluster_post_summary.Start();
      CList_->Summary(summaryfile_, includeSieveInCalc_);
      cluster_post_summary.Stop();
    }

    // Print a summary comparing first half to second half of data for clusters
    if (!halffile_.empty()) {
      // If no split frames were specified, use halfway point.
      if (splitFrames_.empty())
        splitFrames_.push_back( clusterDataSetSize / 2 );
      // Check that none of the split values are invalid.
      std::vector<int> actualSplitFrames;
      for (std::vector<int>::const_iterator f = splitFrames_.begin();
                                            f != splitFrames_.end(); ++f)
        if ( *f < 1 || *f >= (int)clusterDataSetSize )
          mprintf("Warning: split frame %i is out of bounds; ignoring.\n", *f);
        else
          actualSplitFrames.push_back( *f );
      CList_->Summary_Part(halffile_, actualSplitFrames);
    }

    // Create cluster v time data from clusters.
    CreateCnumvtime( *CList_, clusterDataSetSize );

    // TEST: Draw graph based on point distances
    if (drawGraph_ > 0)
     CList_->DrawGraph( drawGraph_ == 2, cnumvtime_, draw_tol_, draw_maxit_ );

    // Create # clusters seen v time data.
    if (clustersVtime_ != 0)
      NclustersObserved( *CList_, clusterDataSetSize );

    // Create cluster pop v time plots
    if (cpopvtimefile_ != 0)
      CreateCpopvtime( *CList_, clusterDataSetSize );

    // Create cluster lifetime DataSets
    if (calc_lifetimes_)
      ClusterLifetimes( *CList_, clusterDataSetSize );

    // Change cluster num v time to grace-compatible colors if specified.
    if (grace_color_) {
      DataSet_integer& cnum_temp = static_cast<DataSet_integer&>( *cnumvtime_ );
      for (DataSet_integer::iterator ival = cnum_temp.begin();
                                     ival != cnum_temp.end(); ++ival)
      {
        *ival += 1;
        if (*ival > 15) *ival = 15;
      }
    }
    // Coordinate output.
    if (has_coords) {
      cluster_post_coords.Start();
      // Write clusters to trajectories
      if (!clusterfile_.empty())
        WriteClusterTraj( *CList_ ); 
      // Write all representative frames to a single traj
      if (!singlerepfile_.empty())
        WriteSingleRepTraj( *CList_ );
      // Write all representative frames to separate trajs
      if (!reptrajfile_.empty())
        WriteRepTraj( *CList_ );
      // Write average structures for each cluster to separate files.
      if (!avgfile_.empty())
        WriteAvgStruct( *CList_ );
      cluster_post_coords.Stop();
    }
  } else
    mprintf("\tNo clusters found.\n");
}

/** This is where the clustering is actually performed. First the distances
  * between each frame are calculated. Then the clustering routine is called.
  */
// TODO: Need to update save to indicate distance type
// NOTE: Should distances be saved only if load_pair?
Analysis::RetType Analysis_Clustering::Analyze() {
  Timer cluster_setup;
  Timer cluster_pairwise;
  Timer cluster_cluster;
  Timer cluster_post;
  Timer cluster_total;
  cluster_total.Start();
  rprintf("\tStarting clustering.\n");
  // ----- Cluster Setup -------------------------
  cluster_setup.Start();
  unsigned int clusterDataSetSize = 0;
  bool has_coords = false;
  // If no dataset specified, use COORDS
  if (cluster_dataset_.empty()) {
    if (coords_ == 0)
      mprinterr("Error: No data to cluster on.\n");
    else
      cluster_dataset_.push_back( (DataSet*)coords_ );
  }
# ifdef MPI
  // Setup comm for cluster list.
  CList_->SetComm( Parallel::TrajComm() );
  // Check that all ranks have the same number of data sets
  int err = 0;
  int n_sets = (int)cluster_dataset_.size();
  std::vector<int> n_sets_rank( Parallel::TrajComm().Size() );
  Parallel::TrajComm().GatherMaster( &n_sets, 1, MPI_INT, &n_sets_rank[0] );
  if (Parallel::TrajComm().Master()) {
    for (std::vector<int>::const_iterator it = n_sets_rank.begin();
                                          it != n_sets_rank.end(); ++it)
      if (n_sets != *it) {
        mprinterr("Internal Error: Number of sets on master (%i) != sets on rank %u (%i)\n",
                  n_sets, it - n_sets_rank.begin(), *it);
        err = 1;
        break;
      }
  }
  if (Parallel::TrajComm().CheckError( err )) return Analysis::ERR;
  // Only master does data set size checking.
  if (Parallel::TrajComm().Master()) {
    clusterDataSetSize = ClusterSetup( has_coords );
    if (clusterDataSetSize < 1) err = 1;
  }
  if (Parallel::TrajComm().CheckError( err )) return Analysis::ERR;
  // Need to broadcast contents of data sets in cluster_dataset_ to threads.
  // FIXME: Should only broadcast the data that will be clustered. Will require
  //        that sieving info be set up here.
  for (ClusterDist::DsArray::const_iterator ds = cluster_dataset_.begin();
                                            ds != cluster_dataset_.end(); ++ds)
  {
    err = (*ds)->Bcast(Parallel::TrajComm());
    if (Parallel::TrajComm().CheckError( err )) return Analysis::ERR;
  }
# else /* MPI */
  if (cluster_dataset_.empty()) return Analysis::ERR;
  clusterDataSetSize = ClusterSetup( has_coords );
  if (clusterDataSetSize < 1) return Analysis::ERR;
# endif /* MPI */
  cluster_setup.Stop();

  // Set up cluster distance calculation
  if (CList_->SetupCdist( cluster_dataset_, metric_, nofitrms_, useMass_, maskexpr_ ))
    return Analysis::ERR;

  // ----- Pairwise distances --------------------
  // Check or calculate pairwise distances between frames
  cluster_pairwise.Start();
  // Do some sanity checking first
  if (pw_dist_ == 0) {
    mprinterr("Internal Error: Empty cluster matrix.\n");
    return Analysis::ERR;
  }
  if (pw_dist_->Group() != DataSet::CLUSTERMATRIX) {
    mprinterr("Internal Error: Wrong cluster matrix type.\n");
    return Analysis::ERR;
  }
  if (pw_dist_->Size() > 0) {
    // Check if existing pw dist matrix matches expected size. If not, need to
    // allocate a new data set and recalculate.
    int sval = sieve_;
    if (sval < 0) sval = -sval;
    unsigned int expected_nrows = cluster_dataset_[0]->Size() / (unsigned int)sval;
    if ( (cluster_dataset_[0]->Size() % (unsigned int)sval) != 0 )
      expected_nrows++;
    if ( ((DataSet_Cmatrix*)pw_dist_)->Nrows() != expected_nrows ) {
      mprintf("Warning: ClusterMatrix has %zu rows, expected %zu; recalculating matrix.\n",
              ((DataSet_Cmatrix*)pw_dist_)->Nrows(), expected_nrows);
      pw_dist_ = masterDSL_->AddSet(DataSet::CMATRIX, "", "CMATRIX");
      if (pw_dist_ == 0) return Analysis::ERR;
    }
  }
  if (CList_->CalcFrameDistances( pw_dist_, cluster_dataset_, sieve_, sieveSeed_ ))
    return Analysis::ERR;
  // If we want to save the pairwise distances add to file now
  if (pwd_file_ != 0)
    pwd_file_->AddDataSet( pw_dist_ );
  cluster_pairwise.Stop();

  // ----- Clustering ----------------------------
  cluster_cluster.Start();
  CList_->Cluster();
  cluster_cluster.Stop();
# ifdef MPI
  err = CList_->SyncClusters();
  if (Parallel::TrajComm().CheckError( err )) return Analysis::ERR;
# endif

  // ----- Cluster Output ------------------------
  cluster_post.Start();
# ifdef MPI
  rprintf("DEBUG: Found %i clusters.\n", CList_->Nclusters());
  // Only overall master does output
  if (Parallel::TrajComm().Master())
# endif
    ClusterOutput(clusterDataSetSize, has_coords);
# ifdef MPI
  Parallel::TrajComm().Barrier();
# endif
  cluster_post.Stop();
  cluster_total.Stop();

  // ----- Timing data ---------------------------
  mprintf("\tCluster timing data:\n");
  cluster_setup.WriteTiming(1,    "  Cluster Init. :", cluster_total.Total());
  cluster_pairwise.WriteTiming(1, "  Pairwise Calc.:", cluster_total.Total());
  cluster_cluster.WriteTiming(1,  "  Clustering    :", cluster_total.Total());
# ifdef TIMER
  CList_->Timing( cluster_cluster.Total() );
# endif
  cluster_post.WriteTiming(1,     "  Cluster Post. :", cluster_total.Total());
  cluster_post_renumber.WriteTiming(2, "Cluster renumbering/sieve restore", cluster_post.Total());
  cluster_post_bestrep.WriteTiming(2, "Find best rep.", cluster_post.Total());
  cluster_post_info.WriteTiming(2, "Info calc", cluster_post.Total());
  cluster_post_summary.WriteTiming(2, "Summary calc", cluster_post.Total());
  cluster_post_coords.WriteTiming(2, "Coordinate writes", cluster_post.Total());
  cluster_total.WriteTiming(1,    "Total:");
  return Analysis::OK;
}

// -----------------------------------------------------------------------------
void Analysis_Clustering::AssignRefsToClusters( ClusterList& CList ) const {
  // Pre-center all reference coords at the origin. No need to store trans vectors.
  std::vector<Frame> refFrames;
  refFrames.reserve( refs_.size() );
  for (unsigned int idx = 0; idx != refs_.size(); idx++) {
    AtomMask rMask( refmaskexpr_ );
    DataSet_Coords_REF* REF_ds = (DataSet_Coords_REF*)refs_[idx];
    if ( REF_ds->Top().SetupIntegerMask( rMask, REF_ds->RefFrame() ) ) {
      mprintf("Warning: Could not set up mask for reference '%s'\n", REF_ds->legend());
      continue;
    }
    refFrames.push_back( Frame(REF_ds->RefFrame(), rMask) );
    refFrames.back().CenterOnOrigin( useMass_ );
  }
  // For each cluster, assign the reference name with the lowest RMSD
  // to the representative frame that is below the cutoff.
  AtomMask tMask( refmaskexpr_ );
  if (coords_->Top().SetupIntegerMask( tMask )) {
    mprinterr("Error: Could not set up mask for assigning references.\n");
    return;
  }
  Frame TGT( coords_->AllocateFrame(), tMask );
  unsigned int cidx = 0;
  for (ClusterList::cluster_it cluster = CList.begin();
                               cluster != CList.end(); ++cluster, ++cidx)
  {
    coords_->GetFrame( cluster->BestRepFrame(), TGT, tMask );
    double minRms = TGT.RMSD_CenteredRef( refFrames[0], useMass_ );
    unsigned int minIdx = 0;
    for (unsigned int idx = 1; idx < refs_.size(); idx++) {
      double rms = TGT.RMSD_CenteredRef( refFrames[idx], useMass_ );
      if (rms < minRms) {
        minRms = rms;
        minIdx = idx;
      }
    }
    if (minRms < refCut_) {
      //mprintf("DEBUG: Assigned cluster %i to reference \"%s\" (%g)\n", cidx,
      //        refs_[minIdx]->Meta().Name().c_str(), minRms);
      cluster->SetNameAndRms( refs_[minIdx]->Meta().Name(), minRms );
    } else {
      //mprintf("DEBUG: Cluster %i was closest to reference \"(%s)\" (%g)\n", cidx,
      //        refs_[minIdx]->Meta().Name().c_str(), minRms);
      cluster->SetNameAndRms( "(" + refs_[minIdx]->Meta().Name() + ")", minRms );
    }
  }
}

// -----------------------------------------------------------------------------
// Analysis_Clustering::CreateCnumvtime()
/** Put cluster number vs frame into dataset.  */
void Analysis_Clustering::CreateCnumvtime( ClusterList const& CList, unsigned int maxFrames ) {
  // FIXME:
  // Cast generic DataSet for cnumvtime back to integer dataset to 
  // access specific integer dataset functions for resizing and []
  // operator. Should this eventually be generic to all atomic DataSets? 
  DataSet_integer& cnum_temp = static_cast<DataSet_integer&>( *cnumvtime_ );
  cnum_temp.Resize( maxFrames );
  // Make all clusters start at -1. This way cluster algorithms that
  // have noise points (i.e. no cluster assigned) will be distinguished.
  std::fill(cnum_temp.begin(), cnum_temp.end(), -1);

  for (ClusterList::cluster_iterator C = CList.begincluster();
                                     C != CList.endcluster(); C++)
  {
    //mprinterr("Cluster %i:\n",CList->CurrentNum());
    int cnum = (*C).Num();
    // Loop over all frames in the cluster
    for (ClusterNode::frame_iterator frame = (*C).beginframe();
                                     frame != (*C).endframe(); frame++)
    {
      //mprinterr("%i,",*frame);
      cnum_temp[ *frame ] = cnum;
    }
    //mprinterr("\n");
    //break;
  }
}

// Analysis_Clustering::CreateCpopvtime()
// NOTE: Should not be called if cpopvtimefile is NULL
void Analysis_Clustering::CreateCpopvtime( ClusterList const& CList, unsigned int maxFrames ) {
  std::vector<int> Pop(CList.Nclusters(), 0);
  // Set up output data sets
  std::vector<DataSet*> DSL;
  MetaData md(cnumvtime_->Meta().Name(), "Pop");
  for (int cnum = 0; cnum < CList.Nclusters(); ++cnum) {
    md.SetIdx( cnum );
    DSL.push_back(masterDSL_->AddSet( DataSet::FLOAT, md ));
    if (DSL.back() == 0) {
      mprinterr("Error: Could not allocate cluster pop v time DataSet.\n");
      return;
    }
    cpopvtimefile_->AddDataSet( DSL.back() );
  }
  // Set up normalization
  std::vector<double> Norm;
  if (norm_pop_ == CLUSTERPOP) {
    int cnum = 0;
    Norm.resize(CList.Nclusters(), 1.0);
    for (ClusterList::cluster_iterator C = CList.begincluster(); 
                                       C != CList.endcluster(); ++C)
      Norm[cnum++] = (double)((*C).Nframes());
  }
  // Assumes cnumvtime has been calcd and not gracecolor!
  double norm = 1.0;
  DataSet_integer const& cnum_temp = static_cast<DataSet_integer const&>( *cnumvtime_ );
  for (unsigned int frame = 0; frame < maxFrames; ++frame) {
    int cluster_num = cnum_temp[frame];
    // Noise points are -1
    if (cluster_num > -1)
      Pop[cluster_num]++;
    for (int cnum = 0; cnum < CList.Nclusters(); ++cnum) {
      // Normalization
      if (norm_pop_ == CLUSTERPOP)
        norm = Norm[cnum];
      else if (norm_pop_ == FRAME)
        norm = (double)(frame + 1);
      //float f = ((double)Pop[cnum] * Norm[cnum]);
      float f = (float)((double)Pop[cnum] / norm);
      DSL[cnum]->Add(frame, &f);
    }
  }
}

// Analysis_Clustering::ClusterLifetimes()
void Analysis_Clustering::ClusterLifetimes( ClusterList const& CList, unsigned int maxFrames ) {
  // Set up output data sets. TODO: use ChildDSL
  std::vector<DataSet_integer*> DSL;
  MetaData md(cnumvtime_->Meta().Name(), "Lifetime");
  for (int cnum = 0; cnum < CList.Nclusters(); ++cnum) {
    md.SetIdx( cnum ); 
    DSL.push_back((DataSet_integer*) masterDSL_->AddSet( DataSet::INTEGER, md));
    if (DSL.back() == 0) {
      mprinterr("Error: Could not allocate cluster lifetime DataSet.\n");
      return;
    }
    DSL.back()->Resize( maxFrames );
  }
  // For each frame, assign cluster frame belongs to 1.
  DataSet_integer const& cnum_temp = static_cast<DataSet_integer const&>(*cnumvtime_);
  for (unsigned int frame = 0; frame < maxFrames; ++frame) {
    int cluster_num = cnum_temp[frame];
    // Noise points are -1
    if (cluster_num > -1)
      (*DSL[ cluster_num ])[ frame ] = 1;
  }
}

/** Determine how many different clusters are observed within a given time
  * window.
  */
void Analysis_Clustering::NclustersObserved( ClusterList const& CList, unsigned int maxFrames ) {
  DataSet_integer const& CVT = static_cast<DataSet_integer const&>( *cnumvtime_ );
  if (CVT.Size() < 1 || CList.Nclusters() < 1) return;
  int dataIdx = 0;
  // True if cluster was observed during window
  std::vector<bool> observed( CList.Nclusters(), false );
  for (unsigned int frame = 0; frame < maxFrames; frame++) {
    if (CVT[frame] != -1)
      observed[ CVT[frame] ] = true;
    if ( ((frame+1) % windowSize_) == 0 ) {
      // Count # observed clusters
      int nClustersObserved = 0;
      for (std::vector<bool>::iterator ob = observed.begin(); ob != observed.end(); ++ob)
        if ( *ob ) {
          ++nClustersObserved;
          *ob = false;
        }
      //mprintf("DEBUG: WINDOW at frame %i; %i clusters observed\n", frame+1, nClustersObserved);
      clustersVtime_->Add( dataIdx++, &nClustersObserved );
    }
  }
/*
  int currentCluster = CVT[0];
  int nClustersObserved = 1;
  for (int frame = 1; frame < maxFrames; frame++) {
    // Do not count noise as a cluster.
    if (CVT[frame] != currentCluster && CVT[frame] != -1) {
      ++nClustersObserved;
      currentCluster = CVT[frame];
    }
    mprintf("DEBUG: %i %i\n", frame+1, nClustersObserved);
    if ( ((frame+1) % windowSize_) == 0 ) {
      mprintf("DEBUG: WINDOW\n");
      clustersVtime_->Add( dataIdx++, &nClustersObserved );
      nClustersObserved = 1;
    }
  }
*/
  clustersVtime_->SetDim(Dimension::X, Dimension(windowSize_, windowSize_, "Frame"));
} 

// ---------- Cluster Coordinate Output Routines -------------------------------
// Analysis_Clustering::WriteClusterTraj()
/** Write frames in each cluster to a trajectory file.  */
void Analysis_Clustering::WriteClusterTraj( ClusterList const& CList ) {
  Topology* clusterparm = coords_->TopPtr();
  // Loop over all clusters
  for (ClusterList::cluster_iterator C = CList.begincluster();
                                     C != CList.endcluster(); ++C)
  {
    // Create filename based on cluster number.
    int cnum = C->Num();
    std::string cfilename =  clusterfile_ + ".c" + integerToString( cnum );
    // Set up trajectory file 
    Trajout_Single clusterout;
    if (clusterout.PrepareTrajWrite(cfilename, ArgList(), clusterparm,
                                    coords_->CoordsInfo(), C->Nframes(),
                                    clusterfmt_)) 
    {
      mprinterr("Error: Could not set up cluster trajectory %s for write.\n",
                cfilename.c_str());
      return;
    }
    // Loop over all frames in cluster
    int set = 0;
    Frame clusterframe = coords_->AllocateFrame();
    for (ClusterNode::frame_iterator fnum = C->beginframe();
                                     fnum != C->endframe(); ++fnum)
    {
      coords_->GetFrame( *fnum, clusterframe );
      clusterout.WriteSingle(set++, clusterframe);
    }
    // Close traj
    clusterout.EndTraj();
  }
}

// Analysis_Clustering::WriteAvgStruct()
void Analysis_Clustering::WriteAvgStruct( ClusterList const& CList ) {
  Topology avgparm = coords_->Top();
  // Get extension for representative frame format 
  std::string tmpExt = TrajectoryFile::GetExtensionForType(avgfmt_);
  // Loop over all clusters
  for (ClusterList::cluster_iterator C = CList.begincluster();
                                     C != CList.endcluster(); ++C)
  {
    // Create filename based on cluster number.
    int cnum = C->Num();
    std::string cfilename = avgfile_ + ".c" + integerToString( cnum ) + tmpExt;
    // Set up trajectory file
    Trajout_Single clusterout; // FIXME CoordinateInfo OK for just coords?
    if (clusterout.PrepareTrajWrite(cfilename, ArgList(), &avgparm,
                                    CoordinateInfo(), 1, avgfmt_))
    {
      mprinterr("Error: Could not set up cluster average file %s for write.\n",
                cfilename.c_str());
      return;
    }
    // Get rep frame for rms fitting.
    Frame repframe = coords_->AllocateFrame();
    coords_->GetFrame( C->BestRepFrame(), repframe );
    Vec3 reftrans = repframe.CenterOnOrigin(false);
    // Loop over all frames in cluster
    Frame clusterframe = coords_->AllocateFrame();
    Frame avgframe = clusterframe;
    avgframe.ZeroCoords();
    for (ClusterNode::frame_iterator fnum = C->beginframe();
                                     fnum != C->endframe(); ++fnum)
    {
      coords_->GetFrame( *fnum, clusterframe );
      clusterframe.RMSD_FitToRef( repframe, reftrans );
      avgframe += clusterframe;
    }
    avgframe.Divide( (double)C->Nframes() );
    clusterout.WriteSingle(0, avgframe);
    clusterout.EndTraj();
  }
}
 
// Analysis_Clustering::WriteSingleRepTraj()
/** Write representative frame of each cluster to a trajectory file.  */
void Analysis_Clustering::WriteSingleRepTraj( ClusterList const& CList ) {
  Trajout_Single clusterout;
  // Set up trajectory file. Use parm from COORDS DataSet. 
  Topology *clusterparm = coords_->TopPtr();
  if (clusterout.PrepareTrajWrite(singlerepfile_, ArgList(), clusterparm,
                                  coords_->CoordsInfo(), CList.Nclusters(),
                                  singlerepfmt_)) 
  {
    mprinterr("Error: Could not set up single trajectory for represenatatives %s for write.\n",
                singlerepfile_.c_str());
     return;
  }
  // Set up frame to hold cluster rep coords. 
  Frame clusterframe = coords_->AllocateFrame();
  int framecounter = 0;
  // Write rep frames from all clusters.
  for (ClusterList::cluster_iterator cluster = CList.begincluster(); 
                                     cluster != CList.endcluster(); ++cluster) 
  {
   coords_->GetFrame( cluster->BestRepFrame(), clusterframe );
   clusterout.WriteSingle(framecounter++, clusterframe);
  }
  // Close traj
  clusterout.EndTraj();
}

// Analysis_Clustering::WriteRepTraj()
/** Write representative frame of each cluster to a separate trajectory file,
  * repfile.REPNUM.FMT
  */
void Analysis_Clustering::WriteRepTraj( ClusterList const& CList ) {
  // Get extension for representative frame format 
  std::string tmpExt = TrajectoryFile::GetExtensionForType(reptrajfmt_);
  // Use Topology from COORDS DataSet to set up input frame
  Topology* clusterparm = coords_->TopPtr();
  Frame clusterframe = coords_->AllocateFrame();
  // Loop over all clusters
  for (ClusterList::cluster_iterator C = CList.begincluster();
                                     C != CList.endcluster(); ++C)
  {
    Trajout_Single clusterout;
    // Get best rep frame # 
    int framenum = C->BestRepFrame();
    // Create filename based on frame #
    std::string cfilename = reptrajfile_ + ".c" + integerToString(C->Num());
    if (writeRepFrameNum_) cfilename += ("." + integerToString(framenum+1));
    cfilename += tmpExt;
    // Set up trajectory file.
    if (clusterout.PrepareTrajWrite(cfilename, ArgList(), clusterparm,
                                    coords_->CoordsInfo(), 1, reptrajfmt_))
    {
      mprinterr("Error: Could not set up representative trajectory file %s for write.\n",
                cfilename.c_str());
       return;
    }
    // Write cluster rep frame
    coords_->GetFrame( framenum, clusterframe );
    clusterout.WriteSingle(framenum, clusterframe);
    // Close traj
    clusterout.EndTraj();
  }
}<|MERGE_RESOLUTION|>--- conflicted
+++ resolved
@@ -4,7 +4,6 @@
 #include "StringRoutines.h" // fileExists, integerToString
 #include "DataSet_integer.h" // For converting cnumvtime
 #include "Trajout_Single.h"
-#include "Timer.h"
 // Clustering Algorithms
 #include "Cluster_HierAgglo.h"
 #include "Cluster_DBSCAN.h"
@@ -534,35 +533,27 @@
   return clusterDataSetSize;
 }
 
-<<<<<<< HEAD
 /** If clusters were found perform any output */
 void Analysis_Clustering::ClusterOutput(unsigned int clusterDataSetSize, bool has_coords) {
-=======
-  // Cluster
-  cluster_cluster.Start();
-  CList_->Cluster();
-  cluster_cluster.Stop();
-  cluster_post.Start();
-  Timer cluster_post_renumber;
-  Timer cluster_post_bestrep;
-  Timer cluster_post_info;
-  Timer cluster_post_summary;
-  Timer cluster_post_coords;
->>>>>>> a6ed2dc8
+  cluster_post_renumber_.Reset();
+  cluster_post_bestrep_.Reset();
+  cluster_post_info_.Reset();
+  cluster_post_summary_.Reset();
+  cluster_post_coords_.Reset();
   if (CList_->Nclusters() > 0) {
     // Sort clusters and renumber; also finds centroids. If sieving,
     // add remaining frames.
-    cluster_post_renumber.Start();
+    cluster_post_renumber_.Start();
     CList_->Renumber( (sieve_ != 1) );
-    cluster_post_renumber.Stop();
+    cluster_post_renumber_.Stop();
     // Find best representative frames for each cluster.
-    cluster_post_bestrep.Start();
+    cluster_post_bestrep_.Start();
     switch (bestRep_) {
       case CUMULATIVE: CList_->FindBestRepFrames_CumulativeDist(); break;
       case CENTROID  : CList_->FindBestRepFrames_Centroid(); break;
       case CUMULATIVE_NOSIEVE: CList_->FindBestRepFrames_NoSieve_CumulativeDist(); break;
     }
-    cluster_post_bestrep.Stop();
+    cluster_post_bestrep_.Stop();
     // DEBUG
     if (debug_ > 0) {
       mprintf("\nFINAL CLUSTERS:\n");
@@ -579,9 +570,9 @@
     // Print ptraj-like cluster info.
     // If no filename is written and no noinfo, some info will still be written to STDOUT
     if (!suppressInfo_) {
-      cluster_post_info.Start();
+      cluster_post_info_.Start();
       CList_->PrintClustersToFile(clusterinfo_);
-      cluster_post_info.Stop();
+      cluster_post_info_.Stop();
     }
 
     // Calculate cluster silhouette
@@ -590,9 +581,9 @@
 
     // Print a summary of clusters
     if (!summaryfile_.empty()) {
-      cluster_post_summary.Start();
+      cluster_post_summary_.Start();
       CList_->Summary(summaryfile_, includeSieveInCalc_);
-      cluster_post_summary.Stop();
+      cluster_post_summary_.Stop();
     }
 
     // Print a summary comparing first half to second half of data for clusters
@@ -642,7 +633,7 @@
     }
     // Coordinate output.
     if (has_coords) {
-      cluster_post_coords.Start();
+      cluster_post_coords_.Start();
       // Write clusters to trajectories
       if (!clusterfile_.empty())
         WriteClusterTraj( *CList_ ); 
@@ -655,7 +646,7 @@
       // Write average structures for each cluster to separate files.
       if (!avgfile_.empty())
         WriteAvgStruct( *CList_ );
-      cluster_post_coords.Stop();
+      cluster_post_coords_.Stop();
     }
   } else
     mprintf("\tNo clusters found.\n");
@@ -796,11 +787,11 @@
   CList_->Timing( cluster_cluster.Total() );
 # endif
   cluster_post.WriteTiming(1,     "  Cluster Post. :", cluster_total.Total());
-  cluster_post_renumber.WriteTiming(2, "Cluster renumbering/sieve restore", cluster_post.Total());
-  cluster_post_bestrep.WriteTiming(2, "Find best rep.", cluster_post.Total());
-  cluster_post_info.WriteTiming(2, "Info calc", cluster_post.Total());
-  cluster_post_summary.WriteTiming(2, "Summary calc", cluster_post.Total());
-  cluster_post_coords.WriteTiming(2, "Coordinate writes", cluster_post.Total());
+  cluster_post_renumber_.WriteTiming(2, "Cluster renumbering/sieve restore", cluster_post.Total());
+  cluster_post_bestrep_.WriteTiming(2, "Find best rep.", cluster_post.Total());
+  cluster_post_info_.WriteTiming(2, "Info calc", cluster_post.Total());
+  cluster_post_summary_.WriteTiming(2, "Summary calc", cluster_post.Total());
+  cluster_post_coords_.WriteTiming(2, "Coordinate writes", cluster_post.Total());
   cluster_total.WriteTiming(1,    "Total:");
   return Analysis::OK;
 }
