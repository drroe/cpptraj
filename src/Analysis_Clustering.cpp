--- conflicted
+++ resolved
@@ -80,20 +80,17 @@
         mprinterr("Error: cluster: %s did not correspond to any data sets.\n");
         return Analysis::ERR;
       }
-<<<<<<< HEAD
+      inputDsets += tempDSL;
+    }
+    for (DataSetList::const_iterator ds = inputDsets.begin(); ds != inputDsets.end(); ++ds) {
       // Clustering only allowed on 1D data sets.
-      if ( ds->Ndim() != 1 ) {
+      if ( (*ds)->Ndim() != 1 ) {
         mprinterr("Error: Clustering only allowed on 1D data sets, %s is %zuD.\n",
-                  (*name).c_str(), ds->Ndim());
+                  (*ds)->Legend().c_str(), (*ds)->Ndim());
         return Analysis::ERR;
       }
-      cluster_dataset_.push_back( ds );
-=======
-      inputDsets += tempDSL;
->>>>>>> 5f5e56de
-    }
-    for (DataSetList::const_iterator ds = inputDsets.begin(); ds != inputDsets.end(); ++ds)
       cluster_dataset_.push_back( *ds );
+    }
   } else {
     usedme_ = analyzeArgs.hasKey("dme");
     bool userms = analyzeArgs.hasKey("rms");
