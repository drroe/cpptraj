#include "Exec_Build.h"
#include "AssociatedData_Connect.h"
#include "CpptrajStdio.h"
#include "DataSet_Parameters.h" // For casting DataSet_Parameters to ParameterSet
#include "Parm/GB_Params.h"
#include "Structure/Builder.h"
#include "Structure/Creator.h"
#include "Structure/Disulfide.h"
#include "Structure/HisProt.h"
#include "Structure/PdbCleaner.h"
#include "Structure/ResStatArray.h"
#include "Structure/SugarBuilder.h"
#include "Structure/Sugar.h"

/** CONSTRUCTOR */
Exec_Build::Exec_Build() :
  Exec(GENERAL),
  debug_(0),
  sugarBuilder_(0)
{}

/** DESTRUCTOR */
Exec_Build::~Exec_Build() {
  if (sugarBuilder_ != 0)
    delete sugarBuilder_;
}

/** Map atoms in residue to template. */
std::vector<int> Exec_Build::MapAtomsToTemplate(Topology const& topIn,
                                                int rnum,
                                                DataSet_Coords* resTemplate,
                                                Cpptraj::Structure::Creator const& creator,
                                                std::vector<NameType>& sourceAtomNames)
{
  std::vector<int> mapOut(resTemplate->Top().Natom(), -1);
  mapOut.reserve( resTemplate->Top().Natom() );
  Residue const& resIn = topIn.Res(rnum);
  // For each atom in topIn, find a template atom
  for (int itgt = resIn.FirstAtom(); itgt != resIn.LastAtom(); itgt++)
  {
    NameType const& tgtName = topIn[itgt].Name();
    //mprintf("DEBUG: Search for atom %s\n", *tgtName);
    bool found = false;
    // Check if this atom has an alias.
    NameType alias;
    bool has_alias = creator.GetAlias( alias, tgtName );
//    if (creator.GetAlias( alias, tgtName )) {
//      mprintf("DEBUG: Atom %s alias is %s\n", *tgtName, *alias);
//    }
    // See if tgtName matches a reference (template) atom name.
    for (int iref = 0; iref != resTemplate->Top().Natom(); iref++)
    {
      NameType const& refName = resTemplate->Top()[iref].Name();
      if (refName == tgtName) {
        sourceAtomNames.push_back( tgtName );
        mapOut[iref] = itgt;
        found = true;
        break;
      }
    }
    if (!found && has_alias) {
      // See if alias matches a reference (template) atom name.
      for (int iref = 0; iref != resTemplate->Top().Natom(); iref++) {
        NameType const& refName = resTemplate->Top()[iref].Name();
        if (refName == alias) {
          sourceAtomNames.push_back( alias );
          mapOut[iref] = itgt;
          found = true;
          break;
        }
      } // END search template for alias
    } // END do alias search
  }
/*
  for (int iref = 0; iref != resTemplate->Top().Natom(); iref++)
  {
    // Find this atom name in topIn
    NameType const& refName = resTemplate->Top()[iref].Name();
    int iat = -1;
    for (int itgt = resIn.FirstAtom(); itgt != resIn.LastAtom(); itgt++) {
      if ( refName == topIn[itgt].Name() ) {
        iat = itgt;
        break;
      }
    }
    
    mapOut.push_back( iat );
  }*/
  return mapOut;
}

/** Search in array of atom bonding pairs for given bonding pair. */
bool Exec_Build::hasBondingPair(IParray const& bpairs, Ipair const& bpair) {
  for (IParray::const_iterator it = bpairs.begin(); it != bpairs.end(); ++it)
    if (*it == bpair) return true;
  return false;
}

/** \return True if target residue is in array of residue connections. */
bool Exec_Build::resIsConnected(Iarray const& resConnections, int tgtRes) {
  for (Iarray::const_iterator it = resConnections.begin(); it != resConnections.end(); ++it)
    if (*it == tgtRes) return true;
  return false;
}

/** Use given templates to construct a final molecule. */
int Exec_Build::FillAtomsWithTemplates(Topology& topOut, Frame& frameOut,
                                       Topology const& topIn, Frame const& frameIn,
                                       Cpptraj::Structure::Creator const& creator)
const
{
  // Array of head/tail connect atoms for each residue
  Iarray resHeadAtoms;
  Iarray resTailAtoms;
  resHeadAtoms.reserve( topIn.Nres() );
  resTailAtoms.reserve( topIn.Nres() );
  // Array of templates for each residue
  std::vector<DataSet_Coords*> ResTemplates;
  ResTemplates.reserve( topIn.Nres() );
  //typedef std::vector<Cpptraj::Structure::TerminalType> TermTypeArray;
  //TermTypeArray ResTypes;
  //ResTypes.reserve( topIn.Nres() );
  // Initial loop to try to match residues to templates
  int newNatom = 0;
  for (int ires = 0; ires != topIn.Nres(); ires++)
  {
    Residue const& currentRes = topIn.Res(ires);
    if (debug_ > 0)
      mprintf("DEBUG: ---------- Processing Residue %s ---------- \n", topIn.TruncResNameNum(ires).c_str());
    int pres = ires - 1;
    int nres = ires + 1;
    // Determine if this is a terminal residue
    Cpptraj::Structure::TerminalType resTermType;
    if (ires == 0 && topIn.Nres() > 1) {
      resTermType = Cpptraj::Structure::BEG_TERMINAL;
    } else if (currentRes.IsTerminal()) {
      resTermType = Cpptraj::Structure::END_TERMINAL;
    } else if (pres > -1 && topIn.Res(pres).IsTerminal()) {
      resTermType = Cpptraj::Structure::BEG_TERMINAL;
<<<<<<< HEAD
    } else if (nres < topIn.Nres() && (topIn.Res(nres).ChainId() != currentRes.ChainId() ||
                                       topIn.Res(nres).Icode()   != currentRes.Icode()))
    {
      resTermType = Cpptraj::Structure::END_TERMINAL;
    } else if (nres == topIn.Nres()) {
=======
    } else if (nres < topIn.Nres() && topIn.Res(nres).ChainID() != currentRes.ChainID()) {
>>>>>>> 892deeab
      resTermType = Cpptraj::Structure::END_TERMINAL;
    } else {
      resTermType = Cpptraj::Structure::NON_TERMINAL;
    }
    if (debug_ > 0)
      mprintf("DEBUG: Residue type: %s terminal\n", Cpptraj::Structure::terminalStr(resTermType));
    // Identify a template based on the residue name.
    DataSet_Coords* resTemplate = creator.IdTemplateFromResname(currentRes.Name(), resTermType);
    if (resTemplate == 0) {
      mprintf("Warning: No template found for residue %s\n", topIn.TruncResNameOnumId(ires).c_str());
      newNatom += currentRes.NumAtoms();
      // Head and tail atoms are blank
      resHeadAtoms.push_back( -1 );
      resTailAtoms.push_back( -1 );
    } else {
      if (debug_ > 0)
        mprintf("\tTemplate %s being used for residue %s\n",
                resTemplate->legend(), topIn.TruncResNameOnumId(ires).c_str());
      // Save the head and tail atoms
      AssociatedData* ad = resTemplate->GetAssociatedData(AssociatedData::CONNECT);
      if (ad == 0) {
        mprintf("Warning: Unit '%s' does not have CONNECT data.\n", resTemplate->legend());
        resHeadAtoms.push_back( -1 );
        resTailAtoms.push_back( -1 );
      } else {
        AssociatedData_Connect const& CONN = static_cast<AssociatedData_Connect const&>( *ad );
        if (CONN.NconnectAtoms() < 2) {
          mprinterr("Error: Not enough connect atoms in unit '%s'\n", resTemplate->legend());
          return 1;
        }
        if (CONN.Connect()[0] > -1)
          resHeadAtoms.push_back( CONN.Connect()[0] + newNatom );
        else
          resHeadAtoms.push_back( -1 );
        if (CONN.Connect()[1] > -1)
          resTailAtoms.push_back( CONN.Connect()[1] + newNatom );
        else
          resTailAtoms.push_back( -1 );
      }
      // Update # of atoms
      newNatom += resTemplate->Top().Natom();
    }
    ResTemplates.push_back( resTemplate );
  }
  mprintf("\tFinal structure should have %i atoms.\n", newNatom);
  frameOut.SetupFrame( newNatom );
  // Clear frame so that AddXYZ can be used
  frameOut.ClearAtoms();

  // -----------------------------------
  // hasPosition - for each atom in topOut, status on whether atom in frameOut needs building
  Cpptraj::Structure::Builder::Barray hasPosition;
  hasPosition.reserve( newNatom );

  // Hold atom offsets needed when building residues
  Iarray AtomOffsets;
  AtomOffsets.reserve( topIn.Nres() );

  // For existing inter-residue bonding, use residue # and atom name since
  // atom numbering may change if atoms are added from templates.
  typedef std::pair<int,NameType> ResAtPair;
  typedef std::vector<ResAtPair> ResAtArray;
  ResAtArray detectedInterResBonds;

  // Hold template atom names corressponding to source atom names.
  typedef std::vector<NameType> NameArray;
  NameArray SourceAtomNames;
  SourceAtomNames.reserve( topIn.Natom() );

  // Loop for setting up atoms in the topology from residues or residue templates.
  int nRefAtomsMissing = 0;
  int nAtomsMissingTypes = 0;
  for (int ires = 0; ires != topIn.Nres(); ires++)
  {
    if (debug_ > 0)
      mprintf("\tAdding atoms for residue %s\n", topIn.TruncResNameOnumId(ires).c_str());
    int atomOffset = topOut.Natom();
    //mprintf("DEBUG: atom offset is %i\n", atomOffset);
    DataSet_Coords* resTemplate = ResTemplates[ires];
    IParray intraResBonds;
    if (resTemplate == 0) {
      // ----- No template. Just add the atoms. ------------
      Residue const& currentRes = topIn.Res(ires);
      AtomOffsets.push_back( -1 );
      for (int itgt = currentRes.FirstAtom(); itgt != currentRes.LastAtom(); ++itgt)
      {
        // Track intra-residue bonds
        Atom sourceAtom = topIn[itgt];
        if (!sourceAtom.HasType())
          nAtomsMissingTypes++;
        SourceAtomNames.push_back( sourceAtom.Name() );
        int at0 = itgt - currentRes.FirstAtom() + atomOffset;
        for (Atom::bond_iterator bat = sourceAtom.bondbegin(); bat != sourceAtom.bondend(); ++bat) {
          if ( topIn[*bat].ResNum() == ires ) {
            // Intra-residue
            int at1 = *bat - currentRes.FirstAtom() + atomOffset;
            if (at1 > at0) {
              //mprintf("Will add bond between %i and %i (original %i and %i)\n", at0+1, at1+1, itgt+1, *bat + 1);
              intraResBonds.push_back( Ipair(at0, at1) );
            }
          } else {
            // Inter-residue. Only record if bonding to a previous residue.
            if (topIn[*bat].ResNum() < ires) {
              detectedInterResBonds.push_back( ResAtPair(ires, sourceAtom.Name()) );
              detectedInterResBonds.push_back( ResAtPair(topIn[*bat].ResNum(), topIn[*bat].Name()) );
            }
          }
        }
        sourceAtom.ClearBonds(); // FIXME AddTopAtom should clear bonds
        topOut.AddTopAtom( sourceAtom, currentRes );
        frameOut.AddVec3( Vec3(frameIn.XYZ(itgt)) );
        hasPosition.push_back( true );
      }
    } else {
      // ----- A template exists for this residue. ---------
      Residue currentRes = topIn.Res(ires);
      // Use template residue name.
      // To match LEaP behavior, if the template name is > 3 characters,
      // truncate to the last 3 characters.
      NameType const& templateResName = resTemplate->Top().Res(0).Name();
      if (templateResName.len() < 4)
        currentRes.SetName( templateResName );
      else
        currentRes.SetName( NameType( (*templateResName) + ( templateResName.len() - 3) ) );
      // Map source atoms to template atoms.
      std::vector<int> map = MapAtomsToTemplate( topIn, ires, resTemplate, creator, SourceAtomNames );
      if (debug_ > 1) {
        mprintf("\t  Atom map:\n");
        // DEBUG - print map
        for (int iref = 0; iref != resTemplate->Top().Natom(); iref++) {
          mprintf("\t\t%6i %6s =>", iref+1, *(resTemplate->Top()[iref].Name()));
          if (map[iref] == -1)
            mprintf(" No match\n");
          else
            mprintf(" %6i %6s\n", map[iref]+1, *(topIn[map[iref]].Name()));
        }
      }
      // Map template atoms back to source atoms.
      std::vector<int> pdb(currentRes.NumAtoms(), -1);
      for (int iref = 0; iref != resTemplate->Top().Natom(); iref++) {
        if (map[iref] != -1)
          pdb[map[iref]-currentRes.FirstAtom()] = iref;
      }
      bool atomsNeedBuilding = false;
      for (int iref = 0; iref != resTemplate->Top().Natom(); iref++) {
        // Track intra-residue bonds from the template.
        Atom templateAtom = resTemplate->Top()[iref];
        int at0 = iref + atomOffset;
        for (Atom::bond_iterator bat = templateAtom.bondbegin(); bat != templateAtom.bondend(); ++bat) {
          int at1 = *bat + atomOffset;
          if (at1 > at0) {
            //mprintf("Will add bond between %i and %i (original %i and %i)\n", at0+1, at1+1, iref+1, *bat + 1);
            intraResBonds.push_back( Ipair(at0, at1) );
          }
        }
        templateAtom.ClearBonds(); // FIXME AddTopAtom should clear bonds
        topOut.AddTopAtom( templateAtom, currentRes );
        if (map[iref] == -1) {
          // Template atom not in input structure.
          frameOut.AddVec3( Vec3(0.0) );
          hasPosition.push_back( false );
          nRefAtomsMissing++;
          atomsNeedBuilding = true;
        } else {
          // Template atom was in input structure.
          int itgt = map[iref];
          frameOut.AddVec3( Vec3(frameIn.XYZ(itgt)) );
          hasPosition.push_back( true );
          //pdb[itgt-currentRes.FirstAtom()] = iref;
          // Check source atoms for inter-residue connections.
          Atom const& sourceAtom = topIn[itgt];
          for (Atom::bond_iterator bat = sourceAtom.bondbegin(); bat != sourceAtom.bondend(); ++bat) {
            if ( topIn[*bat].ResNum() < ires ) {
              // Use template atom names. Use saved names in case source name had an alias.
              detectedInterResBonds.push_back( ResAtPair(ires, templateAtom.Name()) );
              detectedInterResBonds.push_back( ResAtPair(topIn[*bat].ResNum(), SourceAtomNames[*bat]) );
            }
          }
        }
      }
      // See if any current atoms were not mapped to reference
      int nTgtAtomsMissing = 0;
      for (int itgt = 0; itgt != currentRes.NumAtoms(); itgt++)
        if (pdb[itgt] == -1)
          nTgtAtomsMissing++;
      if (nTgtAtomsMissing > 0)
        mprintf("\t%i source atoms not mapped to template.\n", nTgtAtomsMissing);
      // Save atom offset if atoms need to be built
      if (atomsNeedBuilding)
        AtomOffsets.push_back( atomOffset );
      else
        AtomOffsets.push_back( -1 );
    } // END template exists
    // Add intra-residue bonds
    for (IParray::const_iterator it = intraResBonds.begin(); it != intraResBonds.end(); ++it)
    {
      //mprintf("DEBUG: Intra-res bond: Res %s atom %s to res %s atom %s\n",
      //        topOut.TruncResNameOnumId(topOut[it->first].ResNum()).c_str(), *(topOut[it->first].Name()),
      //        topOut.TruncResNameOnumId(topOut[it->second].ResNum()).c_str(), *(topOut[it->second].Name()));
      topOut.AddBond(it->first, it->second);
    }
  } // END loop over source residues
  mprintf("\t%i template atoms missing in source.\n", nRefAtomsMissing);
  if (nAtomsMissingTypes > 0) {
    mprinterr("Error: %i atoms are missing types, either because they did not have\n"
              "Error:  one initially or they could not be matched to a template.\n"
              "Error:  Build cannot proceed unless all atoms have a type:\n",
              nAtomsMissingTypes);
    for (int ires = 0; ires != topOut.Nres(); ires++) {
      std::string missingTypes;
      for (int at = topOut.Res(ires).FirstAtom(); at != topOut.Res(ires).LastAtom(); ++at)
        if ( !topOut[at].HasType() )
          missingTypes.append(" " + topOut[at].Name().Truncated() );
      if (!missingTypes.empty())
        mprinterr("Error:\t%s missing types for%s\n", topOut.TruncResNameNum(ires).c_str(), missingTypes.c_str());
    }
    return 1;
  }

  // -----------------------------------
  // DEBUG - Print primary connection atoms
  if (debug_ > 0) {
    for (unsigned int idx = 0; idx != ResTemplates.size(); idx++) {
      if (ResTemplates[idx] != 0) {
        mprintf("DEBUG: Template %s", ResTemplates[idx]->legend());
        if (resHeadAtoms[idx] > -1) mprintf(" head %s", topOut.AtomMaskName(resHeadAtoms[idx]).c_str());
        if (resTailAtoms[idx] > -1) mprintf(" tail %s", topOut.AtomMaskName(resTailAtoms[idx]).c_str());
        mprintf("\n");
      }
    }
  }

  // Keep track of which residues are connected.
  ResConnectArray ResidueConnections( topOut.Nres() );

  // Try to connect HEAD atoms to previous residue TAIL atoms.
  std::vector<IParray> resBondingAtoms(topOut.Nres());
  for (int ires = 1; ires < topOut.Nres(); ires++) {
    int pres = ires - 1;
    if (resHeadAtoms[ires] != -1) {
      if (resTailAtoms[pres] != -1) {
        if (debug_ > 0)
          mprintf("DEBUG: Connecting HEAD atom %s to tail atom %s\n",
                  topOut.AtomMaskName(resHeadAtoms[ires]).c_str(),
                  topOut.AtomMaskName(resTailAtoms[pres]).c_str());
        resBondingAtoms[ires].push_back( Ipair(resHeadAtoms[ires], resTailAtoms[pres]) );
        resBondingAtoms[pres].push_back( Ipair(resTailAtoms[pres], resHeadAtoms[ires]) );
        resHeadAtoms[ires] = -1;
        resTailAtoms[pres] = -1;
        ResidueConnections[ires].push_back( pres );
        ResidueConnections[pres].push_back( ires );
      }
    }
  }

  // Report unused HEAD/TAIL atoms
  for (int ires = 0; ires != topOut.Nres(); ires++) { // TODO should be topIn?
    if (resHeadAtoms[ires] != -1)
      mprintf("Warning: Unused head atom %s\n", topOut.AtomMaskName(resHeadAtoms[ires]).c_str());
    if (resTailAtoms[ires] != -1)
      mprintf("Warning: Unused tail atom %s\n", topOut.AtomMaskName(resTailAtoms[ires]).c_str());
  }

  // Check detected inter-residue bonds
  for (ResAtArray::const_iterator it = detectedInterResBonds.begin();
                                  it != detectedInterResBonds.end(); ++it)
  {
    ResAtPair const& ra0 = *it;
    ++it;
    ResAtPair const& ra1 = *it;
    if (debug_ > 1)
      mprintf("DEBUG: Inter-res bond: Res %i atom %s to res %i atom %s\n",
              ra0.first+1, *(ra0.second),
              ra1.first+1, *(ra1.second));
    int at0 = topOut.FindAtomInResidue(ra0.first, ra0.second);
    if (at0 < 0) {
      mprinterr("Error: Atom %s not found in residue %i\n", *(ra0.second), ra0.first);
      return 1;
    }
    int at1 = topOut.FindAtomInResidue(ra1.first, ra1.second);
    if (at1 < 0) {
      mprinterr("Error: Atom %s not found in residue %i\n", *(ra1.second), ra1.first);
      return 1;
    }
    // Save detected inter-residue bonding atoms if not already added via
    // template connect atoms. Convention is atom belonging to the current
    // residue is first.
    // NOTE: Only checking at0/at1 here, which should be fine.
    if (!hasBondingPair(resBondingAtoms[ra0.first], Ipair(at0, at1))) {
      // Check if we already have a connection from ra0 to ra1.
      if (resIsConnected(ResidueConnections[ra0.first], ra1.first)) {
        mprintf("Warning: Residue %s already connected to residue %s; ignoring\n"
                "Warning:   potential detected bond %s - %s\n",
                topOut.TruncResNameNum(ra0.first).c_str(),
                topOut.TruncResNameNum(ra1.first).c_str(),
                topOut.AtomMaskName(at0).c_str(),
                topOut.AtomMaskName(at1).c_str());
      } else {
        mprintf("\tAdding non-template bond %s - %s\n",
                topOut.AtomMaskName(at0).c_str(),
                topOut.AtomMaskName(at1).c_str());
        resBondingAtoms[ra0.first].push_back( Ipair(at0, at1) );
        resBondingAtoms[ra1.first].push_back( Ipair(at1, at0) );
        ResidueConnections[ra0.first].push_back( ra1.first );
        ResidueConnections[ra1.first].push_back( ra0.first );
      }
    } //else
      //mprintf("DEBUG: Detected bond %s - %s already present.\n",
      //        topOut.AtomMaskName(at0).c_str(),
      //        topOut.AtomMaskName(at1).c_str());
    //if (!hasBondingPair(resBondingAtoms[ra1.first], Ipair(at1, at0)))
    //  resBondingAtoms[ra1.first].push_back( Ipair(at1, at0) );
    //else
    //  mprintf("DEBUG: Detected bond %s - %s already present.\n",
    //          topOut.AtomMaskName(at1).c_str(),
    //          topOut.AtomMaskName(at0).c_str());
  }

  // For each inter-residue bonding atom pair, check that they match expected
  // head/tail atoms.
/*  for (std::vector<IParray>::const_iterator rit = resBondingAtoms.begin();
                                            rit != resBondingAtoms.end(); ++rit)
  {
    long int ires = rit - resBondingAtoms.begin();
    for (IParray::const_iterator atPair = rit->begin(); atPair != rit->end(); ++atPair)
    {
      long int jres = topOut[atPair->second].ResNum();
      if (atPair->first == resHeadAtoms[ires]) {
        // HEAD atom. Should connect to other residue TAIL atom.
        if (atPair->second != resTailAtoms[jres]) {
          mprintf("Warning: Detected inter-res bond %s - %s HEAD does not match TAIL.\n",
                  topOut.AtomMaskName(atPair->first).c_str(),
                  topOut.AtomMaskName(atPair->second).c_str());
        }
      } else if (atPair->first == resTailAtoms[ires]) {
        // TAIL atom. Should connect to other residue HEAD atom.
        if (atPair->second != resHeadAtoms[jres]) {
          mprintf("Warning: Detected inter-res bond %s - %s TAIL does not match HEAD.\n",
                  topOut.AtomMaskName(atPair->first).c_str(),
                  topOut.AtomMaskName(atPair->second).c_str());
        }
      } else {
        mprintf("Warning: Atom %s is not a HEAD or TAIL atom.\n",
                topOut.AtomMaskName(atPair->first).c_str());
      }
    } // END loop over inter-residue bond pairs for this residue
  } // END loop over residues*/

  // Mark used HEAD/TAIL atoms in existing inter-residue bonds.
/*  for (std::vector<IParray>::const_iterator rit = resBondingAtoms.begin();
                                            rit != resBondingAtoms.end(); ++rit)
  {
    long int ires = rit - resBondingAtoms.begin();
    for (IParray::const_iterator atPair = rit->begin(); atPair != rit->end(); ++atPair)
    {
      if (atPair->first == resHeadAtoms[ires])
        resHeadAtoms[ires] = -1;
      else if (atPair->first == resTailAtoms[ires])
        resTailAtoms[ires] = -1;
    }
  }*/

  // DEBUG print inter-residue bonding atoms
  if (debug_ > 0) {
    for (std::vector<IParray>::const_iterator rit = resBondingAtoms.begin();
                                              rit != resBondingAtoms.end(); ++rit)
    {
      mprintf("\tResidue %s bonding atoms.\n", topOut.TruncResNameNum(rit-resBondingAtoms.begin()).c_str());
      for (IParray::const_iterator it = rit->begin(); it != rit->end(); ++it)
        mprintf("\t\t%s - %s\n", topOut.AtomMaskName(it->first).c_str(), topOut.AtomMaskName(it->second).c_str());
    }
  }

  // -----------------------------------
  // Do some error checking
  if (hasPosition.size() != (unsigned int)newNatom) {
    mprinterr("Internal Error: hasPosition size %zu != newNatom size %i\n", hasPosition.size(), newNatom);
    return 1;
  }
  if (AtomOffsets.size() != (unsigned int)topOut.Nres()) {
    mprinterr("Internal Error: AtomOffsets size %zu != newNres size %i\n", AtomOffsets.size(), topOut.Nres());
    return 1;
  }
  if (SourceAtomNames.size() != (unsigned int)topIn.Natom()) {
    mprinterr("Internal Error: Source atom names length %zu != # input atoms %i\n", SourceAtomNames.size(), topIn.Natom());
    return 1;
  }

  // -----------------------------------
  // Build using internal coords if needed.
//  std::vector<bool> resIsBuilt; // TODO is this needed?
//  resIsBuilt.reserve( AtomOffsets.size() );
//  for (Iarray::const_iterator it = AtomOffsets.begin(); it != AtomOffsets.end(); ++it) {
//    if ( *it < 0 )
//      resIsBuilt.push_back( true );
//    else
//      resIsBuilt.push_back( false );
//  }

  bool buildFailed = false;
  for (Iarray::const_iterator it = AtomOffsets.begin(); it != AtomOffsets.end(); ++it)
  {
    long int ires = it-AtomOffsets.begin();
    if (*it > -1) {
      if (debug_ > 0)
        mprintf("DEBUG: ***** BUILD residue %li %s *****\n", ires + 1,
                topOut.TruncResNameOnumId(ires).c_str());
      // Residue has atom offset which indicates it needs something built.
      Cpptraj::Structure::Builder structureBuilder;// = new Cpptraj::Structure::Builder();
      structureBuilder.SetDebug( debug_ );
      if (creator.HasMainParmSet())
        structureBuilder.SetParameters( creator.MainParmSetPtr() );
      // Generate internals from the template, update indices to this topology.
      DataSet_Coords* resTemplate = ResTemplates[ires];
      Frame templateFrame = resTemplate->AllocateFrame();
      resTemplate->GetFrame( 0, templateFrame );
      if (structureBuilder.GenerateInternals(templateFrame, resTemplate->Top(),
                                             std::vector<bool>(resTemplate->Top().Natom(), true)))
      {
        mprinterr("Error: Generate internals for residue template failed.\n");
        return 1;
      }
      structureBuilder.UpdateIndicesWithOffset( *it );
      //mprintf("DEBUG: Residue type: %s terminal\n", Cpptraj::Structure::terminalStr(*termType));
      // Is this residue connected to an earlier residue?
      for (IParray::const_iterator resBonds = resBondingAtoms[ires].begin();
                                   resBonds != resBondingAtoms[ires].end(); ++resBonds)
      {
        if (resBonds->second < resBonds->first) {
          if (debug_ > 0)
            mprintf("\t\tResidue connection: %s - %s\n",
                    topOut.AtomMaskName(resBonds->first).c_str(),
                    topOut.AtomMaskName(resBonds->second).c_str());
          topOut.AddBond(resBonds->first, resBonds->second);
          // Generate internals around the link
          if (structureBuilder.GenerateInternalsAroundLink(resBonds->first, resBonds->second,
                                                            frameOut, topOut, hasPosition, Cpptraj::Structure::Builder::BUILD))
          {
            mprinterr("Error: Assign torsions around inter-residue link %s - %s failed.\n",
                      topOut.AtomMaskName(resBonds->first).c_str(),
                      topOut.AtomMaskName(resBonds->second).c_str());
            return 1;
          }
        }
      }
      // Update internal coords from known positions
      if (structureBuilder.UpdateICsFromFrame( frameOut, topOut, hasPosition )) {
        mprinterr("Error: Failed to update internals with values from existing positions.\n");
        return 1;
      }
      if (structureBuilder.BuildFromInternals(frameOut, topOut, hasPosition)) {
        mprinterr("Error: Building residue %s failed.\n",
                  topOut.TruncResNameOnumId(ires).c_str());
        buildFailed = true;
      }
    } else {
      // All atoms present. Just connect
      // Is this residue connected to an earlier residue?
      for (IParray::const_iterator resBonds = resBondingAtoms[ires].begin();
                                   resBonds != resBondingAtoms[ires].end(); ++resBonds)
      {
        if (resBonds->second < resBonds->first) {
          if (debug_ > 0)
            mprintf("\t\tResidue connection: %s - %s\n",
                    topOut.AtomMaskName(resBonds->first).c_str(),
                    topOut.AtomMaskName(resBonds->second).c_str());
          topOut.AddBond(resBonds->first, resBonds->second);
        }
      }
    }
  } // END loop over atom offsets

  // DEBUG - Print new top/coords
  if (debug_ > 1) {
    for (int iat = 0; iat != topOut.Natom(); iat++)
    {
      Residue const& res = topOut.Res( topOut[iat].ResNum() );
      const double* XYZ = frameOut.XYZ(iat);
      mprintf("%6i %6s %6i %6s (%i) %g %g %g\n",
              iat+1, *(topOut[iat].Name()), res.OriginalResNum(), *(res.Name()),
              (int)hasPosition[iat], XYZ[0], XYZ[1], XYZ[2]);
    }
  }

  // Finalize topology - determine molecules, dont renumber residues, dont assign default bond params
  topOut.CommonSetup(true, false, false);
  topOut.Summary();

  if (buildFailed) return 1;
  return 0;
}

// -----------------------------------------------------------------------------
// Exec_Build::Help()
void Exec_Build::Help() const
{
  mprintf("\tname <output COORDS> crdset <COORDS set> [frame <#>]\n"
          "\t[title <title>] [gb <radii>]\n"
          "\t[%s]\n"
          "\t[{%s} ...]\n"
          "\t[{%s} ...]\n"
          "%s"
          "%s",
          Cpptraj::Structure::Creator::other_keywords_,
          Cpptraj::Structure::Creator::template_keywords_,
          Cpptraj::Structure::Creator::parm_keywords_,
          Cpptraj::Structure::HisProt::keywords_,
          Cpptraj::Structure::Disulfide::keywords_
         );
  mprintf("    <radii> =");
  for (int ig = 0; ig != (int)Cpptraj::Parm::UNKNOWN_GB; ig++)
    mprintf(" %s", Cpptraj::Parm::GbTypeKey((Cpptraj::Parm::GB_RadiiType)ig));
  mprintf("\n");
  mprintf("  Build complete topology and parameters from given crdset.\n");
}

// Exec_Build::Execute()
Exec::RetType Exec_Build::Execute(CpptrajState& State, ArgList& argIn)
{
  // Get input coords
  std::string crdset = argIn.GetStringKey("crdset");
  if (crdset.empty()) {
    mprinterr("Error: Must specify input COORDS set with 'crdset'\n");
    return CpptrajState::ERR;
  }
  DataSet* inCrdPtr = State.DSL().FindSetOfGroup( crdset, DataSet::COORDINATES );
  if (inCrdPtr == 0) {
    mprinterr("Error: No COORDS set found matching %s\n", crdset.c_str());
    return CpptrajState::ERR;
  }
  return BuildStructure(inCrdPtr, State.DSL(), State.Debug(), argIn);
}

/** Standalone execute. For DataIO_LeapRC. */
Exec::RetType Exec_Build::BuildStructure(DataSet* inCrdPtr, DataSetList& DSL, int debugIn, ArgList& argIn)
{
  if (inCrdPtr == 0) {
    mprinterr("Internal Error: Exec_Build::BuildStructure(): Null input coordinates.\n");
    return CpptrajState::ERR;
  }
  if (inCrdPtr->Group() != DataSet::COORDINATES) {
    mprinterr("Error: Set '%s' is not coordinates, cannot use for building.\n", inCrdPtr->legend());
    return CpptrajState::ERR;
  }
  debug_ = debugIn;
  std::string title = argIn.GetStringKey("title");

  // TODO make it so this can be const (cant bc GetFrame)
  DataSet_Coords& coords = static_cast<DataSet_Coords&>( *((DataSet_Coords*)inCrdPtr) );
  // Get frame from input coords
  int tgtframe = argIn.getKeyInt("frame", 1) - 1;
  mprintf("\tUsing frame %i from COORDS set %s\n", tgtframe+1, coords.legend());
  if (tgtframe < 0 || tgtframe >= (int)coords.Size()) {
    mprinterr("Error: Frame is out of range.\n");
    return CpptrajState::ERR;
  }
  Frame frameIn = coords.AllocateFrame();
  coords.GetFrame(tgtframe, frameIn);
  // Get modifiable topology
  //Topology& topIn = *(coords.TopPtr());
  //Topology const& topIn = coords.Top();
  Topology topIn = coords.Top(); // FIXME do not work on the copy, work on the top itself

  std::string solventResName = argIn.GetStringKey("solventresname", "HOH");
  mprintf("\tSolvent residue name: %s\n", solventResName.c_str());

  // Do histidine detection before H atoms are removed
  if (!argIn.hasKey("nohisdetect")) {
    Cpptraj::Structure::HisProt hisProt;
    if (hisProt.InitHisProt( argIn, debug_ )) {
      mprinterr("Error: Could not initialize histidine detection.\n");
      return CpptrajState::ERR;
    }
    hisProt.HisProtInfo();
    if (hisProt.DetermineHisProt( topIn )) {
      mprinterr("Error: HIS protonation detection failed.\n");
      return CpptrajState::ERR;
    }
  }

  // Clean up structure
  Cpptraj::Structure::PdbCleaner pdbCleaner;
  pdbCleaner.SetDebug( debug_ );
  if (pdbCleaner.InitPdbCleaner( argIn, solventResName, std::vector<int>() )) {
    mprinterr("Error: Could not init PDB cleaner.\n");
    return CpptrajState::ERR;
  }
  if (pdbCleaner.SetupPdbCleaner( topIn )) {
    mprinterr("Error: Could not set up PDB cleaner.\n");
    return CpptrajState::ERR;
  }
  pdbCleaner.PdbCleanerInfo();
  if (pdbCleaner.ModifyCoords(topIn, frameIn)) {
    mprinterr("Error: Could not clean PDB.\n");
    return CpptrajState::ERR;
  }

  // Set up Output coords
  std::string outset = argIn.GetStringKey("name");
  if (outset.empty()) {
    mprinterr("Error: Must specify output COORDS set with 'name'\n");
    return CpptrajState::ERR;
  }
  DataSet* outCrdPtr = DSL.AddSet( DataSet::COORDS, outset );
  if (outCrdPtr == 0) {
    mprinterr("Error: Could not allocate output COORDS set with name '%s'\n", outset.c_str());
    return CpptrajState::ERR;
  }
  DataSet_Coords& crdout = static_cast<DataSet_Coords&>( *((DataSet_Coords*)outCrdPtr) );
  mprintf("\tOutput COORDS set: %s\n", crdout.legend());

  // GB radii set
  Cpptraj::Parm::GB_RadiiType gbradii = Cpptraj::Parm::MBONDI; // Default
  std::string gbset = argIn.GetStringKey("gb");
  if (!gbset.empty()) {
    gbradii = Cpptraj::Parm::GbTypeFromKey( gbset );
    if (gbradii == Cpptraj::Parm::UNKNOWN_GB) {
      mprinterr("Error: Unknown GB radii set: %s\n", gbset.c_str());
      return CpptrajState::ERR;
    }
  }
  mprintf("\tGB radii set: %s\n", Cpptraj::Parm::GbTypeStr(gbradii).c_str());

  // Get templates and parameter sets.
  Cpptraj::Structure::Creator creator( debug_ );
  if (creator.InitCreator(argIn, DSL, debug_)) {
    return CpptrajState::ERR;
  }
  if (!creator.HasTemplates()) {
    mprintf("Warning: No residue templates loaded.\n");
  }
  if (!creator.HasMainParmSet()) {
    mprinterr("Error: No parameter sets.\n");
    return CpptrajState::ERR;
  }

  // All residues start unknown
  Cpptraj::Structure::ResStatArray resStat( topIn.Nres() );

  // Disulfide search
  if (!argIn.hasKey("nodisulfides")) {
    Cpptraj::Structure::Disulfide disulfide;
    if (disulfide.InitDisulfide( argIn, Cpptraj::Structure::Disulfide::ADD_BONDS, debug_ )) {
      mprinterr("Error: Could not init disulfide search.\n");
      return CpptrajState::ERR;
    }
    std::vector<BondType> LeapBonds;
    if (disulfide.SearchForDisulfides( resStat, topIn, frameIn, LeapBonds ))
    {
      mprinterr("Error: Disulfide search failed.\n");
      return CpptrajState::ERR;
    }
  } else {
    mprintf("\tNot searching for disulfides.\n");
  }

  // Handle sugars.
  // TODO should be on a residue by residue basis in FillAtomsWithTemplates
  bool prepare_sugars = !argIn.hasKey("nosugars");
  if (!prepare_sugars)
    mprintf("\tNot attempting to prepare sugars.\n");
  else
    mprintf("\tWill attempt to prepare sugars.\n");
  if (sugarBuilder_ != 0) delete sugarBuilder_;
  sugarBuilder_ = 0;
  if (prepare_sugars) {
    sugarBuilder_ = new Cpptraj::Structure::SugarBuilder(debug_);
    // Init options
    if (sugarBuilder_->InitOptions( argIn.hasKey("hasglycam"),
                                    argIn.GetStringKey("sugarmask"),
                                    argIn.GetStringKey("determinesugarsby", "geometry"),
                                    argIn.GetStringKey("resmapfile") ))
    {
      mprinterr("Error: Sugar options init failed.\n");
      return CpptrajState::ERR;
    }
    bool splitres = !argIn.hasKey("nosplitres");
    if (splitres)
      mprintf("\tWill split off recognized sugar functional groups into separate residues.\n");
    else
      mprintf("\tNot splitting recognized sugar functional groups into separate residues.\n");
    bool c1bondsearch = !argIn.hasKey("noc1search");
    if (c1bondsearch)
      mprintf("\tWill search for missing bonds to sugar anomeric atoms.\n");
    else
      mprintf("\tNot searching for missing bonds to sugar anomeric atoms.\n");
    // May need to modify sugar structure/topology, either by splitting
    // C1 hydroxyls of terminal sugars into ROH residues, and/or by
    // adding missing bonds to C1 atoms.
    // This is done before any identification takes place since we want
    // to identify based on the most up-to-date topology.
    if (sugarBuilder_->FixSugarsStructure(topIn, frameIn,
                                          c1bondsearch, splitres, solventResName))
    {
      mprinterr("Error: Sugar structure modification failed.\n");
      return CpptrajState::ERR;
    }
    std::vector<BondType> LeapBonds;
    if (sugarBuilder_->PrepareSugars(true, resStat, topIn, frameIn, LeapBonds))
    {
      mprinterr("Error: Sugar preparation failed.\n");
      return CpptrajState::ERR;
    }
  }

  // Fill in atoms with templates
  Topology topOut;
  topOut.SetDebug( debug_ );
  // TODO better default
  if (title.empty())
    title.assign( topIn.c_str() );
  topOut.SetParmName( title, FileName() );
  Frame frameOut;
  if (FillAtomsWithTemplates(topOut, frameOut, topIn, frameIn, creator)) {
    mprinterr("Error: Could not fill in atoms using templates.\n");
    return CpptrajState::ERR;
  }

  // Assign parameters. This will create the bond/angle/dihedral/improper
  // arrays as well.
  Exec::RetType ret = CpptrajState::OK;
  if ( topOut.AssignParams( *(creator.MainParmSetPtr())  ) ) {
    mprinterr("Error: Could not assign parameters for '%s'.\n", topOut.c_str());
    ret = CpptrajState::ERR;
  }
  // Assign GB parameters
  if (Cpptraj::Parm::Assign_GB_Radii( topOut, gbradii )) {
    mprinterr("Error: Could not assign GB parameters for '%s'\n", topOut.c_str());
    ret = CpptrajState::ERR;
  }
  // Create empty arrays for the TREE, JOIN, and IROTAT arrays
  topOut.AllocTreeChainClassification( );
  topOut.AllocJoinArray();
  topOut.AllocRotateArray();

  // Update coords 
  if (crdout.CoordsSetup( topOut, CoordinateInfo() )) { // FIXME better coordinate info
    mprinterr("Error: Could not set up output COORDS.\n");
    return CpptrajState::ERR;
  }
  crdout.SetCRD(0, frameOut);

  return ret;
}<|MERGE_RESOLUTION|>--- conflicted
+++ resolved
@@ -137,15 +137,11 @@
       resTermType = Cpptraj::Structure::END_TERMINAL;
     } else if (pres > -1 && topIn.Res(pres).IsTerminal()) {
       resTermType = Cpptraj::Structure::BEG_TERMINAL;
-<<<<<<< HEAD
-    } else if (nres < topIn.Nres() && (topIn.Res(nres).ChainId() != currentRes.ChainId() ||
+    } else if (nres < topIn.Nres() && (topIn.Res(nres).ChainID() != currentRes.ChainID() ||
                                        topIn.Res(nres).Icode()   != currentRes.Icode()))
     {
       resTermType = Cpptraj::Structure::END_TERMINAL;
     } else if (nres == topIn.Nres()) {
-=======
-    } else if (nres < topIn.Nres() && topIn.Res(nres).ChainID() != currentRes.ChainID()) {
->>>>>>> 892deeab
       resTermType = Cpptraj::Structure::END_TERMINAL;
     } else {
       resTermType = Cpptraj::Structure::NON_TERMINAL;
