--- conflicted
+++ resolved
@@ -23,11 +23,8 @@
 #include "Action_Rms2d.h"
 #include "Action_Average.h"
 #include "Action_Radial.h"
-<<<<<<< HEAD
 #include "Action_DistRmsd.h"
-=======
 #include "Action_Jcoupling.h"
->>>>>>> 8a17b112
 
 // Constructor
 PtrajActionList::PtrajActionList() {
@@ -84,11 +81,8 @@
   else if (A->CommandIs("unstrip"))  {Act=new Unstrip; }
   else if (A->CommandIs("average"))  {Act=new Average; }
   else if (A->CommandIs("radial"))   {Act=new Radial;  }
-<<<<<<< HEAD
   else if (A->CommandIs("drmsd",4))  {Act=new DistRmsd;}
-=======
   else if (A->CommandIs("jcoupling")){Act=new Jcoupling;}
->>>>>>> 8a17b112
   else return 1; 
 
   // Pass in the argument list
