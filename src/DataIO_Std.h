#ifndef INC_DATAIO_STD_H
#define INC_DATAIO_STD_H
#include "DataIO.h"
// Class: DataIO_Std
/// Read/write standard data files.
class DataIO_Std : public DataIO {
  public:
    DataIO_Std();
<<<<<<< HEAD
    static DataIO* Alloc() { return (DataIO*)new DataIO_Std(); }
    int ReadData(std::string const&,DataSetList&);
    int processWriteArgs(ArgList&);
    int WriteData(std::string const&,DataSetList const&,DimArray const&);
    int WriteDataInverted(std::string const&,DataSetList const&,DimArray const&);
    int WriteData2D(std::string const&, DataSet const&, DimArray const&);
    int WriteData3D(std::string const&, DataSet const&, DimArray const&) { return 1; }
    bool ID_DataFormat(CpptrajFile&) { return false; }
=======

    int ReadData(std::string const&,ArgList&,DataSetList&,std::string const&);
    int processWriteArgs(ArgList &);
    int WriteData(std::string const&,DataSetList&);
    int WriteDataInverted(std::string const&,DataSetList&);
    int WriteData2D(std::string const&, DataSet& set );
>>>>>>> c3be59d2
  private:
    static void WriteNameToBuffer(CpptrajFile&, std::string const&, int,  bool);
    bool hasXcolumn_;
    bool writeHeader_;
    bool square2d_;
};
#endif<|MERGE_RESOLUTION|>--- conflicted
+++ resolved
@@ -6,23 +6,14 @@
 class DataIO_Std : public DataIO {
   public:
     DataIO_Std();
-<<<<<<< HEAD
     static DataIO* Alloc() { return (DataIO*)new DataIO_Std(); }
-    int ReadData(std::string const&,DataSetList&);
+    int ReadData(std::string const&,ArgList&,DataSetList&,std::string const&);
     int processWriteArgs(ArgList&);
     int WriteData(std::string const&,DataSetList const&,DimArray const&);
     int WriteDataInverted(std::string const&,DataSetList const&,DimArray const&);
     int WriteData2D(std::string const&, DataSet const&, DimArray const&);
     int WriteData3D(std::string const&, DataSet const&, DimArray const&) { return 1; }
     bool ID_DataFormat(CpptrajFile&) { return false; }
-=======
-
-    int ReadData(std::string const&,ArgList&,DataSetList&,std::string const&);
-    int processWriteArgs(ArgList &);
-    int WriteData(std::string const&,DataSetList&);
-    int WriteDataInverted(std::string const&,DataSetList&);
-    int WriteData2D(std::string const&, DataSet& set );
->>>>>>> c3be59d2
   private:
     static void WriteNameToBuffer(CpptrajFile&, std::string const&, int,  bool);
     bool hasXcolumn_;
