--- conflicted
+++ resolved
@@ -3,13 +3,8 @@
 #include "DataSet_Mesh.h"
 #include "StringRoutines.h" // integerToString
 
-<<<<<<< HEAD
-void Analysis_TI::Help() {
+void Analysis_TI::Help() const {
   mprintf("\t<dset0> [<dset1> ...] {nq <n quad pts> | xvals <x values>} [nskip <# to skip>]\n"
-=======
-void Analysis_TI::Help() const {
-  mprintf("\t<dset0> [<dset1> ...] [nq <n quad pts>] [nskip <# to skip>]\n"
->>>>>>> ac63252a
           "\t[name <set name>] [out <file>]\n" 
           "  Calculate free energy from Amber TI output.\n");
 }
@@ -123,12 +118,7 @@
                input_dsets_.size(), xval_.size());
     return Analysis::ERR;
   }
-<<<<<<< HEAD
-
-  dAout_ = datasetlist->AddSet(DataSet::XYMESH, setname, "TI");
-=======
   dAout_ = setup.DSL().AddSet(DataSet::XYMESH, setname, "TI");
->>>>>>> ac63252a
   if (dAout_ == 0) return Analysis::ERR;
   if (outfile != 0) outfile->AddDataSet( dAout_ );
   MetaData md(dAout_->Meta().Name(), "TIcurve");
