--- conflicted
+++ resolved
@@ -91,29 +91,6 @@
   return (int)float_exponent; // Cast to int implicitly rounds down
 }
 
-// RemoveTrailingWhitespace()
-/// Remove any trailing whitespace from string.
-void RemoveTrailingWhitespace(std::string &line) {
-  std::locale loc;
-
-  std::string::iterator p = line.end();
-  --p;
-  for (; p != line.begin(); p--)
-    if (!isspace( *p, loc) && *p!='\n' && *p!='\r') break;
-  size_t lastSpace = (size_t)(p - line.begin()) + 1;
-  //mprintf("lastSpace = %zu\n",lastSpace);
-  if (lastSpace==1)
-    line.clear();
-  else
-    line.resize( lastSpace );
-}
-
-std::string NoTrailingWhitespace(std::string const& line) {
-  std::string duplicate(line);
-  RemoveTrailingWhitespace(duplicate);
-  return duplicate;
-}
-
 // ---------- STRING CONVERSION ROUTINES --------------------------------------- 
 /*! \class: BadConversion
     \brief Runtime exception for catching bad conversions from the convertToX routines.
@@ -145,8 +122,6 @@
   return d;
 }
 
-<<<<<<< HEAD
-=======
 // RemoveTrailingWhitespace()
 /// Remove any trailing whitespace from string.
 void RemoveTrailingWhitespace(std::string &line) {
@@ -164,7 +139,6 @@
   return duplicate;
 }
 
->>>>>>> 4771208b
 // integerToString()
 std::string integerToString(int i) {
   std::ostringstream oss;
