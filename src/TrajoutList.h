#ifndef INC_TRAJOUTLIST_H
#define INC_TRAJOUTLIST_H
#include "Trajout.h"
#include "TopologyList.h"
// Class: TrajoutList
/// Hold trajectories for output
class TrajoutList : public FileList {
  public:
    TrajoutList();
    ~TrajoutList();
<<<<<<< HEAD
    static bool CheckCommand(ArgList&);
    int AddEnsembleTrajout(ArgList const&, TopologyList&, int);
=======
    static void Help();
>>>>>>> 72ad5edb
    /// Add a traj file to the list with given access and associate with a parm
    int AddTrajout(ArgList&, TopologyList&);
    /// Call write for all trajectories
    int Write(int, Topology*, Frame*);
    /// Call end for all trajectories
    void Close();
    void List();
  private:
    typedef std::vector<Trajout*> ListType;
    ListType trajout_;

    int AddTrajout(std::string const&, ArgList&, TopologyList&);
};
#endif
<|MERGE_RESOLUTION|>--- conflicted
+++ resolved
@@ -8,12 +8,8 @@
   public:
     TrajoutList();
     ~TrajoutList();
-<<<<<<< HEAD
-    static bool CheckCommand(ArgList&);
     int AddEnsembleTrajout(ArgList const&, TopologyList&, int);
-=======
     static void Help();
->>>>>>> 72ad5edb
     /// Add a traj file to the list with given access and associate with a parm
     int AddTrajout(ArgList&, TopologyList&);
     /// Call write for all trajectories
