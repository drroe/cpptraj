--- conflicted
+++ resolved
@@ -1,7 +1,6 @@
 // Analysis_RmsAvgCorr
 #include "Analysis_RmsAvgCorr.h"
 #include "CpptrajStdio.h"
-#include "StringRoutines.h" // FIXME: Remove in cpptraj-dev
 #include "ProgressBar.h"
 #ifdef _OPENMP
 #  include "omp.h"
@@ -56,11 +55,7 @@
   // Set up dataset to hold correlation 
   Ct_ = datasetlist->AddSet(DataSet::DOUBLE, analyzeArgs.GetStringNext(),"RACorr");
   if (Ct_==0) return Analysis::ERR;
-  if (outfile != 0) {
-    outfile->AddSet( Ct_ );
-    // FIXME: This will have to be changed in cpptraj-dev
-    outfile->ProcessArgs("xstep " + integerToString(lagOffset_));
-  }
+  if (outfile != 0) outfile->AddSet( Ct_ );
 
   mprintf("    RMSAVGCORR: COORDS set [%s], mask [%s]", coords_->Legend().c_str(),
           mask_.MaskString());
@@ -80,15 +75,10 @@
   */ 
 Analysis::RetType Analysis_RmsAvgCorr::Analyze() {
   double avg;
-<<<<<<< HEAD
-  unsigned int window, frame, WindowMax;
-=======
   int window, frame, WindowMax, widx, widx_end;
->>>>>>> 84e7eac0
   CpptrajFile separateDatafile;
   bool first;
-
-  unsigned int frameThreshold, subtractWindow;
+  int frameThreshold, subtractWindow, maxFrame;
   double d_Nwindow;
 
   // If 'output' specified open up separate datafile that will be written
@@ -112,13 +102,14 @@
   Frame sumFrame(mask_.Nselected());
 
   // Determine max window size to average over
+  maxFrame = (int)coords_->Size();
   if (maxwindow_==-1)
-    WindowMax = coords_->Size();
+    WindowMax = maxFrame;
   else {
-    WindowMax = (unsigned int)maxwindow_+1;
-    if (WindowMax > coords_->Size()) {
-      WindowMax = coords_->Size();
-      mprintf("Warning: RmsAvgCorr: stop (%u) > max # frames (%i), using max.\n",
+    WindowMax = maxwindow_ + 1;
+    if (WindowMax > maxFrame) {
+      WindowMax = maxFrame;
+      mprintf("Warning: RmsAvgCorr: stop (%i) > max # frames (%i), using max.\n",
               maxwindow_, WindowMax);
     }
   }
@@ -138,7 +129,7 @@
   refFrame.CenterOnOrigin(useMass_);
   // Calc initial RMSD
   avg = 0;
-  for (frame = 0; frame < coords_->Size(); frame++) {
+  for (frame = 0; frame < maxFrame; frame++) {
     tgtFrame.SetFromCRD( (*coords_)[frame], 0, mask_);
     avg += tgtFrame.RMSD_CenteredRef(refFrame, useMass_);
   }
@@ -150,7 +141,7 @@
   debug_data->Write();
   delete debug_data;
 */
-  avg /= coords_->Size(); 
+  avg /= (double)maxFrame; 
   Ct_->Add(0, &avg);
   if (!separateName_.empty())
     separateDatafile.Printf("%8i %lf\n",1,avg);
@@ -165,6 +156,7 @@
     w_sizes.push_back( ws );
   // LOOP OVER DIFFERENT RUNNING AVG WINDOW SIZES
   widx_end = (int)w_sizes.size();
+  Ct_->SetDim(Dimension::X, Dimension(1, lagOffset_, widx_end + 1)); 
   ParallelProgress progress(widx_end);
 # ifdef _OPENMP
   // Currently DataSet is not thread-safe. Use temp storage.
@@ -188,7 +180,7 @@
     // LOOP OVER FRAMES
     avg = 0;
     first = true;
-    for (frame = 0; frame < coords_->Size(); frame++) {
+    for (frame = 0; frame < maxFrame; frame++) {
       tgtFrame.SetFromCRD( (*coords_)[frame], 0, mask_);
       // Add current coordinates to sumFrame
       sumFrame += tgtFrame;
@@ -214,7 +206,7 @@
     } // END LOOP OVER FRAMES
     // Take average rmsd for this window size. The number of frames for which
     // RMSD was calculated is (Total#frames) - (window size) + 1
-    d_Nwindow = (double)coords_->Size() - (double)window + 1;
+    d_Nwindow = (double)maxFrame - (double)window + 1;
     avg /= d_Nwindow;
 #   ifdef _OPENMP
     Ct_openmp[widx] = avg;
