// Analysis_RmsAvgCorr
#include <cmath> // sqrt
#include "Analysis_RmsAvgCorr.h"
#include "CpptrajStdio.h"
#include "ProgressBar.h"
#include "Trajin_Single.h" // For reading in reference
#ifdef _OPENMP
#  include "omp.h"
#endif

// CONSTRUCTOR
Analysis_RmsAvgCorr::Analysis_RmsAvgCorr() :
  coords_(0),
  Ct_(0),
  Csd_(0),
  maxwindow_(-1),
  lagOffset_(1),
  useMass_(false),
  useFirst_(false)
{ } 

void Analysis_RmsAvgCorr::Help() {
  mprintf("\t[crdset <crd set>] [<name>] [<mask>] [out <filename>] [mass]\n"
          "\t[stop <maxwindow>] [offset <offset>]\n"
          "\t{reference <ref file> parm <parmfile> | first}\n"
          "\tCalculate the RMS average correlation, i.e. the average RMSD\n"
          "\tof structures which have been averaged over increasing numbers\n"
          "\tof frames.\n"
          "\t<crd set> can be created with the 'createcrd' command.\n");
}

Analysis::RetType Analysis_RmsAvgCorr::Setup(ArgList& analyzeArgs, DataSetList* datasetlist,
                            TopologyList* PFLin, DataFileList* DFLin, int debugIn)
{
  Trajin_Single traj;
  Topology* refParm = 0; 
  // Attempt to get coords dataset from datasetlist
  std::string setname = analyzeArgs.GetStringKey("crdset");
  coords_ = (DataSet_Coords*)datasetlist->FindCoordsSet( setname );
  if (coords_ == 0) {
    mprinterr("Error: rmsavgcorr: Could not locate COORDS set corresponding to %s\n",
              setname.c_str());
    return Analysis::ERR;
  }
  // Get Keywords
  lagOffset_ = analyzeArgs.getKeyInt("offset", 1);
  if (lagOffset_ < 1) lagOffset_ = 1;
  DataFile* outfile = DFLin->AddDataFile(analyzeArgs.GetStringKey("out"), analyzeArgs);
# ifdef _OPENMP
  if (analyzeArgs.hasKey("output")) {
    mprinterr("Error: 'output' keyword not supported in OpenMP version of rmsavgcorr.\n");
    return Analysis::ERR;
  }
# else
  separateName_ = analyzeArgs.GetStringKey("output");
# endif
  useMass_ = analyzeArgs.hasKey("mass");
  maxwindow_ = analyzeArgs.getKeyInt("stop",-1);
  useFirst_ = analyzeArgs.hasKey("first");
  // FIXME: Should have access to previously loaded reference structures. Make data sets?
  std::string refFilename = analyzeArgs.GetStringKey("reference");
  if (refFilename.empty()) {
<<<<<<< HEAD
    mprinterr("Error: Must specify reference file.\n");
    return Analysis::ERR;
  }
  // Check for ref parm
  Topology* refParm = PFLin->GetParm(analyzeArgs);
  if (refParm == 0) {
    mprinterr("Error: Could not get ref parm.\n");
    return Analysis::ERR;
  }
  // Set up ref traj
  Trajin_Single traj;
  traj.SetDebug( debugIn );
  if ( traj.SetupTrajRead( refFilename, analyzeArgs, refParm, false ) ) {
    mprinterr("Error: Could not set up reference '%s'\n", refFilename.c_str());
    return Analysis::ERR;
=======
    if (!useFirst_) {
      mprintf("Warning: No reference specified; using first running-averaged frame for\n"
              "Warning:   each window as reference.\n");
      useFirst_ = true;
    }
  } else {
    if (useFirst_) {
      mprintf("Warning: 'first' cannot be used with 'reference'; ignoring 'first'.\n");
      useFirst_ = false;
    }
    // Check for ref parm
    refParm = PFLin->GetParm(analyzeArgs);
    if (refParm == 0) {
      mprinterr("Error: Could not get ref parm.\n");
      return Analysis::ERR;
    }
    // Set up ref traj
    traj.SetDebug( debugIn );
    if ( traj.SetupTrajRead( refFilename, &analyzeArgs, refParm, false ) ) {
      mprinterr("Error: Could not set up reference '%s'\n", refFilename.c_str());
      return Analysis::ERR;
    }
>>>>>>> 4b81a39c
  }
  // Get Mask
  mask_.SetMaskString( analyzeArgs.GetMaskNext() );
  if (!useFirst_) {
    // LOAD REFERENCE
    // Check for reference mask
    std::string refMaskExpr = analyzeArgs.GetMaskNext();
    if (refMaskExpr.empty())
      refMaskExpr = mask_.MaskExpression();
    AtomMask refMask( refMaskExpr );
    if ( refParm->SetupIntegerMask( refMask ) ) return Analysis::ERR;
    refMask.MaskInfo();
    if ( refMask.None() ) {
      mprinterr("Error: No atoms in reference selected.\n");
      return Analysis::ERR;
    }
    // Read in reference structure if specified
    if ( traj.BeginTraj(false) ) {
      mprinterr("Error: could not open reference '%s'\n", traj.TrajFilename().full());
      return Analysis::ERR;
    }
    Frame inputFrame( refParm->Atoms() );
    traj.GetNextFrame( inputFrame );
    traj.EndTraj();
    refFrame_.SetupFrameFromMask( refMask, refParm->Atoms() );
    refFrame_.SetFrame( inputFrame, refMask );
    // Pre-center reference
    refFrame_.CenterOnOrigin(useMass_);
  }

  // Set up dataset to hold correlation 
  Ct_ = datasetlist->AddSet(DataSet::DOUBLE, analyzeArgs.GetStringNext(),"RACorr");
  if (Ct_==0) return Analysis::ERR;
  Csd_ = datasetlist->AddSetAspect(DataSet::DOUBLE, Ct_->Name(), "SD");
  if (Csd_==0) return Analysis::ERR;
  if (outfile != 0) {
    outfile->AddSet( Ct_ );
    outfile->AddSet( Csd_ );
  }

  mprintf("    RMSAVGCORR: COORDS set [%s], mask [%s]", coords_->Legend().c_str(),
          mask_.MaskString());
  if (useMass_) mprintf(" (mass-weighted)");
  mprintf("\n");
  if (useFirst_)
    mprintf("\tReference will be first running-averaged frame each window.\n");
  else
    mprintf("\tReference '%s'\n", refFilename.c_str());
  if (maxwindow_!=-1) mprintf("\tMax window size %i\n",maxwindow_);
  if (lagOffset_ > 1) mprintf("\tWindow size offset %i\n", lagOffset_);
  if (outfile != 0) mprintf("\tOutput to %s\n",outfile->DataFilename().base());
  if (!separateName_.empty())
    mprintf("\tSeparate datafile will be written to %s\n",separateName_.c_str());
  return Analysis::OK;
}

/** Calculate the RMSD using running averages of coordinates in 
  * ReferenceCoords with different window sizes. The average RMSD for each 
  * window size will be the "correlation" value.
  */ 
Analysis::RetType Analysis_RmsAvgCorr::Analyze() {
  double avg, stdev, rmsd, d_Nwindow;
  int window, frame, WindowMax, widx, widx_end;
  CpptrajFile separateDatafile;
<<<<<<< HEAD
  int frameThreshold, subtractWindow, maxFrame;
=======
  int frameThreshold, subtractWindow;
  bool first;
>>>>>>> 4b81a39c

  mprintf("    RMSAVGCORR:\n");
  // If 'output' specified open up separate datafile that will be written
  // to as correlation is calculated; useful for very long runs.
  if (!separateName_.empty()) {
    if (separateDatafile.OpenWrite(separateName_)) {
      mprinterr("Error: Could not set up separate data file %s\n",separateName_.c_str());
      return Analysis::ERR;
    }
  }
  // Set up mask
  if (coords_->Top().SetupIntegerMask( mask_ )) return Analysis::ERR;
  mask_.MaskInfo();
  if (mask_.None()) return Analysis::ERR;
  // Set up target frame for COORDS based on mask.
  Frame tgtFrame;
  tgtFrame.SetupFrameFromMask( mask_, coords_->Top().Atoms() );
  if (useFirst_) {
    // If using first running avgd frames as ref, set up reference frame.
    // Use coords of first COORDS frame for window=1.
    refFrame_ = tgtFrame;
    refFrame_.SetFromCRD( (*coords_)[0], 0, mask_ );
    refFrame_.CenterOnOrigin( useMass_ );
  } else {
    // Ensure # target atoms equals # ref atoms.
    if (tgtFrame.Natom() != refFrame_.Natom()) {
      mprinterr("Error: Target mask %s (%i) does not correspond to reference mask (%i)\n",
                mask_.MaskString(), tgtFrame.Natom(), refFrame_.Natom());
      return Analysis::ERR;
    }
  }
  // Set up frame for holding sum of coordinates over window frames. 
  // No need for mass. 
  Frame sumFrame(mask_.Nselected());

  // Determine max window size to average over
  maxFrame = (int)coords_->Size();
  if (maxwindow_==-1)
    WindowMax = maxFrame;
  else {
    WindowMax = maxwindow_ + 1;
    if (WindowMax > maxFrame) {
      WindowMax = maxFrame;
      mprintf("Warning: RmsAvgCorr: stop (%i) > max # frames (%i), using max.\n",
              maxwindow_, WindowMax);
    }
  }

  // Print calc summary
  mprintf("\tPerforming RMSD calcs over running avg of coords with window\n"
          "\t  sizes ranging from 1 to %i, offset %i", WindowMax-1, lagOffset_);
  if (useMass_) mprintf(", mass-weighted");
  mprintf(".\n");

  // First value for Ct (window==1) is just the avg RMSD with no running 
  // averaging. Since all non-rms atoms have been stripped, all atoms in
  // ReferenceCoords will be used.
  // Pre-center reference
  // Calc initial RMSD
  avg = 0.0;
  stdev = 0.0;
  for (frame = 0; frame < maxFrame; frame++) {
    tgtFrame.SetFromCRD( (*coords_)[frame], 0, mask_);
    rmsd = tgtFrame.RMSD_CenteredRef(refFrame_, useMass_); 
    avg += rmsd;
    stdev += (rmsd * rmsd);
  }
  // DEBUG
/*
  sprintf(debugname,"dbgrmsd.dat");
  debug_data = new DataFile(debugname);
  debug_data->AddSet( rmsdaction.rmsd );
  debug_data->Write();
  delete debug_data;
*/
  d_Nwindow = 1.0 / (double)maxFrame;
  avg *= d_Nwindow;
  stdev *= d_Nwindow;
  stdev -= (avg * avg);
  if (stdev > 0.0)
    stdev = sqrt( stdev );
  else
    stdev = 0.0;
  Ct_->Add(0, &avg);
  Csd_->Add(0, &stdev);
  if (!separateName_.empty())
    separateDatafile.Printf("%8i %f %f\n",1,avg,stdev);

  // Create an array with window sizes to be calcd.
  std::vector<int> w_sizes;
  int startWindow = 1 + lagOffset_; 
  int total_windows = (WindowMax - startWindow)  / lagOffset_;
  if ( (total_windows % lagOffset_) > 0 ) ++total_windows;
  w_sizes.reserve( total_windows );
  for (int ws = startWindow; ws < WindowMax; ws += lagOffset_)
    w_sizes.push_back( ws );
  // LOOP OVER DIFFERENT RUNNING AVG WINDOW SIZES
  widx_end = (int)w_sizes.size();
  Dimension Xdim(1, lagOffset_, widx_end + 1);
  Ct_->SetDim(Dimension::X, Xdim);
  Csd_->SetDim(Dimension::X, Xdim);
  ParallelProgress progress(widx_end);
# ifdef _OPENMP
  // Currently DataSet is not thread-safe. Use temp storage.
  double* Ct_openmp = new double[ widx_end ];
  double* Csd_openmp = new double[ widx_end ];
#pragma omp parallel private(widx,window,frame,avg,stdev,rmsd,frameThreshold,subtractWindow,d_Nwindow,first) firstprivate(tgtFrame,sumFrame,progress)
{
  progress.SetThread(omp_get_thread_num());
  if (omp_get_thread_num()==0)
    mprintf("\t\tParallelizing calculation with %i threads.\n",omp_get_num_threads());
#pragma omp for schedule(dynamic)
#endif
  for (widx = 0; widx < widx_end; widx++) {
    progress.Update(widx);
    // Initialize and set up running average for this window size
    window = w_sizes[widx];
    frameThreshold = window - 2;
    // TODO: Make subtractWindow a const iterator to CoordList
    subtractWindow = 0;
    d_Nwindow = (double) window;
    sumFrame.ZeroCoords();
    // LOOP OVER FRAMES
    avg = 0.0;
    stdev = 0.0;
<<<<<<< HEAD
    for (frame = 0; frame < maxFrame; frame++) {
=======
    first = useFirst_;
    for (frame = 0; frame < coords_->Size(); frame++) {
>>>>>>> 4b81a39c
      tgtFrame.SetFromCRD( (*coords_)[frame], 0, mask_);
      // Add current coordinates to sumFrame
      sumFrame += tgtFrame;
      // Do we have enough frames to start calculating a running avg?
      // If so, start calculating RMSDs
      if ( frame > frameThreshold ) {
        tgtFrame.Divide( sumFrame, d_Nwindow );
        // If first, this is the first running-avgd frame, use as reference
        // for RMSD calc for this window size.
        if (first) {
          // Set coords only for speed (everything else is same anyway)
          refFrame_.SetCoordinates( tgtFrame );
          // Pre-center reference
          refFrame_.CenterOnOrigin(useMass_);
          first = false;
        }
        rmsd = tgtFrame.RMSD_CenteredRef(refFrame_, useMass_);
        avg += rmsd;
        stdev += (rmsd * rmsd);
        // Subtract frame at subtractWindow from sumFrame 
        tgtFrame.SetFromCRD( (*coords_)[subtractWindow], 0, mask_);
        sumFrame -= tgtFrame;
        ++subtractWindow;
      }
    } // END LOOP OVER FRAMES
    // Take average rmsd for this window size. The number of frames for which
    // RMSD was calculated is (Total#frames) - (window size) + 1
    d_Nwindow = 1.0 / ((double)maxFrame - (double)window + 1.0);
    avg *= d_Nwindow;
    stdev *= d_Nwindow;
    stdev -= (avg * avg);
    if (stdev > 0.0)
      stdev = sqrt( stdev );
    else
      stdev = 0.0;
#   ifdef _OPENMP
    Ct_openmp[widx] = avg;
    Csd_openmp[widx] = stdev;
#   else 
    Ct_->Add(widx+1, &avg);
    Csd_->Add(widx+1, &stdev);
    if (!separateName_.empty())
      separateDatafile.Printf("%8i %f %f\n",window, avg, stdev);
#   endif
  } // END LOOP OVER WINDOWS
#ifdef _OPENMP
} // END pragma omp parallel
  // Put Ct_openmp into Ct dataset
  for (window = 0; window < widx_end; window++) {
    Ct_->Add(window+1, Ct_openmp+window);
    Csd_->Add(window+1, Csd_openmp+window);
  }
  delete[] Ct_openmp;
  delete[] Csd_openmp;
#endif
  progress.Finish();
  if (!separateName_.empty())
    separateDatafile.CloseFile();
  return Analysis::OK;
}<|MERGE_RESOLUTION|>--- conflicted
+++ resolved
@@ -60,23 +60,6 @@
   // FIXME: Should have access to previously loaded reference structures. Make data sets?
   std::string refFilename = analyzeArgs.GetStringKey("reference");
   if (refFilename.empty()) {
-<<<<<<< HEAD
-    mprinterr("Error: Must specify reference file.\n");
-    return Analysis::ERR;
-  }
-  // Check for ref parm
-  Topology* refParm = PFLin->GetParm(analyzeArgs);
-  if (refParm == 0) {
-    mprinterr("Error: Could not get ref parm.\n");
-    return Analysis::ERR;
-  }
-  // Set up ref traj
-  Trajin_Single traj;
-  traj.SetDebug( debugIn );
-  if ( traj.SetupTrajRead( refFilename, analyzeArgs, refParm, false ) ) {
-    mprinterr("Error: Could not set up reference '%s'\n", refFilename.c_str());
-    return Analysis::ERR;
-=======
     if (!useFirst_) {
       mprintf("Warning: No reference specified; using first running-averaged frame for\n"
               "Warning:   each window as reference.\n");
@@ -95,11 +78,10 @@
     }
     // Set up ref traj
     traj.SetDebug( debugIn );
-    if ( traj.SetupTrajRead( refFilename, &analyzeArgs, refParm, false ) ) {
+    if ( traj.SetupTrajRead( refFilename, analyzeArgs, refParm, false ) ) {
       mprinterr("Error: Could not set up reference '%s'\n", refFilename.c_str());
       return Analysis::ERR;
     }
->>>>>>> 4b81a39c
   }
   // Get Mask
   mask_.SetMaskString( analyzeArgs.GetMaskNext() );
@@ -164,12 +146,8 @@
   double avg, stdev, rmsd, d_Nwindow;
   int window, frame, WindowMax, widx, widx_end;
   CpptrajFile separateDatafile;
-<<<<<<< HEAD
   int frameThreshold, subtractWindow, maxFrame;
-=======
-  int frameThreshold, subtractWindow;
   bool first;
->>>>>>> 4b81a39c
 
   mprintf("    RMSAVGCORR:\n");
   // If 'output' specified open up separate datafile that will be written
@@ -295,12 +273,8 @@
     // LOOP OVER FRAMES
     avg = 0.0;
     stdev = 0.0;
-<<<<<<< HEAD
+    first = useFirst_;
     for (frame = 0; frame < maxFrame; frame++) {
-=======
-    first = useFirst_;
-    for (frame = 0; frame < coords_->Size(); frame++) {
->>>>>>> 4b81a39c
       tgtFrame.SetFromCRD( (*coords_)[frame], 0, mask_);
       // Add current coordinates to sumFrame
       sumFrame += tgtFrame;
