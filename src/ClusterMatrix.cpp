#include <cfloat> // FLT_MAX
#include "ClusterMatrix.h"
#include "CpptrajFile.h"
#include "CpptrajStdio.h"

// NOTES:
//   Version 1: Add write of ignore array when reduced. Write nrows and
//              and nelements as 8 byte integers.
//   Version 2: Instead of nrows and nelements, write original nrows
//              and actual nrows to easily determine if this is a reduced
//              matrix. Also write sieve value.
const unsigned char ClusterMatrix::Magic_[4] = {'C', 'T', 'M', 2};

// CONSTRUCTOR
/** Intended for use with cluster pairwise distance calculations
  * where frames may be sieved. The underlying TriangleMatrix will
  * only be set up to hold the actual number of frames based on
  * the sieve value. The Ignore array will be set up based on
  * the original number of frames.
  */
int ClusterMatrix::SetupWithSieve(size_t sizeIn, size_t sieveIn, int iseed)
{
<<<<<<< HEAD
  if (sieve_ < 1) sieve_ = 1;
  // Sieved distances should be ignored
  if (sieve_ > 1) {
    // Determine size of underlying TriangleMatrix
    size_t actual_nrows = sizeIn / sieve_;
    if ( (sizeIn % sieve_) > 0 )
      ++actual_nrows;
    Mat_.resize( 0L, actual_nrows );
=======
  if (sievedFrames_.SetSieve( sieveIn, sizeIn, iseed )) return 1;
  sieve_ = sievedFrames_.Sieve();
  // Sieved distances should be ignored.
  if (sievedFrames_.Type() != ClusterSieve::NONE) {
>>>>>>> a0871a52
    // Set up the ignore array to ignore sieved frames
    ignore_.assign(sizeIn, true);
    size_t actual_nrows = 0;
    for (size_t frame = 0; frame < sizeIn; frame++)
      if (sievedFrames_.FrameToIdx(frame) != -1) {
        ignore_[frame] = false;
        ++actual_nrows;
      }
    // Set up underlying TriangleMatrix for sieved frames.
    TriangleMatrix::Setup( actual_nrows );
    mprintf("\tPair-wise matrix set up with sieve, %zu frames, %zu sieved frames.\n",
            sizeIn, actual_nrows);
  } else {
    Mat_.resize( 0L, sizeIn );
    ignore_.assign(sizeIn, false);
    mprintf("\tPair-wise matrix set up, %zu frames\n", sizeIn);
  }
  return 0;
}

// COPY CONSTRUCTOR
ClusterMatrix::ClusterMatrix(const ClusterMatrix& rhs) :
  ignore_(rhs.ignore_),
  sieve_(rhs.sieve_),
  Mat_(rhs.Mat_)
{}

// ASSIGNMENT
ClusterMatrix& ClusterMatrix::operator=(const ClusterMatrix& rhs) {
  if (this == &rhs) return *this;
  ignore_ = rhs.ignore_;
  sieve_ = rhs.sieve_;
  Mat_ = rhs.Mat_;
  return *this;
}

// ClusterMatrix::SaveFile()
/** Save the matrix to a binary file. Format is:
  *     Full: [4*char]     [uint_8] [uint_8]    [uint_8] [nelements*float]
  *  Reduced: [4*char]     [uint_8] [uint_8]    [uint_8] [nelements*float] [nrows*char]
  *     Vars: ['C''T''M'X] [nrows]  [nelements] [sieve]  [elements]        [ignore]
  */
int ClusterMatrix::SaveFile(std::string const& filename) const {
  CpptrajFile outfile;
  uint_8 ntemp;
  // No stdout write allowed.
  if (filename.empty()) {
    mprinterr("Internal Error: ClusterMatrix::SaveFile called with no filename.\n");
    return 1;
  }
  if (outfile.OpenWrite(filename)) {
    mprinterr("Error: ClusterMatrix::SaveFile: Could not open %s for write.\n", filename.c_str());
    return 1;
  }
  // Write magic byte
  outfile.Write( Magic_, 4 );
  // Write original nrows (size of ignore)
  ntemp = (uint_8)ignore_.size();
  outfile.Write( &ntemp, sizeof(uint_8) );
  // Write actual nrows
  ntemp = (uint_8)Mat_.Nrows();
  outfile.Write( &ntemp, sizeof(uint_8) );
  // Write out sieve value
  ntemp = (uint_8)sieve_;
  outfile.Write( &ntemp, sizeof(uint_8) );
  // Write matrix elements
  outfile.Write( Mat_.Ptr(), Mat_.size()*sizeof(float) );
  // If this is a reduced matrix, write the ignore array as chars.
  if (sieve_ > 1) {
    char* ignore_out = new char[ ignore_.size() ];
    int idx = 0;
    for (std::vector<bool>::const_iterator ig = ignore_.begin(); ig != ignore_.end(); ++ig) 
      if (*ig)
        ignore_out[idx++] = 'T';
      else
        ignore_out[idx++] = 'F';
    outfile.Write( ignore_out, ignore_.size()*sizeof(char) );
    delete[] ignore_out;
  }
  return 0;
}

// ClusterMatrix::LoadFile()
int ClusterMatrix::LoadFile(std::string const& filename, int sizeIn) {
  unsigned char magic[4];
  CpptrajFile infile;
  uint_8 ROWS, ELTS, SIEVE;
  size_t actual_nrows = 0;
  // Open file for reading
  if (infile.OpenRead(filename)) {
    mprinterr("Error: ClusterMatrix::LoadFile: Could not open %s for read.\n", filename.c_str());
    return 1;
  }
  // Read and check magic byte
  infile.Read( magic, 4 );
  if ( magic[0]!=Magic_[0] || magic[1]!=Magic_[1] || magic[2]!=Magic_[2] ) {
    mprinterr("Error: ClusterMatrix::LoadFile: File %s is not a TriangleMatrix.\n",
              filename.c_str());
    return 1;
  }
  // Check version, read in nrows and nelements.
  if (magic[3] == 0) {
    int Ntemp = 0;
    infile.Read( &Ntemp, sizeof(int) );
    ROWS = (uint_8)Ntemp;
    actual_nrows = (size_t)ROWS;
    infile.Read( &Ntemp, sizeof(int) );
    ELTS = (uint_8)Ntemp;
  } else if (magic[3] == 1) {
    infile.Read( &ROWS, sizeof(uint_8) );
    actual_nrows = (size_t)ROWS;
    infile.Read( &ELTS, sizeof(uint_8) );
  } else if (magic[3] == 2) {
    infile.Read( &ROWS,  sizeof(uint_8) ); // V2: Original Nrows
    infile.Read( &ELTS,  sizeof(uint_8) ); // V2: Actual Nrows
    actual_nrows = (size_t)ELTS;
    infile.Read( &SIEVE, sizeof(uint_8) ); // V2: Sieve
    sieve_ = (size_t)SIEVE;
  } else {
    mprinterr("Error: ClusterMatrix version %u is not recognized.\n", (unsigned int)magic[3]);
    return 1;
  }
  // If number of rows is not what was expected, abort
  if (ROWS != (uint_8)sizeIn) {
    mprinterr("Error: ClusterMatrix file %s has %lu rows, expected %i.\n",
              filename.c_str(), ROWS, sizeIn);
    return 1;
  }
  if (magic[3] == 0 || magic[3] == 1) {
    // Version 0/1: Actual # of rows is not known yet. Check that the # elements
    // in the file match the original # elements (i.e. matrix is not sieved).
    // If it is sieved this is not supported.
    uint_8 original_nelements = ( ROWS * (ROWS - 1UL) ) / 2UL;
    if ( original_nelements != ELTS ) {
      mprinterr("Error: Sieved data in ClusterMatrix file %s (version %u) not supported.\n",
                filename.c_str(), (unsigned int)magic[3]);
      return 1;
    }
    sieve_ = 1;
  }
  // Setup underlying TriangleMatrix for actual # of rows
  if ( Mat_.resize( 0L, actual_nrows ) ) return 1;
  // Set all ignore elements for original # rows to false.
  ignore_.assign(ROWS, false);
  // Read in matrix elements
  infile.Read( Mat_.Ptr(), Mat_.size()*sizeof(float) );
  // If sieved, read in the ignore array
  if (sieve_ > 1) {
    mprintf("Warning: ClusterMatrix %s contains sieved data.\n", filename.c_str());
    char* ignore_in = new char[ ROWS ]; // Original nrows
    infile.Read( ignore_in, ROWS*sizeof(char) );
    for (uint_8 row = 0; row < ROWS; ++row)
      if (ignore_in[row] == 'T')
        ignore_[row] = true;
    delete[] ignore_in;
  }
  // Setup sieve class
  if (sievedFrames_.SetSieve( sieve_, ignore_ )) {
    mprinterr("Error: Could not set sieve from ClusterMatrix file.\n");
    return 1;
  }
  mprintf("\tLoaded %s: %u original rows, %u actual rows, %u elements, sieve=%u\n",
          filename.c_str(), ROWS, Mat_.Nrows(), Mat_.size(), sieve_);
  return 0;
}

// ClusterMatrix::SetupMatrix()
int ClusterMatrix::SetupMatrix(size_t sizeIn) {
  if (Mat_.resize( 0L, sizeIn )) return 1;
  ignore_.assign( sizeIn, false );
  sieve_ = 1;
  return 0;
}

// ClusterMatrix::FindMin()
/** Find the minimum; set corresponding row and column. */
double ClusterMatrix::FindMin(int& iOut, int& jOut) const {
  iOut = -1;
  jOut = -1;
  size_t iVal = 0L;
  size_t jVal = sieve_;
  float min = FLT_MAX;
  for (size_t idx = 0L; idx < Nelements(); ++idx) {
    if (ignore_[iVal] || ignore_[jVal]) {
      // If we dont care about this row/col, just increment
      jVal += sieve_;
      if (jVal >= ignore_.size()) {
        iVal += sieve_;
        jVal = iVal + sieve_;
      }
    } else {
      // Otherwise search for minimum
      if ( Mat_[idx] < min ) {
        min = Mat_[idx];
        iOut = (int)iVal;
        jOut = (int)jVal;
      }
      // Increment indices
      jVal += sieve_;
      if (jVal >= ignore_.size()) {
        iVal += sieve_;
        jVal = iVal + sieve_;
      }
    }
  }
  return (double)min;
}

// ClusterMatrix::PrintElements()
void ClusterMatrix::PrintElements() const {
  size_t iVal = 0L;
  size_t jVal = sieve_;
  for (size_t idx = 0L; idx < Nelements(); idx++) {
    if (!ignore_[iVal] && !ignore_[jVal])
      mprintf("\t%u %u %8.3f\n",iVal,jVal,Mat_[idx]);
    // Increment indices
    jVal += sieve_;
    if (jVal >= ignore_.size()) {
      iVal += sieve_;
      jVal = iVal + sieve_;
    }
  }
}<|MERGE_RESOLUTION|>--- conflicted
+++ resolved
@@ -20,21 +20,10 @@
   */
 int ClusterMatrix::SetupWithSieve(size_t sizeIn, size_t sieveIn, int iseed)
 {
-<<<<<<< HEAD
-  if (sieve_ < 1) sieve_ = 1;
-  // Sieved distances should be ignored
-  if (sieve_ > 1) {
-    // Determine size of underlying TriangleMatrix
-    size_t actual_nrows = sizeIn / sieve_;
-    if ( (sizeIn % sieve_) > 0 )
-      ++actual_nrows;
-    Mat_.resize( 0L, actual_nrows );
-=======
   if (sievedFrames_.SetSieve( sieveIn, sizeIn, iseed )) return 1;
   sieve_ = sievedFrames_.Sieve();
   // Sieved distances should be ignored.
   if (sievedFrames_.Type() != ClusterSieve::NONE) {
->>>>>>> a0871a52
     // Set up the ignore array to ignore sieved frames
     ignore_.assign(sizeIn, true);
     size_t actual_nrows = 0;
@@ -44,7 +33,7 @@
         ++actual_nrows;
       }
     // Set up underlying TriangleMatrix for sieved frames.
-    TriangleMatrix::Setup( actual_nrows );
+    Mat_.resize( 0L, actual_nrows );
     mprintf("\tPair-wise matrix set up with sieve, %zu frames, %zu sieved frames.\n",
             sizeIn, actual_nrows);
   } else {
