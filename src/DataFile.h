#ifndef INC_DATAFILE_H
#define INC_DATAFILE_H
#include "DataIO.h"
#include "FileTypes.h"
/// Write DataSets to a file with specific format.
class DataFile {
    /// Allocator and description for file types. 
    static const FileTypes::AllocToken DF_AllocArray[];
    /// For associating keywords/extensions with file types. 
    static const FileTypes::KeyToken DF_KeyArray[];
    /// Keywords/extensions for types that support writes.
    static const FileTypes::KeyToken DF_WriteKeyArray[];
  public:
    /// Known data file formats.
    enum DataFormatType {
      DATAFILE=0, XMGRACE, GNUPLOT, XPLOR, OPENDX, REMLOG, MDOUT, EVECS,
      VECTRAJ, XVG, CCP4, CMATRIX, NCCMATRIX, CHARMMREPD, CHARMMFASTREP,
<<<<<<< HEAD
      CHARMMOUT, CPOUT, UNKNOWN_DATA 
=======
      CHARMMOUT, CHARMMRTFPRM, UNKNOWN_DATA 
>>>>>>> cf4a9d65
    };
    DataFile();
    ~DataFile();
    // -------------------------------------------
    static void WriteHelp();
    /// List read options for each format.
    static void ReadOptions() { FileTypes::ReadOptions(DF_KeyArray,DF_AllocArray, UNKNOWN_DATA); }
    /// List write options for each format.
    static void WriteOptions(){ FileTypes::WriteOptions(DF_WriteKeyArray,DF_AllocArray,UNKNOWN_DATA); }
    /// \return Write format type from keyword in ArgList, or default
    static DataFormatType WriteFormatFromArg(ArgList& a, DataFormatType def) {
      return (DataFormatType)FileTypes::GetFormatFromArg(DF_WriteKeyArray,a,def);
    }
    /// \return string corresponding to format.
    static const char* FormatString(DataFormatType t) {
      return FileTypes::FormatDescription(DF_AllocArray, t);
    }
    /// \return string corresponding to file current format.
    const char* FormatString() const { return FileTypes::FormatDescription(DF_AllocArray,dfType_);}
    // -------------------------------------------
    /// Set debug level.
    void SetDebug(int);
    /// Set precision for all DataSets in DataFile
    void SetDataFilePrecision(int, int);
    /// Read data from DataFile to DataSets.
    int ReadDataIn(FileName const&, ArgList const&, DataSetList&);
    /// Read data from DataFile to DataSets; optionally append index to set name.
    int ReadDataIn(FileName const&, ArgList const&, DataSetList&, int, int);
    /// Read data from specific type of DataFile
    int ReadDataOfType(FileName const&, DataFormatType, DataSetList&);
    /// Set up DataFile for writing with optional args.
    int SetupDatafile(FileName const&, ArgList&, int);
    /// Set up DataFile for writing with specific format.
    int SetupDatafile(FileName const&, ArgList&, DataFormatType, int);
    /// Set up DataFile for writing to STDOUT (DataIO_Std) with optional arguments
    int SetupStdout(ArgList&, int);
    /// Set up DataFile for writing to STDOUT
    int SetupStdout(int d) { ArgList tmp; return SetupStdout(tmp, d); }
    /// Set up DataFile for writing, no args.
    int SetupDatafile(FileName const& f, int d) { ArgList a; return SetupDatafile(f, a, d); }
    /// Add a previously set-up DataSet to DataFile.
    int AddDataSet(DataSet*);
    /// Remove a set from the DataFile.
    int RemoveDataSet(DataSet*);
    /// Process DataFile-related arguments
    int ProcessArgs(ArgList&);
    int ProcessArgs(std::string const&); // TODO: Determine where this is used
    /// Write data in DataSets to disk.
    void WriteDataOut();
    /// \return string listing the names of all DataSets in DataFile.
    std::string DataSetNames() const;
    /// \return DataFile file name.
    FileName const& DataFilename() const { return filename_; }
    /// Used by DataFileList, indicates DataFile needs to be written. 
    void SetDFLwrite(bool fIn)           { dflWrite_ = fIn;  }
    /// \return True if DataFile needs to be written.
    bool DFLwrite()                const { return dflWrite_; }
    /// \return DataFile format type.
    DataFormatType Type()          const { return dfType_;   }
    /// \return DataFile member num.
    int Member()                   const { return member_;   }
    /// Set DataFile member num.
    void SetMember(int m) { member_ = m; }
  private:
    static DataIO* DetectFormat(FileName const&, DataFormatType&);

    int debug_;
    int member_;               ///< DataFile ensemble member number.
    int dimension_;            ///< The dimension of all sets in the DataFile.
    DataFormatType dfType_;    ///< Format to read/write data in DataFile.
    bool dflWrite_;            ///< True: write file when DataFileList::WriteAllDF called.
    bool setDataSetPrecision_; ///< True: set default precision of incoming DataSets.
    bool sortSets_;            ///< True: Sort sets before write.
    int default_width_;        ///< Default width of data sets added to this file.
    int default_precision_;    ///< Default precision of data sets added to this file.
    DataSetList SetList_;      ///< Array of pointers to associated DataSets.
    DataIO* dataio_;           ///< DataIO object for this DataFormatType.
    FileName filename_;        ///< DataFile file name.
    struct DimStruct {
      std::string label_;
      double min_;
      double step_;
    };
    /// Hold defaults for X, Y, and Z DataSet dimensions.
    std::vector<DimStruct> defaultDim_;
    /// True if min for X/Y/Z dim has been set.
    std::vector<bool> minIsSet_;
};
#endif<|MERGE_RESOLUTION|>--- conflicted
+++ resolved
@@ -15,11 +15,7 @@
     enum DataFormatType {
       DATAFILE=0, XMGRACE, GNUPLOT, XPLOR, OPENDX, REMLOG, MDOUT, EVECS,
       VECTRAJ, XVG, CCP4, CMATRIX, NCCMATRIX, CHARMMREPD, CHARMMFASTREP,
-<<<<<<< HEAD
-      CHARMMOUT, CPOUT, UNKNOWN_DATA 
-=======
-      CHARMMOUT, CHARMMRTFPRM, UNKNOWN_DATA 
->>>>>>> cf4a9d65
+      CHARMMOUT, CPOUT, CHARMMRTFPRM, UNKNOWN_DATA 
     };
     DataFile();
     ~DataFile();
