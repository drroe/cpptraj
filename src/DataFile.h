--- conflicted
+++ resolved
@@ -34,17 +34,12 @@
     void WriteData();
 
     void SetPrecision(int, int);
-<<<<<<< HEAD
     FileName const& DataFilename()    const { return filename_;      }
     Dimension& Dim(Dimension::DimIdxType i) { return Dim_[(int)i];   }
     void SetDim(Dimension::DimIdxType i, Dimension const& d) { Dim_[(int)i]=d; }
     void DataSetNames() const;
-=======
     void SetDFLwrite(bool fIn)           { dflWrite_ = fIn;  }
     bool DFLwrite()                const { return dflWrite_; }
-    FileName const& DataFilename() const { return filename_; }
-    void DataSetNames();
->>>>>>> 5f5e56de
   private:
     struct DataFileToken {
       DataFormatType Type;
@@ -61,14 +56,9 @@
     static DataFormatType DataFormat(std::string const&);
 
     int debug_;
-<<<<<<< HEAD
     int dimension_;           ///< The dimension of all sets in the DataFile.
     DataFormatType dataType_; ///< Format of data in DataFile.
-=======
-    int dimension_;           ///< The dimension of all sets in the datafile.
     bool dflWrite_;           ///< If true, write file when DataFileList::WriteAllDF called.
-    DataFormatType dataType_;
->>>>>>> 5f5e56de
     bool isInverted_;
     DataSetList SetList_;     ///< Array of pointers to associated DataSets.
     DataIO* dataio_;          ///< DataIO object for this DataFormatType.
