--- conflicted
+++ resolved
@@ -66,29 +66,11 @@
     //if (col == indexcol)
     //  mprintf(" INDEX");
     // Determine data type
-<<<<<<< HEAD
     DataSet_1D* dset = 0;
-    if ( isalpha( token[0] ) ) 
-    {
-      //mprintf(" STRING!\n");
-      // STRING columns cannot be index columns
-      if ( col == indexcol ) {
-        mprinterr("Error: DataFile %s index column %i has string values.\n", 
-                  buffer.Filename().full(), indexcol+1);
-        return 1;
-      }
-      dset = (DataSet_1D*)datasetlist.AddSetIdx( DataSet::STRING, buffer.Filename().Base(), col+1 );
-    } else if ( isdigit( token[0] ) || 
-                token[0]=='+' || 
-                token[0]=='-' ||
-                token[0]=='.'   )
-=======
-    DataSet* dset = 0;
     if ( isdigit( token[0] )    || 
                   token[0]=='+' || 
                   token[0]=='-' ||
                   token[0]=='.'   )
->>>>>>> 79b1e0c2
     {
       if ( strchr( token, '.' ) != 0 ) {
         //mprintf(" DOUBLE!\n");
@@ -112,7 +94,7 @@
                   buffer.Filename().full(), indexcol+1);
         return 1;
       }
-      dset = datasetlist.AddSetIdx( DataSet::STRING, buffer.Filename().Base(), col+1 );
+      dset = (DataSet_1D*)datasetlist.AddSetIdx( DataSet::STRING, buffer.Filename().Base(), col+1 );
     } 
     // Set legend to label if present
     if ( dset != 0 && hasLabels)
