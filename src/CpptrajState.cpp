#include "CpptrajState.h"
#include "CpptrajStdio.h"
#include "FrameArray.h" // for ensemble
#include "MpiRoutines.h" // worldrank
#include "Action_CreateCrd.h" // in case default COORDS need to be created
#include "Timer.h"

// CpptrajState::AddTrajin()
int CpptrajState::AddTrajin( ArgList& argIn, bool isEnsemble ) {
  std::string fname = argIn.GetStringNext();
  if (isEnsemble) {
    if ( trajinList_.AddEnsemble( fname, argIn, parmFileList_ ) ) return 1;
  } else {
    if ( trajinList_.AddTrajin( fname, argIn, parmFileList_ ) ) return 1;
  }
  return 0;
}

// CpptrajState::AddTrajin()
int CpptrajState::AddTrajin( std::string const& fname ) {
  ArgList targ;
  if ( trajinList_.AddTrajin( fname, targ, parmFileList_ ) ) return 1;
  return 0;
}

// -----------------------------------------------------------------------------
int CpptrajState::WorldSize() { return worldsize; }

/** Select lists from ArgList */
std::vector<bool> CpptrajState::ListsFromArg( ArgList& argIn, bool allowEnableAll ) const {
  std::vector<bool> enabled( (int)N_LISTS );
  enabled[L_ACTION]   = argIn.hasKey("actions");
  enabled[L_TRAJIN]   = argIn.hasKey("trajin");
  enabled[L_REF]      = argIn.hasKey("ref");
  enabled[L_TRAJOUT]  = argIn.hasKey("trajout");
  enabled[L_PARM]     = argIn.hasKey("parm");
  enabled[L_ANALYSIS] = argIn.hasKey("analysis");
  enabled[L_DATAFILE] = argIn.hasKey("datafile");
  enabled[L_DATASET]  = argIn.hasKey("dataset");
  if (!allowEnableAll) return enabled;
  // If nothing is enabled, set all enabled
  bool nothing_enabled = true;
  for (std::vector<bool>::iterator en = enabled.begin(); en != enabled.end(); ++en)
    if (*en) {
      nothing_enabled = false;
      break;
    }
  if (nothing_enabled) enabled.assign( (int)N_LISTS, true );
  return enabled;
}

/** List all members of specified lists */
int CpptrajState::ListAll( ArgList& argIn ) const {
  std::vector<bool> enabled = ListsFromArg( argIn, true );
  if ( enabled[L_ACTION]   ) actionList_.List();
  if ( enabled[L_TRAJIN]   ) trajinList_.List();
  if ( enabled[L_REF]      ) refFrames_.List();
  if ( enabled[L_TRAJOUT]  ) trajoutList_.List();
  if ( enabled[L_PARM]     ) parmFileList_.List();
  if ( enabled[L_ANALYSIS] ) analysisList_.List();
  if ( enabled[L_DATAFILE] ) DFL_.List();
  if ( enabled[L_DATASET]  ) DSL_.List();
  return 0;
}

/** Set debug level of specified lists. */
int CpptrajState::SetListDebug( ArgList& argIn ) {
  std::vector<bool> enabled = ListsFromArg( argIn, true );
  debug_ = argIn.getNextInteger(0);
  if ( enabled[L_ACTION]   ) actionList_.SetDebug( debug_ );
  if ( enabled[L_TRAJIN]   ) trajinList_.SetDebug( debug_ );
  if ( enabled[L_REF]      ) refFrames_.SetDebug( debug_ );
  if ( enabled[L_TRAJOUT]  ) trajoutList_.SetDebug( debug_ );
  if ( enabled[L_PARM]     ) parmFileList_.SetDebug( debug_ );
  if ( enabled[L_ANALYSIS] ) analysisList_.SetDebug( debug_ );
  if ( enabled[L_DATAFILE] ) DFL_.SetDebug( debug_ );
  if ( enabled[L_DATASET]  ) DSL_.SetDebug( debug_ );
  return 0;
}

/** Clear specified lists */
int CpptrajState::ClearList( ArgList& argIn ) {
  std::vector<bool> enabled = ListsFromArg( argIn, argIn.hasKey("all") );
  if ( enabled[L_ACTION]   ) actionList_.Clear();
  if ( enabled[L_TRAJIN]   ) trajinList_.Clear();
  if ( enabled[L_REF]      ) refFrames_.Clear();
  if ( enabled[L_TRAJOUT]  ) trajoutList_.Clear();
  if ( enabled[L_PARM]     ) parmFileList_.Clear();
  if ( enabled[L_ANALYSIS] ) analysisList_.Clear();
  if ( enabled[L_DATAFILE] ) DFL_.Clear();
  if ( enabled[L_DATASET]  ) DSL_.Clear();
  return 0;
}

/** Remove DataSet from State */
int CpptrajState::RemoveDataSet( ArgList& argIn ) {
  // Need to first make sure they are removed from DataFiles etc also.
  // FIXME: Currently no good way to check if Actions/Analyses will be
  //        made invalid by DataSet removal.
  std::string removeArg = argIn.GetStringNext();
  if (removeArg.empty()) {
    mprinterr("Error: No data set(s) specified for removal.\n");
    return 1;
  }
  DataSetList tempDSL = DSL_.GetMultipleSets( removeArg );
  if (!tempDSL.empty()) {
    for (DataSetList::const_iterator ds = tempDSL.begin();
                                     ds != tempDSL.end(); ++ds)
    {
      mprintf("\tRemoving \"%s\"\n", (*ds)->Legend().c_str());
      DFL_.RemoveDataSet( *ds );
      DSL_.RemoveSet( *ds );
    }
  }
  return 0;
}

// CpptrajState::TrajLength()
// NOTE: MMPBSA.py relies on this.
int CpptrajState::TrajLength( std::string const& topname, 
                              std::vector<std::string> const& trajinFiles)
{
  if (parmFileList_.AddParmFile( topname )) return 1;
  for (std::vector<std::string>::const_iterator trajinName = trajinFiles.begin();
                                                trajinName != trajinFiles.end();
                                                ++trajinName)
    if (AddTrajin( *trajinName )) return 1;
  loudPrintf("Frames: %i\n", trajinList_.MaxFrames());
  return 0;
}

// -----------------------------------------------------------------------------
// CpptrajState::Run()
int CpptrajState::Run() {
  int err = 0;
  // Special case: check if _DEFAULTCRD_ COORDS DataSet is defined. If so,
  // this means 1 or more actions has requested that a default COORDS DataSet
  // be created.
  DataSet* default_crd = DSL_.FindSetOfType("_DEFAULTCRD_", DataSet::COORDS);
  if (default_crd != 0) {
    mprintf("Warning: One or more analyses requested creation of default COORDS DataSet.\n");
    // If the DataSet has already been written to do not create again.
    if (default_crd->Size() > 0)
      mprintf("Warning: Default COORDS DataSet has already been written to.\n");
    else {
      // If no input trajectories this will not work.
      if (trajinList_.empty()) {
        mprinterr("Error: Cannot create COORDS DataSet; no input trajectories specified.\n");
        return 1;
      }
      ArgList crdcmd("createcrd _DEFAULTCRD_");
      crdcmd.MarkArg(0);
      if (AddAction( Action_CreateCrd::Alloc, crdcmd ))
        return 1;
    }
  }
  mprintf("---------- RUN BEGIN -------------------------------------------------\n");
  if (trajinList_.empty()) 
    mprintf("Warning: No input trajectories specified.\n");
  else {
#   ifdef MPI
    // Only ensemble mode allowed with MPI for now.
    if ( trajinList_.Mode() != TrajinList::ENSEMBLE ) {
      mprinterr("Error: Only 'ensemble' mode supported in parallel.\n");
      err = 1;
    } else
      err = RunEnsemble();
#   else
    switch ( trajinList_.Mode() ) {
      case TrajinList::NORMAL   : err = RunNormal(); break;
      case TrajinList::ENSEMBLE : err = RunEnsemble(); break;
      case TrajinList::UNDEFINED: break;
    }
#   endif
    // Clean up Actions if run completed successfully.
    if (err == 0)
      actionList_.Clear();
  }
  // Analysis is currently disabled for ENSEMBLE
  if ( trajinList_.Mode() != TrajinList::ENSEMBLE) {
    // Run Analyses if any are specified.
    if (err == 0)
      err = RunAnalyses();
    DSL_.List();
    // Print DataFile information and write DataFiles
    DFL_.List();
    MasterDataFileWrite();
  }
  mprintf("---------- RUN END ---------------------------------------------------\n");
  return err;
}

// CpptrajState::RunEnsemble()
int CpptrajState::RunEnsemble() {
  Timer init_time;
  init_time.Start();
  FrameArray FrameEnsemble;
  // No Analysis will be run. Warn user if analyses are defined.
  if (!analysisList_.Empty())
    mprintf("Warning: In ensemble mode, Analysis will not be performed.\n");

  mprintf("\nINPUT ENSEMBLE:\n");
  // Ensure all ensembles are of the same size
  int ensembleSize = -1;
  for (TrajinList::const_iterator traj = trajinList_.begin(); traj != trajinList_.end(); ++traj) 
  {
    if (ensembleSize == -1) {
      ensembleSize = (*traj)->EnsembleSize();
#     ifdef MPI
      // TODO: Eventually try to divide ensemble among MPI threads?
      if (worldsize != ensembleSize) {
        mprinterr("Error: Ensemble size (%i) does not match # of MPI threads (%i).\n",
                  ensembleSize, worldsize);
        return 1;
      }
#     endif
    } else if (ensembleSize != (*traj)->EnsembleSize()) {
      mprinterr("Error: Ensemble size (%i) does not match first ensemble size (%i).\n",
                (*traj)->EnsembleSize(), ensembleSize);
      return 1;
    }
    // Perform ensemble setup - this also resizes FrameEnsemble
    if ( (*traj)->EnsembleSetup( FrameEnsemble ) ) return 1;
  }
  mprintf("  Ensemble size is %i\n", ensembleSize); 
  // At this point all ensembles should match (i.e. same map etc.)
  trajinList_.front()->EnsembleInfo();

  // Calculate frame division among trajectories
  trajinList_.List();
  // Parameter file information
  parmFileList_.List();
  // Print reference information 
  refFrames_.List();
# ifdef MPI
  // Each thread will process one member of the ensemble, so total ensemble
  // size is effectively 1.
  ensembleSize = 1;
# endif
  // Allocate an ActionList, TrajoutList, and DataSetList for each
  // member of the ensemble. Use separate DataFileList.
  std::vector<ActionList> ActionEnsemble( ensembleSize );
  std::vector<TrajoutList> TrajoutEnsemble( ensembleSize );
  std::vector<DataSetList> DataSetEnsemble( ensembleSize );
  DataFileList DataFileEnsemble;
# ifdef MPI
  DataFileEnsemble.SetEnsembleMode( worldrank );
# endif
  // If we are on a single thread, give each member its own copy of the
  // current topology address. This way if topology is modified by a member,
  // e.g. in strip or closest, subsequent members wont be trying to modify 
  // an already-modified topology.
  std::vector<Topology*> EnsembleParm( ensembleSize );

  // Set up output trajectories for each member of the ensemble
  for (TrajoutList::ArgIt targ = trajoutList_.argbegin(); targ != trajoutList_.argend(); ++targ)
  {
#   ifdef MPI
    TrajoutEnsemble[0].AddEnsembleTrajout( *targ, parmFileList_, worldrank );
#   else
    for (int member = 0; member < ensembleSize; ++member) 
      TrajoutEnsemble[member].AddEnsembleTrajout( *targ, parmFileList_, member );
#   endif
  }
  mprintf("\nENSEMBLE OUTPUT TRAJECTORIES (Numerical filename suffix corresponds to above map):\n");
  TrajoutEnsemble[0].List();
  if (debug_ > 0) {
    for (int member = 1; member < ensembleSize; ++member) {
      mprintf("OUTPUT TRAJECTORIES Member %i:\n", member);
      TrajoutEnsemble[member].List();
    }
  }

  // TODO: One loop over member?
  int maxFrames = trajinList_.MaxFrames();
  for (int member = 0; member < ensembleSize; ++member) {
    // Set max frames in the data set list and allocate
    DataSetEnsemble[member].AllocateSets( maxFrames );
#   ifdef MPI
    DataSetEnsemble[member].SetEnsembleNum( worldrank );
#   else
    DataSetEnsemble[member].SetEnsembleNum( member );
#   endif
    // Initialize actions for this ensemble member based on original actionList_
    if (!actionList_.Empty()) {
      mprintf("***** ACTIONS FOR ENSEMBLE MEMBER %i:\n", member);
      for (int iaction = 0; iaction < actionList_.Naction(); iaction++) { 
        // Create new arg list from original command string.
        ArgList command( actionList_.CmdString(iaction) );
        command.MarkArg(0); // TODO: Create separate CommandArg class?
        // Attempt to add same action to this ensemble. 
        if (ActionEnsemble[member].AddAction( actionList_.ActionAlloc(iaction), 
                                              command, &parmFileList_, &refFrames_,
                                              &(DataSetEnsemble[member]), 
                                              &DataFileEnsemble ))
            return 1;
      }
    }
  }
  init_time.Stop();
  mprintf("TIME: Run Initialization took %.4f seconds.\n", init_time.Total()); 
  // ========== A C T I O N  P H A S E ==========
  int lastPindex=-1;          // Index of the last loaded parm file
  int pos = 0;                // Where member should be processed by actions
  int readSets = 0;
  int actionSet = 0;
  bool hasVelocity = false;
# ifdef TIMER
  Timer trajin_time;
  Timer setup_time;
  Timer actions_time;
  Timer trajout_time;
# ifdef MPI
  double mpiallgather = 0.0;
  double mpisendrecv = 0.0;
# endif
# endif
  Timer frames_time;
  frames_time.Start();
  // Loop over every trajectory in trajFileList
  mprintf("\nBEGIN ENSEMBLE PROCESSING:\n");
  for ( TrajinList::const_iterator traj = trajinList_.begin();
                                   traj != trajinList_.end(); ++traj)
  {
    // Open up the trajectory file. If an error occurs, bail 
    if ( (*traj)->BeginTraj(showProgress_) ) {
      mprinterr("Error: Could not open trajectory %s.\n",(*traj)->TrajFilename().full());
      break;
    }
    // Set current parm from current traj.
    Topology* CurrentParm = (*traj)->TrajParm();
<<<<<<< HEAD
    CurrentParm->SetEnsembleSize( (*traj)->EnsembleSize() );
=======
    for (int member = 0; member < ensembleSize; ++member)
      EnsembleParm[member] = CurrentParm;
>>>>>>> 6a332021
    CurrentParm->SetVelInfo( (*traj)->HasVelocity() );
    CurrentParm->SetRepDim( (*traj)->TrajReplicaDimInfo() );
    // Check if parm has changed
    bool parmHasChanged = (lastPindex != CurrentParm->Pindex());
#   ifdef TIMER
    setup_time.Start();
#   endif
    // If Parm has changed or trajectory velocity status has changed,
    // reset the frame.
    if (parmHasChanged || (hasVelocity != (*traj)->HasVelocity()))
      FrameEnsemble.SetupFrames(CurrentParm->Atoms(), (*traj)->HasVelocity(),
                                (*traj)->NreplicaDimension());
    hasVelocity = (*traj)->HasVelocity();

    // If Parm has changed, reset actions for new topology.
    if (parmHasChanged) {
      // Set active reference for this parm
      CurrentParm->SetReferenceCoords( refFrames_.ActiveReference() );
      // Set up actions for this parm
      bool setupOK = true;
      for (int member = 0; member < ensembleSize; ++member) {
        if (ActionEnsemble[member].SetupActions( &(EnsembleParm[member]) )) {
#         ifdef MPI
          rprintf("Warning: Ensemble member %i: Could not set up actions for %s: skipping.\n",
                  worldrank,EnsembleParm[member]->c_str());
#         else
          mprintf("Warning: Ensemble member %i: Could not set up actions for %s: skipping.\n",
                  member,EnsembleParm[member]->c_str());
#         endif
          setupOK = false;
        }
      }
      if (!setupOK) continue;
      lastPindex = CurrentParm->Pindex();
    }
#   ifdef TIMER
    setup_time.Stop();
#   endif
    // Loop over every collection of frames in the ensemble
    (*traj)->PrintInfoLine();
#   ifdef TIMER
    trajin_time.Start();
    bool readMoreFrames = (*traj)->GetNextEnsemble(FrameEnsemble);
    trajin_time.Stop();
    while ( readMoreFrames )
#   else
    while ( (*traj)->GetNextEnsemble(FrameEnsemble) )
#   endif
    {
      if (!(*traj)->BadEnsemble()) {
#       ifdef MPI
        // For MPI, each thread has one ensemble frame. member is 1 if coords
        // had to be sorted, 0 otherwise. pos is always 0.
        int member = (*traj)->EnsembleFrameNum();
        pos = 0;
#       else
        // Loop over all members of the ensemble
        for (int member = 0; member < ensembleSize; ++member) {
          // Get this members current position
          pos = (*traj)->EnsemblePosition( member );
#       endif
          // Since Frame can be modified by actions, save original and use CurrentFrame
          Frame* CurrentFrame = &(FrameEnsemble[member]);
          if ( CurrentFrame->CheckCoordsInvalid() )
            rprintf("Warning: Ensemble member %i frame %i may be corrupt.\n",
                    member, (*traj)->CurrentFrame() - (*traj)->Offset() + 1);
#           ifdef TIMER
            actions_time.Start();
#           endif
            // Perform Actions on Frame
            bool suppress_output = ActionEnsemble[pos].DoActions(&CurrentFrame, actionSet);
#           ifdef TIMER
            actions_time.Stop();
#           endif
            // Do Output
            if (!suppress_output) {
#             ifdef TIMER
              trajout_time.Start();
#             endif 
              if (TrajoutEnsemble[pos].WriteTrajout(actionSet, EnsembleParm[pos], CurrentFrame))
              {
                mprinterr("Error: Writing ensemble output traj, position %i\n", pos);
                if (exitOnError_) return 1; 
              }
#             ifdef TIMER
              trajout_time.Stop();
#             endif
            }
#       ifndef MPI
        } // END loop over ensemble
#       endif
      } else {
#       ifdef MPI
        rprinterr("Error: Could not read frame %i for ensemble.\n", actionSet + 1);
#       else
        mprinterr("Error: Could not read frame %i for ensemble.\n", actionSet + 1);
#       endif
      }
      // Increment frame counter
      ++actionSet;
#     ifdef TIMER
      trajin_time.Start();
      readMoreFrames = (*traj)->GetNextEnsemble(FrameEnsemble);
      trajin_time.Stop();
#     endif
    }

    // Close the trajectory file
    (*traj)->EndTraj();
#   ifdef MPI
#   ifdef TIMER
    mpiallgather += (*traj)->MPI_AllgatherTime();
    mpisendrecv  += (*traj)->MPI_SendRecvTime();
#   endif
#   endif
    // Update how many frames have been processed.
    readSets += (*traj)->NumFramesProcessed();
    mprintf("\n");
  } // End loop over trajin
  mprintf("Read %i frames and processed %i frames.\n",readSets,actionSet);
  frames_time.Stop();
  frames_time.WriteTiming(0," Trajectory processing:");
  mprintf("TIME: Avg. throughput= %.4f frames / second.\n",
          (double)readSets / frames_time.Total());
# ifdef TIMER
  trajin_time.WriteTiming(1,  "Trajectory read:        ", frames_time.Total());
# ifdef MPI
  rprintf("MPI_TIME:\tallgather: %.4f s (%.2f%%), sendrecv: %.4f s (%.2f%%), Other:  %.4f s\n",
          mpiallgather, (mpiallgather / trajin_time.Total())*100.0,
          mpisendrecv,  (mpisendrecv / trajin_time.Total())*100.0,
          trajin_time.Total() - mpiallgather - mpisendrecv);
# endif
  setup_time.WriteTiming(1,   "Action setup:           ", frames_time.Total());
  actions_time.WriteTiming(1, "Action frame processing:", frames_time.Total());
  trajout_time.WriteTiming(1, "Trajectory output:      ", frames_time.Total());
# endif

  // Close output trajectories
  for (int member = 0; member < ensembleSize; ++member)
    TrajoutEnsemble[member].CloseTrajout();

  // ========== A C T I O N  O U T P U T  P H A S E ==========
  mprintf("\nENSEMBLE ACTION OUTPUT:\n");
  for (int member = 0; member < ensembleSize; ++member)
    ActionEnsemble[member].Print( );

  // Sort DataSets and print DataSet information
  // TODO - Also have datafilelist call a sync??
  unsigned int total_data_sets = DataSetEnsemble[0].size();
  mprintf("\nENSEMBLE DATASETS: Each member has %u sets total.\n", total_data_sets);
  for (int member = 0; member < ensembleSize; ++member) {
    //DataSetEnsemble[member].Sync(); // SYNC only necessary when splitting up data
    if (total_data_sets != DataSetEnsemble[member].size())
      mprintf("Warning: Ensemble member %i # data sets (%i) does not match member 0 (%i)\n",
              member, DataSetEnsemble[member].size(), total_data_sets);
    if (debug_ > 0)
      DataSetEnsemble[member].List();
  }

  // Print Datafile information
  DataFileEnsemble.List();
  // Print DataFiles. When in parallel ensemble mode, each member of the 
  // ensemble will write data to separate files with numeric extensions. 
  DataFileEnsemble.WriteAllDF();

  return 0;
}

// CpptrajState::RunNormal()
/** Process trajectories in trajinList. Each frame in trajinList is sent
 *  to the actions in actionList for processing.
 */
int CpptrajState::RunNormal() {
  int actionSet=0;            // Internal data frame
  int readSets=0;             // Number of frames actually read
  int lastPindex=-1;          // Index of the last loaded parm file
  Frame TrajFrame;            // Original Frame read in from traj

  // ========== S E T U P   P H A S E ========== 
  Timer init_time;
  init_time.Start();
  // Parameter file information
  parmFileList_.List();
  // Input coordinate file information
  trajinList_.List();
  // Print reference information 
  refFrames_.List();
  // Output traj
  trajoutList_.List();
  // Allocate DataSets in the master DataSetList based on # frames to be read
  DSL_.AllocateSets( trajinList_.MaxFrames() );
  init_time.Stop();
  mprintf("TIME: Run Initialization took %.4f seconds.\n", init_time.Total());
  
  // ========== A C T I O N  P H A S E ==========
  // Loop over every trajectory in trajFileList
# ifdef TIMER
  Timer trajin_time;
  Timer setup_time;
  Timer actions_time;
  Timer trajout_time;
# endif
  Timer frames_time;
  frames_time.Start();
  mprintf("\nBEGIN TRAJECTORY PROCESSING:\n");
  for ( TrajinList::const_iterator traj = trajinList_.begin();
                                   traj != trajinList_.end(); ++traj)
  {
    // Open up the trajectory file. If an error occurs, bail 
    if ( (*traj)->BeginTraj(showProgress_) ) {
      mprinterr("Error: Could not open trajectory %s.\n",(*traj)->TrajFilename().full());
      break;
    }
    // Set current parm from current traj.
    Topology* CurrentParm = (*traj)->TrajParm();
    CurrentParm->SetVelInfo( (*traj)->HasVelocity() );
    CurrentParm->SetRepDim( (*traj)->TrajReplicaDimInfo() );
    // Check if parm has changed
    bool parmHasChanged = (lastPindex != CurrentParm->Pindex());
#   ifdef TIMER
    setup_time.Start();
#   endif
    // If Parm has changed or trajectory velocity status has changed,
    // reset the frame.
    if (parmHasChanged || (TrajFrame.HasVelocity() != (*traj)->HasVelocity()))
      TrajFrame.SetupFrameV(CurrentParm->Atoms(), (*traj)->HasVelocity(), 
                            (*traj)->NreplicaDimension());

    // If Parm has changed, reset actions for new topology.
    if (parmHasChanged) {
      // Set active reference for this parm
      CurrentParm->SetReferenceCoords( refFrames_.ActiveReference() );
      // Set up actions for this parm
      if (actionList_.SetupActions( &CurrentParm )) {
        mprintf("WARNING: Could not set up actions for %s: skipping.\n",
                CurrentParm->c_str());
        continue;
      }
      lastPindex = CurrentParm->Pindex();
    }
#   ifdef TIMER
    setup_time.Stop();
#   endif
    // Loop over every Frame in trajectory
    (*traj)->PrintInfoLine();
#   ifdef TIMER
    trajin_time.Start();
    bool readMoreFrames = (*traj)->GetNextFrame(TrajFrame);
    trajin_time.Stop();
    while ( readMoreFrames )
#   else
    while ( (*traj)->GetNextFrame(TrajFrame) )
#   endif
    {
      // Check that coords are valid.
      if ( TrajFrame.CheckCoordsInvalid() )
        mprintf("Warning: Frame %i coords 1 & 2 overlap at origin; may be corrupt.\n",
                (*traj)->CurrentFrame() - (*traj)->Offset() + 1);
        // Since Frame can be modified by actions, save original and use CurrentFrame
        Frame* CurrentFrame = &TrajFrame;
        // Perform Actions on Frame
#       ifdef TIMER
        actions_time.Start();
#       endif
        bool suppress_output = actionList_.DoActions(&CurrentFrame, actionSet);
#       ifdef TIMER
        actions_time.Stop();
#       endif
        // Do Output
        if (!suppress_output) {
#         ifdef TIMER
          trajout_time.Start();
#         endif
          if (trajoutList_.WriteTrajout(actionSet, CurrentParm, CurrentFrame)) {
            if (exitOnError_) return 1;
          }
#         ifdef TIMER
          trajout_time.Stop();
#         endif
        }
      // Increment frame counter
      ++actionSet;
#     ifdef TIMER
      trajin_time.Start();
      readMoreFrames = (*traj)->GetNextFrame(TrajFrame);
      trajin_time.Stop();
#     endif 
    }

    // Close the trajectory file
    (*traj)->EndTraj();
    // Update how many frames have been processed.
    readSets += (*traj)->NumFramesProcessed();
    mprintf("\n");
  } // End loop over trajin
  mprintf("Read %i frames and processed %i frames.\n",readSets,actionSet);
  frames_time.Stop();
  frames_time.WriteTiming(0," Trajectory processing:");
  mprintf("TIME: Avg. throughput= %.4f frames / second.\n", 
          (double)readSets / frames_time.Total());
# ifdef TIMER
  trajin_time.WriteTiming(1,  "Trajectory read:        ", frames_time.Total());
  setup_time.WriteTiming(1,   "Action setup:           ", frames_time.Total());
  actions_time.WriteTiming(1, "Action frame processing:", frames_time.Total());
  trajout_time.WriteTiming(1, "Trajectory output:      ", frames_time.Total());
# endif
  // Close output trajectories.
  trajoutList_.CloseTrajout();

  // ========== A C T I O N  O U T P U T  P H A S E ==========
  mprintf("\nACTION OUTPUT:\n");
  actionList_.Print( );
# ifdef MPI
  // Sync DataSets across all threads. 
  //DSL_.SynchronizeData(); // NOTE: Disabled, trajs are not currently divided.
# endif

  return 0;
}

// CpptrajState::MasterDataFileWrite()
void CpptrajState::MasterDataFileWrite() {
  // Only Master does DataFile output
  if (worldrank==0)
    DFL_.WriteAllDF();
}

// CpptrajState::RunAnalyses()
int CpptrajState::RunAnalyses() {
  if (analysisList_.Empty()) return 0;
  Timer analysis_time;
  analysis_time.Start();
  int err = analysisList_.DoAnalyses();
  analysis_time.Stop();
  mprintf("TIME: Analyses took %.4f seconds.\n", analysis_time.Total());
  // If all Analyses completed successfully, clean up analyses.
  if ( err == 0) 
    analysisList_.Clear();
  return err;
}<|MERGE_RESOLUTION|>--- conflicted
+++ resolved
@@ -329,12 +329,9 @@
     }
     // Set current parm from current traj.
     Topology* CurrentParm = (*traj)->TrajParm();
-<<<<<<< HEAD
-    CurrentParm->SetEnsembleSize( (*traj)->EnsembleSize() );
-=======
     for (int member = 0; member < ensembleSize; ++member)
       EnsembleParm[member] = CurrentParm;
->>>>>>> 6a332021
+    CurrentParm->SetEnsembleSize( (*traj)->EnsembleSize() );
     CurrentParm->SetVelInfo( (*traj)->HasVelocity() );
     CurrentParm->SetRepDim( (*traj)->TrajReplicaDimInfo() );
     // Check if parm has changed
