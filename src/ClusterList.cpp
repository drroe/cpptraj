--- conflicted
+++ resolved
@@ -641,24 +641,6 @@
   }
 }
 
-<<<<<<< HEAD
-/** Calculate the distances between each cluster based on centroids. */
-void ClusterList::CalcClusterDistances() {
-  if (clusters_.empty()) return;
-  ClusterDistances_.SetupMatrix( clusters_.size() );
-  // Make sure centroid for clusters are up to date
-  for (cluster_it C1 = clusters_.begin(); C1 != clusters_.end(); ++C1)
-    C1->CalculateCentroid( Cdist_ );
-  // Calculate distances between each cluster centroid
-  cluster_it Cend = clusters_.end();
-  for (cluster_it C1 = clusters_.begin(); C1 != Cend; ++C1) {
-    cluster_it C2 = C1;
-    ++C2;
-    for (; C2 != Cend; ++C2)
-      ClusterDistances_.AddCdist( Cdist_->CentroidDist( C1->Cent(), C2->Cent() ) );
-  }
-}
-
 #ifdef MPI
 int ClusterList::CheckClusterComm() const {
   if (comm_.IsNull()) {
@@ -668,8 +650,6 @@
   return 0;
 }
 #endif
-=======
->>>>>>> a6ed2dc8
 // -----------------------------------------------------------------------------
 void ClusterList::AddSievedFramesByCentroid() {
     // NOTE: All cluster centroids must be up to date.
