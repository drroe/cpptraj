#ifndef INC_ACTION_WATERSHELL_H
#define INC_ACTION_WATERSHELL_H
#include "Action.h"
#include "ImagedAction.h"
/// Calculate number of solvent residues in 1st/2nd solvation shell.
class Action_Watershell : public Action, ImagedAction {
  public:
    Action_Watershell();

    static DispatchObject* Alloc() { return (DispatchObject*)new Action_Watershell(); }
    static void Help();

  private:
    AtomMask soluteMask_;
    AtomMask solventMask_;
    std::string solventmaskexpr_;
    std::vector<int> activeResidues_;
    double lowerCutoff_;
    double upperCutoff_;
<<<<<<< HEAD
    std::string filename_;
    Topology* CurrentParm_;

    Action::RetType Init(ArgList&, TopologyList*, FrameList*, DataSetList*,
                          DataFileList*, int);
    Action::RetType Setup(Topology*, Topology**);
    Action::RetType DoAction(int, Frame*, Frame**);
    void Print();
=======
    DataSet* lower_;
    DataSet* upper_;

    int init();
    int setup();
    int action();
    void print() {}
>>>>>>> 3e470ced
};
#endif<|MERGE_RESOLUTION|>--- conflicted
+++ resolved
@@ -11,29 +11,20 @@
     static void Help();
 
   private:
+    Action::RetType Init(ArgList&, TopologyList*, FrameList*, DataSetList*,
+                          DataFileList*, int);
+    Action::RetType Setup(Topology*, Topology**);
+    Action::RetType DoAction(int, Frame*, Frame**);
+    void Print() { return; }
+
     AtomMask soluteMask_;
     AtomMask solventMask_;
     std::string solventmaskexpr_;
     std::vector<int> activeResidues_;
     double lowerCutoff_;
     double upperCutoff_;
-<<<<<<< HEAD
-    std::string filename_;
     Topology* CurrentParm_;
-
-    Action::RetType Init(ArgList&, TopologyList*, FrameList*, DataSetList*,
-                          DataFileList*, int);
-    Action::RetType Setup(Topology*, Topology**);
-    Action::RetType DoAction(int, Frame*, Frame**);
-    void Print();
-=======
     DataSet* lower_;
     DataSet* upper_;
-
-    int init();
-    int setup();
-    int action();
-    void print() {}
->>>>>>> 3e470ced
 };
 #endif