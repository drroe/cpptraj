--- conflicted
+++ resolved
@@ -206,6 +206,8 @@
     mprintf("[%s]", Aspect().c_str());
   if (Idx() != -1)
     mprintf(":%i", Idx());
+  if (Member() != -1)
+    mprintf("%%%i", Member());
 }
 // -----------------------------------------------------------------------------
 const char* DataSet::Smodes[] = {"distance","angle","torsion","pucker","rms","matrix",0};
@@ -266,17 +268,4 @@
       return (scalarType)i;
     }
   return UNDEFINED;
-<<<<<<< HEAD
-}
-
-void DataSet::PrintName() const {
-  mprintf("%s", Name().c_str());
-  if (!Aspect().empty())
-    mprintf("[%s]", Aspect().c_str());
-  if (Idx() != -1)
-    mprintf(":%i", Idx());
-  if (Member() != -1)
-    mprintf("%%%i", Member());
-=======
->>>>>>> 95056039
 }