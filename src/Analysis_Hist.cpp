--- conflicted
+++ resolved
@@ -28,12 +28,8 @@
 void Analysis_Hist::Help() {
   mprintf("\t<dataset_name>[,min,max,step,bins] ...\n");
   mprintf("\t[free <temperature>] [norm] [gnu] [circular] out <filename>\n");
-<<<<<<< HEAD
+  mprintf("\t[amd <amdboost_data>]\n");
   mprintf("\t[min <min>] [max <max>] [step <step>] [bins <bins>] [nativeout]\n");
-=======
-  mprintf("\t[amd <amdboost_data>]\n");
-  mprintf("\t[min <min>] [max <max>] [step <step>] [bins <bins>]\n");
->>>>>>> 842813f2
   mprintf("\tHistogram the given data set(s)\n");
 }
 
@@ -294,16 +290,12 @@
       return Analysis::ERR;
     }
   }
-<<<<<<< HEAD
   mprintf("\tHist: %u data points in each dimension.\n", Ndata);
-=======
-  mprintf("\tHist: %i data points in each dimension.\n", Ndata);
   if (calcAMD_ && Ndata != amddata_->Size()) {
     mprinterr("Error: Hist: AMD data set size (%i) does not match # expected data points (%i).\n",
               amddata_->Size(), Ndata);
     return Analysis::ERR;
   }
->>>>>>> 842813f2
 
   // Allocate bins
   mprintf("\tHist: Allocating histogram, total bins = %zu\n", total_bins);
