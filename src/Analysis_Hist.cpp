--- conflicted
+++ resolved
@@ -140,7 +140,6 @@
   if (dim.CalcBinsOrStep()!=0) return 1;
  
   dim.PrintDim();
-<<<<<<< HEAD
   dimensions_.push_back( dim );
 
   // Recalculate offsets for all dimensions starting at farthest coord. This
@@ -155,9 +154,12 @@
   }
   // offset should now be equal to the total number of bins across all dimensions
   if (debug_>0) mprintf("\tHistogram: Total Bins = %zu\n",offset);
-=======
-  if (hist_->AddDimension( dim )) return 1;
->>>>>>> c60f71be
+  // If offset is somehow less than 1 it may have overflowed. 
+  if ( offset < 1UL ) {
+    mprinterr("Error: Too many bins for histogram. Try reducing the number of bins and/or\n"
+              "Error:   the number of dimensions.\n");
+    return 1;
+  }
 
   return 0;
 }
