#include "Analysis_Hist.h"
#include "CpptrajStdio.h"
#include "StringRoutines.h" // doubleToString
#include "DS_Math.h" // Min, Max
// DataSet types used by Analysis_Hist
#include "DataSet_double.h"
#include "DataSet_MatrixDbl.h"
#include "DataSet_GridFlt.h"

// CONSTRUCTOR
Analysis_Hist::Analysis_Hist() :
  outfile_(0), 
  hist_(0),
  debug_(0), 
  calcFreeE_(false),
  Temp_(-1.0),
  normalize_(false),
//  gnuplot_(false),
  circular_(false),
  N_dimensions_(0),
  minArgSet_(false),
  maxArgSet_(false)
{}

void Analysis_Hist::Help() {
  mprintf("\t<dataset_name>[,min,max,step,bins] ...\n");
  mprintf("\t[free <temperature>] [norm] [gnu] [circular] out <filename>\n");
  mprintf("\t[min <min>] [max <max>] [step <step>] [bins <bins>]\n");
  mprintf("\tHistogram the given data set(s)\n");
}

// Analysis_Hist::CheckDimension()
/** Given an argument with format, DataSet_Name[,min,max,step,bins], check
  * that DataSet_Name exists and is valid. Add the argument to 
  * dimensionArgs and the corresponding dataset to histdata.
  */
int Analysis_Hist::CheckDimension(std::string const& input, DataSetList *datasetlist) {
  ArgList arglist;
  // Separate input string by ','
  arglist.SetList(input, ",");
  if (arglist.Nargs()<1) {
    mprintf("Warning: Hist::CheckDimension: No arguments found in input: %s\n",input.c_str());
    return 1;
  }

  // First argument should specify dataset name
  if (debug_>0) mprintf("\tHist: Setting up histogram dimension using dataset %s\n",
                       arglist.Command());
  DataSet* dset = datasetlist->GetDataSet( arglist[0] );
  if (dset == 0) {
    mprintf("\t      Dataset %s not found.\n",arglist.Command());
    return 1;
  }

  // For now only 1D data sets can be histogrammed
  if (dset->Ndim() != 1) {
    mprinterr("Error: Hist: dataset %s has %u dimensions.\n",
              dset->Legend().c_str(), dset->Ndim());
    mprinterr("Error: Hist: Currently only 1D data sets can be histogrammed.\n");
    return 1;
  }

  // Check that dataset is not string
  if (dset->Type()==DataSet::STRING) {
    mprintf("Error: Hist: Cannot histogram dataset %s, type STRING.\n", 
            dset->Legend().c_str());
    return 1;
  }

  dimensionArgs_.push_back( arglist );
  histdata_.push_back( (DataSet_1D*)dset );
  return 0;
}

// Analysis_Hist::setupDimension()
/** Given an ArgList containing name,[min,max,step,bins,col,N], set up a 
  * coordinate with that name and parameters min, max, step, bins.
  * If '*' or not specified, a default value will be set.
  * \return 1 if error occurs, 0 otherwise.
  */
int Analysis_Hist::setupDimension(ArgList &arglist, DataSet_1D const& dset) {
  Dimension dim;
  bool minArg = false;
  bool maxArg = false;

  if (debug_>1)
    arglist.PrintList();

  // Set up dimension name
  // NOTE: arglist[0] should be same as dset name from CheckDimension 
  dim.SetLabel( arglist[0] );

  // Cycle through coordinate arguments. Any argument left blank will be 
  // assigned a default value later.
  for (int i=1; i<arglist.Nargs(); i++) {
    if (debug_>1) mprintf("    DEBUG: setupCoord: Token %i (%s)\n",i,arglist[i].c_str());
    // Default explicitly requested
    if (arglist[i] == "*") continue;
    switch (i) {
      case 1 : dim.SetMin(  convertToDouble( arglist[i]) ); minArg=true; break;
      case 2 : dim.SetMax(  convertToDouble( arglist[i]) ); maxArg=true; break;
      case 3 : dim.SetStep( convertToDouble( arglist[i]) ); break;
      case 4 : dim.SetBins( convertToInteger(arglist[i]) ); break;
    }
  }

  // If no min arg and no default min arg, get min from dataset
  if (!minArg) {
    if (!minArgSet_) 
      dim.SetMin( DS_Math::Min(dset) );
    else
      dim.SetMin( default_dim_.Min() );
  }
  // If no max arg and no default max arg, get max from dataset
  if (!maxArg) {
    if (!maxArgSet_)
      dim.SetMax( DS_Math::Max(dset) );
    else
      dim.SetMax( default_dim_.Max() );
  }
  // Check that min < max
  if (dim.Min() >= dim.Max()) {
    mprinterr("Error: Hist: Dimension %s: min (%lf) must be less than max (%lf).\n",
              dim.Label().c_str(), dim.Min(), dim.Max());
    return 1;
  }

  // If bins/step not specified, use default
  if (dim.Bins()==-1)
    dim.SetBins( default_dim_.Bins() );
  if (dim.Step()==-1)
    dim.SetStep( default_dim_.Step() );

  // Attempt to set up bins or step.
  if (dim.CalcBinsOrStep()!=0) return 1;
 
  dim.PrintDim();
  dimensions_.push_back( dim );

  // Recalculate offsets for all dimensions starting at farthest coord. This
  // follows column major ordering.
  int offset = 1;
  for (std::vector<Dimension>::reverse_iterator rd = dimensions_.rbegin();
                                                rd != dimensions_.rend(); ++rd)
  {
    if (debug_>0) mprintf("\tHistogram: %s offset is %i\n",(*rd).Label().c_str(), offset);
    (*rd).SetOffset( offset );
    offset *= (*rd).Bins();
  }
  // offset should now be equal to the total number of bins across all dimensions
  if (debug_>0) mprintf("\tHistogram: Total Bins = %i\n",offset);

  return 0;
}

// Analysis_Hist::Setup()
/** Set up histogram with specified data sets. */
Analysis::RetType Analysis_Hist::Setup(ArgList& analyzeArgs, DataSetList* datasetlist,
                            TopologyList* PFLin, DataFileList* DFLin, int debugIn)
{
  debug_ = debugIn;
<<<<<<< HEAD
=======

  // Set up histogram DataSet
  hist_ = (Histogram*) datasetlist->AddSet( DataSet::HIST, 
                                            analyzeArgs.GetStringKey("name"), 
                                            "Hist");
  if (hist_ == 0) return Analysis::ERR;
  hist_->SetDebug(debug_);
  //hist_ = new Histogram( );

>>>>>>> 79b1e0c2
  // Keywords
  std::string histname = analyzeArgs.GetStringKey("name");
  std::string outfilename = analyzeArgs.GetStringKey("out");
  if (outfilename.empty()) {
    mprintf("Error: Hist: No output filename specified.\n");
    return Analysis::ERR;
  }
  Temp_ = analyzeArgs.getKeyDouble("free",-1.0);
  if (Temp_!=-1.0) calcFreeE_ = true;
  //gnuplot_ = analyzeArgs.hasKey("gnu");
  normalize_ = analyzeArgs.hasKey("norm");
  circular_ = analyzeArgs.hasKey("circular");
  if ( analyzeArgs.Contains("min") ) {
    default_dim_.SetMin( analyzeArgs.getKeyDouble("min",0.0) );
    minArgSet_ = true;
  }
  if ( analyzeArgs.Contains("max") ) {
    default_dim_.SetMax( analyzeArgs.getKeyDouble("max",0.0) );
    maxArgSet_ = true;
  }
  default_dim_.SetStep( analyzeArgs.getKeyDouble("step",-1.0) );
  default_dim_.SetBins( analyzeArgs.getKeyInt("bins",-1) );

  // Treat all remaining arguments as dataset names. Do not set up dimensions
  // yet since the data sets may not be fully populated.
  ArgList dsetNames = analyzeArgs.RemainingArgs();
  for ( ArgList::const_iterator setname = dsetNames.begin(); 
                                setname != dsetNames.end(); ++setname)
  { 
    if (CheckDimension( *setname, datasetlist )) return Analysis::ERR;
  }
  // histdata contains the DataSets to be histogrammed
  if (histdata_.empty()) {
    mprinterr("Error: Hist: No datasets specified.\n");
    return Analysis::ERR;
  }
  // Total # of dimensions for the histogram is the number of sets to be binned.
  N_dimensions_ = histdata_.size();
  switch ( N_dimensions_ ) {
    case 1: hist_ = datasetlist->AddSet( DataSet::DOUBLE,     histname, "Hist"); break;
    case 2: hist_ = datasetlist->AddSet( DataSet::MATRIX_DBL, histname, "Hist"); break;
    // TODO: GRID_DBL
    case 3: hist_ = datasetlist->AddSet( DataSet::GRID_FLT,   histname, "Hist"); break;
    default: // FIXME: GET N DIMENSION CASE!
      mprinterr("Internal Error: Currently histogram beyond 3 dimensions disabled.\n");
      return Analysis::ERR;
  }
  // Set up output data file
  outfile_ = DFLin->AddDataFile(outfilename, analyzeArgs);
  if (outfile_==0) return Analysis::ERR;
  
  mprintf("\tHist: %s: Set up for %zu dimensions using the following datasets:\n", 
          outfilename.c_str(), N_dimensions_);
  mprintf("\t      [ ");
  for (std::vector<DataSet_1D*>::iterator ds=histdata_.begin(); ds!=histdata_.end(); ++ds)
    mprintf("%s ",(*ds)->Legend().c_str());
  mprintf("]\n");
  if (calcFreeE_)
    mprintf("\t      Free energy will be calculated from bin populations at %lf K.\n",Temp_);
  /*if (circular_ || gnuplot_) {
    mprintf("\tWarning: gnuplot and/or circular specified; advanced grace/gnuplot\n");
    mprintf("\t         formatting disabled.\n");
    if (circular_)
      mprintf("\t      circular: Output coordinates will be wrapped.\n");
    if (gnuplot_)
      mprintf("\t      gnuplot: Output will be in gnuplot-readable format.\n");
  }*/
  if (normalize_)
    mprintf("\t      norm: Bins will be normalized to 1.0.\n");

  return Analysis::OK;
}

// Analysis_Hist::Analyze()
Analysis::RetType Analysis_Hist::Analyze() {
  // Set up dimensions
  // Size of histdata and dimensionArgs should be the same
  for (unsigned int hd = 0; hd < N_dimensions_; hd++) {
    if ( setupDimension(dimensionArgs_[hd], *(histdata_[hd])) ) 
      return Analysis::ERR;
  }

  // Check that the number of data points in each dimension are equal
  std::vector<DataSet_1D*>::iterator ds = histdata_.begin();
  size_t Ndata = (*ds)->Size();
  ++ds;
  for (; ds != histdata_.end(); ++ds)
  {
    //mprintf("DEBUG: DS %s size %i\n",histdata[hd]->Name(),histdata[hd]->Xmax()+1);
    if (Ndata != (*ds)->Size()) {
      mprinterr("Error: Hist: Dataset %s has inconsistent # data points (%u), expected %u.\n",
                (*ds)->Legend().c_str(), (*ds)->Size(), Ndata);
      return Analysis::ERR;
    }
  }
  mprintf("\tHist: %u data points in each dimension.\n", Ndata);

  // Set up appropriate data set type for binning
  DataSet_double* H1D = 0;
  DataSet_MatrixDbl* H2D = 0;
  DataSet_GridFlt* H3D = 0;
  switch (N_dimensions_) {
    case 1: H1D = (DataSet_double*)hist_; break;
    case 2: H2D = (DataSet_MatrixDbl*)hist_; break;
    case 3: H3D = (DataSet_GridFlt*)hist_; break;
  }
  // Bin data
  for (size_t n = 0; n < Ndata; n++) {
    int index = 0;
    std::vector<Dimension>::iterator dim = dimensions_.begin();
    for (std::vector<DataSet_1D*>::iterator ds = histdata_.begin();
                                            ds != histdata_.end(); ++ds)
    {
      double dval = (*ds)->Dval( n );
      // Check if data is out of bounds.
      if (dval > (*dim).Max() || dval < (*dim).Min()) {
        index = -1;
        break;
      }
      // Calculate index for this particular dimension (idx)
      int idx = (int)((dval - (*dim).Min()) / (*dim).Step());
      if (debug_>1) mprintf(" [%s:%f (%i)],",(*dim).Label().c_str(), dval, idx);
      // Calculate overall index in Bins, offset has already been calcd.
      index += (idx * (*dim).Offset());
    }
    // If index was successfully calculated, populate bin
    if (index > -1 && index < (int)hist_->Size()) {
      if (debug_ > 1) mprintf(" |index=%i",index);
      switch (N_dimensions_) {
        case 1: (*H1D)[index]++; break;
        case 2: (*H2D)[index]++; break;
        case 3: (*H3D)[index]++; break;
      }
    } else {
      mprintf("\tWarning: Frame %u Coordinates out of bounds (%i)\n", n, index);
    }
    if (debug_>1) mprintf("}\n");
  }
/*
  std::vector<double> coord( hist_->NumDimension() );
  for (int n=0; n < Ndata; n++) {
    std::vector<double>::iterator coord_it = coord.begin();
    for (std::vector<DataSet*>::iterator ds = histdata_.begin(); ds != histdata_.end(); ++ds) {
      *coord_it = (*ds)->Dval( n );
      ++coord_it;
    }
    hist_->BinData( coord );
  }
*/
  // Calc free energy if requested
  if (calcFreeE_) hist_->CalcFreeE(Temp_, -1);

  // Normalize if requested
  if (normalize_) hist_->Normalize();

  if (outfile_ == 0) {
    // Use Histogram built-in output
    hist_->PrintBins(outfilename_.c_str(), circular_, gnuplot_);
  } else {
    outfile_->AddSet( hist_ );
    // Using DataFileList framework, set-up labels etc.
    if (hist_->NumDimension() == 1) {
      outfile_->ProcessArgs("xlabel " + (*hist_)[0].Label() + " ylabel Count" +
                            " xmin "  + doubleToString( (*hist_)[0].Min()  ) +
                            " xstep " + doubleToString( (*hist_)[0].Step() )  );
    } else { // two dimensions
      outfile_->ProcessArgs("xlabel "  + (*hist_)[0].Label() +
                            " ylabel " + (*hist_)[1].Label() +
                            " xmin "   + doubleToString( (*hist_)[0].Min()  ) +
                            " xstep " + doubleToString( (*hist_)[0].Step() ) +
                            " ymin "  + doubleToString( (*hist_)[1].Min()  ) +
                            " ystep " + doubleToString( (*hist_)[1].Step() ) +
                            "noxcol usemap nolabels");
    }
  }

  //hist.PrintBins(false,false);
  return Analysis::OK;
}<|MERGE_RESOLUTION|>--- conflicted
+++ resolved
@@ -159,18 +159,7 @@
                             TopologyList* PFLin, DataFileList* DFLin, int debugIn)
 {
   debug_ = debugIn;
-<<<<<<< HEAD
-=======
-
-  // Set up histogram DataSet
-  hist_ = (Histogram*) datasetlist->AddSet( DataSet::HIST, 
-                                            analyzeArgs.GetStringKey("name"), 
-                                            "Hist");
-  if (hist_ == 0) return Analysis::ERR;
-  hist_->SetDebug(debug_);
-  //hist_ = new Histogram( );
-
->>>>>>> 79b1e0c2
+
   // Keywords
   std::string histname = analyzeArgs.GetStringKey("name");
   std::string outfilename = analyzeArgs.GetStringKey("out");
