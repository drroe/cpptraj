--- conflicted
+++ resolved
@@ -206,18 +206,14 @@
   std::string dsname = ParseArgString( nameIn, idx_arg, attr_arg, member_arg );
   int idx = -1;
   if (!idx_arg.empty()) idx = convertToInteger(idx_arg); // TODO: Set idx_arg to -1
-<<<<<<< HEAD
   int member = -1;
   if (!member_arg.empty()) member = convertToInteger(member_arg);
-  return GetSet( dsname, idx, attr_arg, member );
-=======
-  DataSet* ds = GetSet( dsname, idx, attr_arg );
+  DataSet* ds = GetSet( dsname, idx, attr_arg, member );
   if (ds == 0) {
     mprintf("Warning: Data set '%s' not found.\n", nameIn.c_str());
     PendingWarning();
   }
   return ds;
->>>>>>> 64773630
 }
 
 // DataSetList::GetMultipleSets()
