--- conflicted
+++ resolved
@@ -23,12 +23,9 @@
 #include "DataSet_Cmatrix_MEM.h"
 #include "DataSet_Cmatrix_NOMEM.h"
 #include "DataSet_Cmatrix_DISK.h"
-<<<<<<< HEAD
 #include "DataSet_pH.h"
 #include "DataSet_pH_REMD.h"
-=======
 #include "DataSet_Parameters.h"
->>>>>>> cf4a9d65
 
 // IMPORTANT: THIS ARRAY MUST CORRESPOND TO DataSet::DataType
 const DataSetList::DataToken DataSetList::DataArray[] = {
@@ -53,12 +50,9 @@
   { "cluster matrix",DataSet_Cmatrix_MEM::Alloc}, // CMATRIX
   { "cluster matrix (no memory)",DataSet_Cmatrix_NOMEM::Alloc}, // CMATRIX_NOMEM
   { "cluster matrix (disk)",     DataSet_Cmatrix_DISK::Alloc},  // CMATRIX_DISK
-<<<<<<< HEAD
   { "pH",            DataSet_pH::Alloc         }, // PH
   { "pH REMD",       DataSet_pH_REMD::Alloc    }, // PH_REMD
-=======
   { "parameters",    DataSet_Parameters::Alloc},  // PARAMETERS
->>>>>>> cf4a9d65
   { 0, 0 }
 };
 
