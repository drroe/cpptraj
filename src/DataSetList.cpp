--- conflicted
+++ resolved
@@ -226,32 +226,24 @@
 
 /** The set argument must match EXACTLY, so Data will not return Data:1 */
 DataSet* DataSetList::CheckForSet( std::string const& nameIn ) const {
-<<<<<<< HEAD
-  std::string attr_arg, member_arg("-1");
-  std::string idx_arg("-1");
-  std::string dsname = ParseArgString(nameIn, idx_arg, attr_arg, member_arg);
+  std::string aspect_arg, member_arg("-1"), idx_arg("-1");
+  std::string dsname = ParseArgString(nameIn, idx_arg, aspect_arg, member_arg);
   int idx = convertToInteger(idx_arg);
   int member = convertToInteger(member_arg);
-  return GetSet( dsname, idx, attr_arg, member );
-=======
-  std::string aspect_arg;
-  std::string idx_arg("-1");
-  std::string dsname = ParseArgString(nameIn, idx_arg, aspect_arg);
-  int idx = convertToInteger(idx_arg);
-  return CheckForSet(dsname, idx, aspect_arg);
+  return CheckForSet(dsname, idx, aspect_arg, member );
 }
 
 // DataSetList::CheckForSet()
 DataSet* DataSetList::CheckForSet(std::string const& dsname, int idx,
-                                  std::string const& aspect_arg) const
+                                  std::string const& aspect_arg, int member) const
 {
   for (DataListType::const_iterator ds = DataList_.begin(); ds != DataList_.end(); ++ds)
     if ( (*ds)->Name() == dsname )
       if ( (*ds)->Aspect() == aspect_arg )
         if ( (*ds)->Idx() == idx )
-          return *ds;
+          if ( (*ds)->Member() == member )
+            return *ds;
   return 0;
->>>>>>> d03f9d43
 }
 
 // DataSetList::GetMultipleSets()
@@ -412,11 +404,7 @@
   }
 
   // Check if DataSet with same attributes already present.
-<<<<<<< HEAD
-  DataSet* DS = GetSet(nameIn, idxIn, aspectIn, ensembleNum_);
-=======
-  DataSet* DS = CheckForSet(nameIn, idxIn, aspectIn);
->>>>>>> d03f9d43
+  DataSet* DS = CheckForSet(nameIn, idxIn, aspectIn, ensembleNum_);
   if (DS != 0) {
     mprintf("Warning: DataSet '");
     DS->PrintName();
@@ -449,7 +437,7 @@
 
 int DataSetList::AddSet( DataSet* dsIn ) {
   if (dsIn == 0 || dsIn->Name().empty()) return 1;
-  DataSet* ds = CheckForSet( dsIn->Name(), dsIn->Idx(), dsIn->Aspect() );
+  DataSet* ds = CheckForSet( dsIn->Name(), dsIn->Idx(), dsIn->Aspect(), dsIn->Member() );
   if (ds != 0) {
     mprintf("Warning: DataSet '");
     ds->PrintName();
@@ -489,18 +477,8 @@
     mprintf("  %zu data sets:\n", DataList_.size());
   for (unsigned int ds=0; ds<DataList_.size(); ds++) {
     DataSet const& dset = static_cast<DataSet const&>(*DataList_[ds]);
-<<<<<<< HEAD
-    mprintf("\t%s", dset.Name().c_str());
-    if (!dset.Aspect().empty())
-      mprintf("[%s]", dset.Aspect().c_str());
-    if (dset.Idx() != -1)
-      mprintf(":%i", dset.Idx());
-    if (dset.Member() != -1)
-      mprintf("%%%i", dset.Member());
-=======
     mprintf("\t");
     dset.PrintName();
->>>>>>> d03f9d43
     mprintf(" \"%s\"", dset.Legend().c_str());
     mprintf(" (%s", DataArray[dset.Type()].Description);
     dset.ScalarDescription();
