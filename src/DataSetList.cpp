--- conflicted
+++ resolved
@@ -18,8 +18,8 @@
 #include "DataSet_Coords.h"
 #include "DataSet_Vector.h"
 #include "DataSet_Modes.h"
-<<<<<<< HEAD
 #include "DataSet_GridFlt.h"
+#include "DataSet_RemLog.h"
 
 // ----- STATIC VARS / ROUTINES ------------------------------------------------
 // IMPORTANT: THIS ARRAY MUST CORRESPOND TO DataSet::DataType
@@ -36,12 +36,9 @@
   { "vector",        DataSet_Vector::Alloc     }, // VECTOR
   { "eigenmodes",    DataSet_Modes::Alloc      }, // MODES
   { "float grid",    DataSet_GridFlt::Alloc    }, // GRID_FLT
+  { "remlog",        DataSet_RemLog::Alloc     }, // REMLOG
   { 0, 0 }
 };
-=======
-#include "DataSet_Coords.h"
-#include "DataSet_RemLog.h"
->>>>>>> c3be59d2
 
 // CONSTRUCTOR
 DataSetList::DataSetList() :
@@ -322,31 +319,10 @@
     // NOTE: Should return found dataset?
     return 0; 
   }
-<<<<<<< HEAD
   TokenPtr token = &(DataArray[inType]);
   if ( token->Alloc == 0) {
     mprinterr("Internal Error: No allocator for DataSet type [%s]\n", token->Description);
     return 0;
-=======
-
-  switch (inType) {
-    case DataSet::DOUBLE       : DS = new DataSet_double(); break;
-    case DataSet::FLOAT        : DS = new DataSet_float(); break;
-    case DataSet::STRING       : DS = new DataSet_string(); break;
-    case DataSet::INT          : DS = new DataSet_integer(); break;
-    case DataSet::HIST         : DS = new Histogram(); break;
-    case DataSet::TRIMATRIX    : DS = new TriangleMatrix(); break;
-    case DataSet::MATRIX2D     : DS = new Matrix_2D(); break;
-    case DataSet::VECTOR       : DS = new DataSet_Vector(); break;
-    case DataSet::MATRIX       : DS = new DataSet_Matrix(); break;
-    case DataSet::MODES        : DS = new DataSet_Modes(); break;
-    case DataSet::COORDS       : DS = new DataSet_Coords(); break;
-    case DataSet::REMLOG       : DS = new DataSet_RemLog(); break;
-    case DataSet::UNKNOWN_DATA :
-    default:
-      mprinterr("Error: DataSetList::Add: Unknown set type.\n");
-      return 0;
->>>>>>> c3be59d2
   }
   DS = (DataSet*)token->Alloc();
   if (DS==0) {
