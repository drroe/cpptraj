--- conflicted
+++ resolved
@@ -27,12 +27,7 @@
     bool useMass_;
     AtomMask RefMask_;          ///< Reference atom mask
     AtomMask FrameMask_;        ///< Target atom mask
-<<<<<<< HEAD
-    std::string rmsdFile_;      ///< Output filename
     Trajin_Single* RefTraj_;   ///< Reference trajectory, each frame used in turn
-=======
-    TrajectoryFile* RefTraj_;   ///< Reference trajectory, each frame used in turn
->>>>>>> 72ad5edb
     Topology* RefParm_;         ///< Reference trajectory Parm
     Topology* mass_ptr_;        ///< If useMass, hold mass info for parm.
     DataSet* rmsdataset_;
