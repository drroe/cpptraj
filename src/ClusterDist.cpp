#include <cmath>
#include "ClusterDist.h"
#include "Constants.h" // RADDEG, DEGRAD
#include "ProgressBar.h"
#ifdef _OPENMP
#  include "omp.h"
#endif
// TODO: All DataSet stuff const&
/// Calculate smallest difference between two angles (in degrees).
static double DistCalc_Dih(double d1, double d2) {
  double diff = fabs(d1 - d2);
  if (diff > 180.0)
    return (360.0 - diff);
  else
    return diff;
}

/// Calculate basic difference.
static double DistCalc_Std(double d1, double d2) {
  return fabs(d1 - d2);
}

// -----------------------------------------------------------------------------
/** Calculate unambiguous average dihedral angle (in degrees) by converting to 
  * cartesian coords using x = cos(theta), y = sin(theta), and:
  *   tan(avgtheta) = avgy / avgx = SUM[sin(theta)] / SUM[cos(theta)]
  * See Eq. 2 from Altis et al., J. Chem. Phys., 126 p. 244111 (2007).
  */
static double AvgCalc_Dih( DataSet_1D const& dsIn, ClusterDist::Cframes const& cframesIn ) {
  double sumy = 0.0;
  double sumx = 0.0;
  // TODO: Convert angles to radians prior to this call?
  for (ClusterDist::Cframes_it frm = cframesIn.begin(); frm != cframesIn.end(); ++frm) {
    double theta = dsIn.Dval( *frm ) * DEGRAD;
    sumy += sin( theta );
    sumx += cos( theta );
  }
  return atan2(sumy, sumx) * RADDEG; 
}

static double AvgCalc_Std( DataSet_1D const& dsIn, ClusterDist::Cframes const& cframesIn ) {
  double val = 0.0;
  for (ClusterDist::Cframes_it frm = cframesIn.begin(); frm != cframesIn.end(); ++frm)
    val += dsIn.Dval( *frm );
  return (val / (double)cframesIn.size());
}

// ---------- Distance calc routines for single DataSet ------------------------
ClusterDist_Num::ClusterDist_Num( DataSet* dsIn ) :
  data_((DataSet_1D*)dsIn)
{
  if ( data_->IsTorsionArray() )
    dcalc_ = DistCalc_Dih;
  else
    dcalc_ = DistCalc_Std;
}

void ClusterDist_Num::PairwiseDist(ClusterMatrix& frameDistances, 
                                   ClusterSieve::SievedFrames const& frames)
{
  int f1, f2;
  int f2end = (int)frames.size();
  int f1end = f2end - 1;
#ifdef _OPENMP
#pragma omp parallel private(f1, f2)
{
#pragma omp for schedule(dynamic)
#endif
  for (f1 = 0; f1 < f1end; f1++) {
    for (f2 = f1 + 1; f2 < f2end; f2++)
      frameDistances.SetElement( f1, f2, dcalc_(data_->Dval(frames[f1]), 
                                                data_->Dval(frames[f2])) );
  }
#ifdef _OPENMP
}
#endif
}

double ClusterDist_Num::FrameDist(int f1, int f2) {
  return dcalc_(data_->Dval(f1), data_->Dval(f2));
}

double ClusterDist_Num::CentroidDist(Centroid* c1, Centroid* c2) {
  return dcalc_(((Centroid_Num*)c1)->cval_, ((Centroid_Num*)c2)->cval_);
}

double ClusterDist_Num::FrameCentroidDist(int f1, Centroid* c1) {
  return dcalc_(data_->Dval(f1), ((Centroid_Num*)c1)->cval_);
}

/** Calculate avg value of given frames. */
void ClusterDist_Num::CalculateCentroid(Centroid* centIn, Cframes const& cframesIn) {
  Centroid_Num* cent = (Centroid_Num*)centIn;
  if (data_->IsTorsionArray())
    cent->cval_ = AvgCalc_Dih(*data_, cframesIn);
  else
    cent->cval_ = AvgCalc_Std(*data_, cframesIn);
}

/** \return A new centroid of the given frames. */
Centroid* ClusterDist_Num::NewCentroid( Cframes const& cframesIn ) {
  Centroid_Num* cent = new Centroid_Num();
  CalculateCentroid( cent, cframesIn );
  return cent;
}

// ---------- Distance calc routines for multiple DataSets (Euclid) ------------
ClusterDist_Euclid::ClusterDist_Euclid(DsArray const& dsIn)
{
  for (D1Array::iterator ds = dsets_.begin(); ds != dsets_.end(); ++ds) {
    dsets_.push_back( (DataSet_1D*)*ds );
    if ( dsets_.back()->IsTorsionArray() )
      dcalcs_.push_back( DistCalc_Dih );
    else
      dcalcs_.push_back( DistCalc_Std );
  }
}

void ClusterDist_Euclid::PairwiseDist(ClusterMatrix& frameDistances,
                                      ClusterSieve::SievedFrames const& frames)
{
  int f1, f2;
  double dist, diff;
  DcArray::iterator dcalc;
<<<<<<< HEAD
  D1Array::iterator ds;
  int f2end = dsets_[0]->Size();
  ClusterMatrix frameDistances( f2end, sieve );
  int f1end = f2end - sieve;
=======
  DsArray::iterator ds;
  int f2end = (int)frames.size();
  int f1end = f2end - 1;
>>>>>>> a0871a52
#ifdef _OPENMP
#pragma omp parallel private(f1, f2, dist, diff, dcalc, ds)
{
#pragma omp for schedule(dynamic)
#endif
  for (f1 = 0; f1 < f1end; f1++) {
    for (f2 = f1 + 1; f2 < f2end; f2++) {
      dist = 0.0;
      dcalc = dcalcs_.begin();
      for (ds = dsets_.begin(); ds != dsets_.end(); ++ds, ++dcalc) {
        diff = (*dcalc)((*ds)->Dval(frames[f1]), (*ds)->Dval(frames[f2]));
        dist += (diff * diff);
      }
      frameDistances.SetElement( f1, f2, sqrt(dist) );
    }
  }
#ifdef _OPENMP
}
#endif
}

double ClusterDist_Euclid::FrameDist(int f1, int f2) {
  double dist = 0.0;
  DcArray::iterator dcalc = dcalcs_.begin();
  for (DsArray::iterator ds = dsets_.begin(); ds != dsets_.end(); ++ds, ++dcalc) {
    double diff = (*dcalc)((*ds)->Dval(f1), (*ds)->Dval(f2));
    dist += (diff * diff);
  }
  return sqrt(dist);
}

double ClusterDist_Euclid::CentroidDist(Centroid* c1, Centroid* c2) {
  double dist = 0.0;
  std::vector<double>::iterator c2val = ((Centroid_Multi*)c2)->cvals_.begin();
  DcArray::iterator dcalc = dcalcs_.begin();
  for (std::vector<double>::iterator c1val = ((Centroid_Multi*)c1)->cvals_.begin();
                                     c1val != ((Centroid_Multi*)c1)->cvals_.end();
                                     ++c1val, ++dcalc)
  {
    double diff = (*dcalc)(*c1val, *(c2val++));
    dist += (diff * diff);
  }
  return sqrt(dist);
}

double ClusterDist_Euclid::FrameCentroidDist(int f1, Centroid* c1) {
  double dist = 0.0;
  std::vector<double>::iterator c1val = ((Centroid_Multi*)c1)->cvals_.begin();
  DcArray::iterator dcalc = dcalcs_.begin();
  for (D1Array::iterator ds = dsets_.begin(); ds != dsets_.end(); ++ds) {
    double diff = (*dcalc)((*ds)->Dval(f1), *(c1val++));
    dist += (diff * diff);
  }
  return sqrt(dist);
}

void ClusterDist_Euclid::CalculateCentroid(Centroid* centIn, Cframes const& cframesIn) {
  Centroid_Multi* cent = (Centroid_Multi*)centIn;
  cent->cvals_.clear();
  for (D1Array::iterator ds = dsets_.begin(); ds != dsets_.end(); ++ds) {
    if ((*ds)->IsTorsionArray())
      cent->cvals_.push_back( AvgCalc_Dih(*(*ds), cframesIn) );
    else
      cent->cvals_.push_back( AvgCalc_Std(*(*ds), cframesIn) );
  }
}

Centroid* ClusterDist_Euclid::NewCentroid(Cframes const& cframesIn) {
  Centroid_Multi* cent = new Centroid_Multi();
  CalculateCentroid(cent, cframesIn);
  return cent;
}

// ---------- Distance calc routines for COORDS DataSet using DME --------------
ClusterDist_DME::ClusterDist_DME(DataSet* dIn, AtomMask const& maskIn) :
  coords_((DataSet_Coords*)dIn),
  mask_(maskIn)
{
  frm1_.SetupFrameFromMask(mask_, coords_->Top().Atoms());
  frm2_ = frm1_;
}

void ClusterDist_DME::PairwiseDist(ClusterMatrix& frameDistances,
                                   ClusterSieve::SievedFrames const& frames)
{
  int f1, f2;
  Frame frm2 = frm1_;
  int f2end = (int)frames.size();
  int f1end = f2end - 1;
#ifdef _OPENMP
  Frame frm1 = frm1_;
# define frm1_ frm1
#pragma omp parallel private(f1, f2) firstprivate(frm1, frm2)
{
#pragma omp for schedule(dynamic)
#endif
  for (f1 = 0; f1 < f1end; f1++) { 
    coords_->GetFrame( frames[f1], frm1_, mask_ );
    for (f2 = f1 + 1; f2 < f2end; f2++) {
      coords_->GetFrame( frames[f2], frm2,  mask_ );
      frameDistances.SetElement( f1, f2, frm1_.DISTRMSD( frm2 ) );
    }
  }
#ifdef _OPENMP
# undef frm1_
} // END pragma omp parallel
#endif
}

double ClusterDist_DME::FrameDist(int f1, int f2) {
  coords_->GetFrame( f1, frm1_, mask_ );
  coords_->GetFrame( f2, frm2_, mask_ );
  return frm1_.DISTRMSD( frm2_ );
}

double ClusterDist_DME::CentroidDist(Centroid* c1, Centroid* c2) {
  return ((Centroid_Coord*)c1)->cframe_.DISTRMSD( ((Centroid_Coord*)c2)->cframe_ );
}

double ClusterDist_DME::FrameCentroidDist(int f1, Centroid* c1) {
  coords_->GetFrame( f1, frm1_, mask_ );
  return frm1_.DISTRMSD( ((Centroid_Coord*)c1)->cframe_ );
}

/** Compute the centroid (avg) coords for each atom from all frames in this
  * cluster.
  */
void ClusterDist_DME::CalculateCentroid(Centroid* centIn, Cframes const& cframesIn) {
  Centroid_Coord* cent = (Centroid_Coord*)centIn;
  // Reset atom count for centroid.
  cent->cframe_.ClearAtoms();
  for (Cframes_it frm = cframesIn.begin(); frm != cframesIn.end(); ++frm)
  {
    coords_->GetFrame( *frm, frm1_, mask_ );
    if (cent->cframe_.empty())
      cent->cframe_ = frm1_;
    else
      cent->cframe_ += frm1_;
  }
  cent->cframe_.Divide( (double)cframesIn.size() );
  //mprintf("\t\tFirst 3 centroid coords (of %i): %f %f %f\n", cent->cframe_.Natom(), 
  //        cent->cent->cframe_[0], cent->cframe_[1],cent->cframe_[2]);
}

Centroid* ClusterDist_DME::NewCentroid( Cframes const& cframesIn ) {
  // TODO: Incorporate mass?
  Centroid_Coord* cent = new Centroid_Coord( mask_.Nselected() );
  CalculateCentroid( cent, cframesIn );
  return cent;
}

// ---------- Distance calc routines for COORDS DataSets using RMSD ------------
ClusterDist_RMS::ClusterDist_RMS(DataSet* dIn, AtomMask const& maskIn, 
                                 bool nofit, bool useMass) :
  coords_((DataSet_Coords*)dIn),
  mask_(maskIn),
  nofit_(nofit),
  useMass_(useMass)
{
  frm1_.SetupFrameFromMask(mask_, coords_->Top().Atoms());
  frm2_ = frm1_;
}

void ClusterDist_RMS::PairwiseDist(ClusterMatrix& frameDistances,
                                   ClusterSieve::SievedFrames const& frames)
{
  double rmsd;
  int f1, f2;
  Frame frm2 = frm1_;
  int f2end = (int)frames.size();
  int f1end = f2end - 1;
  ParallelProgress progress(f1end);
#ifdef _OPENMP
  Frame frm1 = frm1_;
# define frm1_ frm1
#pragma omp parallel private(f1, f2, rmsd) firstprivate(frm1, frm2, progress)
{
  progress.SetThread(omp_get_thread_num());
#pragma omp for schedule(dynamic)
#endif
  for (f1 = 0; f1 < f1end; f1++) {
    progress.Update(f1);
    coords_->GetFrame( frames[f1], frm1_, mask_ );
    for (f2 = f1 + 1; f2 < f2end; f2++) {
      coords_->GetFrame( frames[f2], frm2,  mask_ );
      if (nofit_) 
        rmsd = frm1_.RMSD_NoFit( frm2, useMass_ );
      else
        rmsd = frm1_.RMSD( frm2, useMass_ );
      frameDistances.SetElement( f1, f2, rmsd );
    }
  }
#ifdef _OPENMP
# undef frm1_
} // END pragma omp parallel
#endif
  progress.Finish();
}

double ClusterDist_RMS::FrameDist(int f1, int f2) {
  coords_->GetFrame( f1, frm1_, mask_ );
  coords_->GetFrame( f2, frm2_, mask_ );
  if (nofit_)
    return frm1_.RMSD_NoFit( frm2_, useMass_ );
  else
    return frm1_.RMSD( frm2_, useMass_ );
}

double ClusterDist_RMS::CentroidDist(Centroid* c1, Centroid* c2) {
  if (nofit_)
    return ((Centroid_Coord*)c1)->cframe_.RMSD_NoFit( ((Centroid_Coord*)c2)->cframe_, useMass_ );
  else // Centroid is already at origin.
    return ((Centroid_Coord*)c1)->cframe_.RMSD_CenteredRef( ((Centroid_Coord*)c2)->cframe_, 
                                                            useMass_ );
}

double ClusterDist_RMS::FrameCentroidDist(int f1, Centroid* c1) {
  coords_->GetFrame( f1, frm1_, mask_ );
  if (nofit_)
    return frm1_.RMSD_NoFit( ((Centroid_Coord*)c1)->cframe_, useMass_ );
  else // Centroid is already at origin.
    return frm1_.RMSD_CenteredRef( ((Centroid_Coord*)c1)->cframe_, useMass_ );
}

/** Compute the centroid (avg) coords for each atom from all frames in this
  * cluster. If fitting,  RMS fit to centroid as it is being built.
  */
void ClusterDist_RMS::CalculateCentroid(Centroid* centIn,  Cframes const& cframesIn) {
  Matrix_3x3 Rot;
  Vec3 Trans;
  Centroid_Coord* cent = (Centroid_Coord*)centIn;
  // Reset atom count for centroid.
  cent->cframe_.ClearAtoms();
  for (Cframes_it frm = cframesIn.begin(); frm != cframesIn.end(); ++frm)
  {
    coords_->GetFrame( *frm, frm1_, mask_ );
    if (cent->cframe_.empty()) {
      cent->cframe_ = frm1_;
      if (!nofit_)
        cent->cframe_.CenterOnOrigin(useMass_);
    } else {
      if (!nofit_) {
        frm1_.RMSD_CenteredRef( cent->cframe_, Rot, Trans, useMass_ );
        frm1_.Rotate( Rot );
      }
      cent->cframe_ += frm1_;
    }
  }
  cent->cframe_.Divide( (double)cframesIn.size() );
  //mprintf("\t\tFirst 3 centroid coords (of %i): %f %f %f\n", cent->cframe_.Natom(), 
  //        cent->cent->cframe_[0], cent->cframe_[1],cent->cframe_[2]);
}

Centroid* ClusterDist_RMS::NewCentroid( Cframes const& cframesIn ) {
  // TODO: Incorporate mass?
  Centroid_Coord* cent = new Centroid_Coord( mask_.Nselected() );
  CalculateCentroid( cent, cframesIn );
  return cent;
}<|MERGE_RESOLUTION|>--- conflicted
+++ resolved
@@ -122,16 +122,9 @@
   int f1, f2;
   double dist, diff;
   DcArray::iterator dcalc;
-<<<<<<< HEAD
   D1Array::iterator ds;
-  int f2end = dsets_[0]->Size();
-  ClusterMatrix frameDistances( f2end, sieve );
-  int f1end = f2end - sieve;
-=======
-  DsArray::iterator ds;
   int f2end = (int)frames.size();
   int f1end = f2end - 1;
->>>>>>> a0871a52
 #ifdef _OPENMP
 #pragma omp parallel private(f1, f2, dist, diff, dcalc, ds)
 {
@@ -156,7 +149,7 @@
 double ClusterDist_Euclid::FrameDist(int f1, int f2) {
   double dist = 0.0;
   DcArray::iterator dcalc = dcalcs_.begin();
-  for (DsArray::iterator ds = dsets_.begin(); ds != dsets_.end(); ++ds, ++dcalc) {
+  for (D1Array::iterator ds = dsets_.begin(); ds != dsets_.end(); ++ds, ++dcalc) {
     double diff = (*dcalc)((*ds)->Dval(f1), (*ds)->Dval(f2));
     dist += (diff * diff);
   }
