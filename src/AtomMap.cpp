#include <algorithm> // sort
#include "AtomMap.h"
#include "CpptrajStdio.h"

// CONSTRUCTOR
AtomMap::AtomMap() :
  debug_(0)
{}

/// Blank AtomMap for empty return of bracket operator
MapAtom AtomMap::EMPTYMAPATOM = MapAtom();

// AtomMap::operator[]()
/** Return a reference to the specifed MapAtom */
MapAtom& AtomMap::operator[](int idx) {
  if (idx < 0 || idx >= (int)mapatoms_.size()) {
    mprinterr("Error: AtomMap::operator[]: Index %i out of range.\n",idx);
    return EMPTYMAPATOM;
  }
  return mapatoms_[idx];
}

// AtomMap::Natom()
/// Return the number of atoms in the AtomMap.
int AtomMap::Natom() {
  return (int)mapatoms_.size();
}

// AtomMap::SetDebug()
/// Set the debug level of the AtomMap.
void AtomMap::SetDebug(int debugIn) {
  debug_ = debugIn;
}

/// Check if 1 char name set to 0, means unidentified element.
bool AtomMap::InvalidElement() {
  if (mapatoms_.back().CharName() == 0) {
    mprinterr("Error: AtomMap: Mapping currently not supported for element %s\n",
              Atom::AtomicElementName[ mapatoms_.back().Element() ]);
    return true;
  }
  return false;
}

// AtomMap::Setup()
/** Copy all atoms from input topology to this AtomMap. */
int AtomMap::Setup(Topology const& TopIn) {
  mapatoms_.clear();
  for (Topology::atom_iterator atom = TopIn.begin(); atom != TopIn.end(); atom++) {
    // This sets up 1 char atom name based on atom element
    mapatoms_.push_back( *atom );
<<<<<<< HEAD
    if (InvalidElement()) return 1;
  }
  return 0;
}

int AtomMap::SetupResidue(Topology const& topIn, int resnum) {
  mapatoms_.clear();
  for (int atom = topIn.Res(resnum).FirstAtom(); 
           atom < topIn.Res(resnum).LastAtom(); ++atom)
  {
    mapatoms_.push_back( topIn[atom] );
    if (InvalidElement()) return 1;
=======
    // Check if 1 char name set to 0, means unidentified element.
    if (mapatoms_.back().CharName() == 0) {
      mprinterr("Error: AtomMap::Setup: Mapping currently not supported for element %s\n",
                mapatoms_.back().ElementName());
      return 1;
    }
>>>>>>> cc2e6c91
  }
  return 0;
}

// AtomMap::ResetMapping()
/** Reset any previously set mapping information. */
void AtomMap::ResetMapping() {
  for (std::vector<MapAtom>::iterator matom = mapatoms_.begin();
                                      matom != mapatoms_.end(); matom++)
  {
    (*matom).SetNotMapped();
    (*matom).SetNotComplete();
  }
}

// AtomMap::BondIsRepeated()
/** Check if the atomID of the specified atom (bondedAtom) bonded to <atom> 
  * is the same as the atomID of any other non-mapped atom bonded to <atom>.
  */
bool AtomMap::BondIsRepeated(int atom, int bondedAtom) {
  // If 1 or no bonds, atom cant possibly be repeated
  if (mapatoms_[atom].Nbonds() > 1) {
    for (Atom::bond_iterator bondedAtom2 = mapatoms_[atom].bondbegin();
                             bondedAtom2 != mapatoms_[atom].bondend(); bondedAtom2++)
    {
      if (mapatoms_[*bondedAtom2].IsMapped()) continue;
      if (mapatoms_[bondedAtom].AtomID() == mapatoms_[*bondedAtom2].AtomID())
        return true;
    }
  }
  return false;
}

// AtomMap::DetermineAtomIDs()
/** Give each atom an identifier (atomID) based on what atoms are bonded to 
  * it. The first part of the atomID is the atom itself, followed by an 
  * alphabetized list of bonded atoms. So C in O=C-H2 would be CHHO.
  * Then create a 'unique string' comprised of this atomID and the 
  * atomIDs of all bonded atoms (sorted). Once that is done determine
  * which unique strings are actually unique (i.e. they are not repeated
  * in this map). 
  */
void AtomMap::DetermineAtomIDs() {
  // Determine self IDs
  if (debug_>0) mprintf("ATOM IDs:\n");
  unsigned int anum = 1;
  for (std::vector<MapAtom>::iterator matom = mapatoms_.begin(); 
                                      matom != mapatoms_.end(); matom++)
  {
    std::string atomID;
    for (Atom::bond_iterator bondedAtom = (*matom).bondbegin();
                             bondedAtom != (*matom).bondend(); bondedAtom++)
    {
      atomID += mapatoms_[ *bondedAtom ].CharName();
    }
    // Sort atom ID
    sort( atomID.begin(), atomID.end() );
    // Place current atom 1 char name at beginning
    atomID = (*matom).CharName() + atomID;
    (*matom).SetAtomID( atomID );
    if (debug_>0) mprintf("  Atom %u : %s\n",anum, atomID.c_str());
    ++anum;
  }
  
  // Create a unique ID for each atom based on Atom IDs
  for (std::vector<MapAtom>::iterator matom = mapatoms_.begin();
                                      matom != mapatoms_.end(); matom++)
  {
    std::string unique = (*matom).AtomID();
    for (Atom::bond_iterator bondedAtom = (*matom).bondbegin();
                             bondedAtom != (*matom).bondend(); bondedAtom++)
    {
      unique += mapatoms_[ *bondedAtom ].AtomID();
    }
    sort( unique.begin(), unique.end() );
    // NOTE: SetUnique also resets the dupliciated counter.
    (*matom).SetUnique( unique );
  }

  // Determine which unique IDs are duplicated - set isUnique flag
  for (unsigned int i = 0; i < mapatoms_.size()-1; i++) {
    for (unsigned int j = i+1; j < mapatoms_.size(); j++) {
      if ( mapatoms_[i].Unique() == mapatoms_[j].Unique() ) {
        // This unique string is duplicated
        mapatoms_[i].IsDuplicated();
        mapatoms_[j].IsDuplicated();
      }
    }
  }

  // DEBUG
  if (debug_ > 0) {
    mprintf("UNIQUE IDs:\n");
    anum = 1;
    for (std::vector<MapAtom>::iterator matom = mapatoms_.begin();
                                        matom != mapatoms_.end(); matom++)
    {
      mprintf("  Atom %6u [%3i]: %s",anum,(*matom).Nduplicated(),(*matom).Unique().c_str());
      if ((*matom).IsUnique()) mprintf(" UNIQUE!");
      mprintf("\n");
      ++anum;
    }
  }
}

// AtomMap::MarkAtomComplete()
/** If atom is mapped and all bonded atoms are mapped mark atom as completely 
  * mapped.
  * If printAtoms is true print isMapped value for this atom and all atoms
  * bonded to it.
  */
void AtomMap::MarkAtomComplete(int atom, bool printAtoms) {
  if (atom<0 || atom >= (int)mapatoms_.size()) return;
  if (!mapatoms_[atom].IsMapped() && !printAtoms) return;
  if ( mapatoms_[atom].Complete() && !printAtoms) return;
  int nunique = 0;
  for (Atom::bond_iterator bondedAtom = mapatoms_[atom].bondbegin();
                           bondedAtom != mapatoms_[atom].bondend(); bondedAtom++)
    if (mapatoms_[*bondedAtom].IsMapped())
      ++nunique;
  if (mapatoms_[atom].IsUnique() && nunique==mapatoms_[atom].Nbonds())
    mapatoms_[atom].SetComplete();
  if (printAtoms) {
    mprintf("  Atom %4i: %c-%1i |",atom+1,mapatoms_[atom].c_str(),
            (int)mapatoms_[atom].IsMapped());
    for (Atom::bond_iterator bondedAtom = mapatoms_[atom].bondbegin();
                           bondedAtom != mapatoms_[atom].bondend(); bondedAtom++)
    {
      mprintf(" %4i:%c-%1i",*bondedAtom+1,mapatoms_[*bondedAtom].c_str(),
              (int)mapatoms_[*bondedAtom].IsMapped());
    }
    if (mapatoms_[atom].Complete())
      mprintf(" Atom is completely mapped.");
    mprintf("\n");
  }
}

// AtomMap::CheckForCompleteAtoms()
/** Go through each atom in the map. If the atom is unique and all bonded
  * atoms are unique mark the atom as completely mapped.
  */
void AtomMap::CheckForCompleteAtoms() {
  bool printAtoms = (debug_ > 0);
  for (int atom = 0; atom < (int)mapatoms_.size(); atom++)
    MarkAtomComplete(atom,printAtoms);
}

// AtomMap::CheckBonds()
/** Checks that bonding information is present. Also checks for potential
  * chiral centers.
  */
int AtomMap::CheckBonds() {
  int total_bonds = 0;
  // Search for chiral centers by number of bonds
  for (std::vector<MapAtom>::iterator matom = mapatoms_.begin();
                                      matom != mapatoms_.end(); matom++)
  {
    // Sort the bonded atoms array by atom #
    (*matom).SortBonds();
    total_bonds += (*matom).Nbonds();
    if ((*matom).Nbonds() == 4) {
      // If >=3 bonds to single atoms, not chiral (e.g. -CH3)
      int N_single_atoms=0; // Count # bonds to single atoms
      for (Atom::bond_iterator bondedAtom = (*matom).bondbegin();
                               bondedAtom != (*matom).bondend(); bondedAtom++)
      {
        if (mapatoms_[*bondedAtom].Nbonds() == 1)
          ++N_single_atoms;
      }
      if (N_single_atoms<3)
        (*matom).SetChiral();
    }
  }
  if (total_bonds == 0) {
    mprinterr("Error: No bond information present, required by AtomMap.\n");
    return 1;
  }

  // DEBUG
  if (debug_>0) {
    mprintf("AtomMap: Atom Bond information.\n");
    unsigned int anum = 1;
    for (std::vector<MapAtom>::iterator matom = mapatoms_.begin();
                                        matom != mapatoms_.end(); matom++)
    {
      mprintf("  Atom %s(%c)_%i has %i bonds.",(*matom).c_str(),(*matom).CharName(),
              anum, (*matom).Nbonds());
      if ((*matom).IsChiral()) mprintf(" CHIRAL!");
      mprintf("\n");
      for (Atom::bond_iterator bondedAtom = (*matom).bondbegin();
                               bondedAtom != (*matom).bondend(); bondedAtom++)
      {
        mprintf("    to %s(%c)_%i\n",mapatoms_[*bondedAtom].c_str(),
                mapatoms_[*bondedAtom].CharName(), *bondedAtom+1);
      }
    }
  }
  return 0;
}<|MERGE_RESOLUTION|>--- conflicted
+++ resolved
@@ -36,7 +36,7 @@
 bool AtomMap::InvalidElement() {
   if (mapatoms_.back().CharName() == 0) {
     mprinterr("Error: AtomMap: Mapping currently not supported for element %s\n",
-              Atom::AtomicElementName[ mapatoms_.back().Element() ]);
+              mapatoms_.back().ElementName());
     return true;
   }
   return false;
@@ -49,7 +49,6 @@
   for (Topology::atom_iterator atom = TopIn.begin(); atom != TopIn.end(); atom++) {
     // This sets up 1 char atom name based on atom element
     mapatoms_.push_back( *atom );
-<<<<<<< HEAD
     if (InvalidElement()) return 1;
   }
   return 0;
@@ -62,14 +61,6 @@
   {
     mapatoms_.push_back( topIn[atom] );
     if (InvalidElement()) return 1;
-=======
-    // Check if 1 char name set to 0, means unidentified element.
-    if (mapatoms_.back().CharName() == 0) {
-      mprinterr("Error: AtomMap::Setup: Mapping currently not supported for element %s\n",
-                mapatoms_.back().ElementName());
-      return 1;
-    }
->>>>>>> cc2e6c91
   }
   return 0;
 }
