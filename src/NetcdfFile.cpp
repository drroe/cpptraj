--- conflicted
+++ resolved
@@ -488,14 +488,7 @@
 
 // NetcdfFile::NC_create()
 int NetcdfFile::NC_create(std::string const& Name, NCTYPE type, int natomIn,
-<<<<<<< HEAD
-                          bool hasVelocity, bool hasFrc, bool hasBox, 
-                          bool hasTemperature, bool hasTime,
-                          ReplicaDimArray const& remdDim, int ensembleSize,
-                          std::string const& title) 
-=======
                           CoordinateInfo const& coordInfo, std::string const& title) 
->>>>>>> 65fa996b
 {
   if (Name.empty()) return 1;
   int dimensionID[NC_MAX_VAR_DIMS];
@@ -534,11 +527,11 @@
 
   if (type == NC_AMBERENSEMBLE) {
     // Ensemble dimension for ensemble
-    if (ensembleSize < 1) {
+    if (coordInfo.EnsembleSize() < 1) {
       mprinterr("Internal Error: NetcdfFile: ensembleSize < 1\n");
       return 1;
     }
-    if ( checkNCerr( nc_def_dim(ncid_, NCENSEMBLE, ensembleSize, &ensembleDID_) ) ) {
+    if ( checkNCerr(nc_def_dim(ncid_, NCENSEMBLE, coordInfo.EnsembleSize(), &ensembleDID_)) ) {
       mprinterr("Error: Defining ensemble dimension.\n");
       return 1;
     }
@@ -635,28 +628,18 @@
     }
   }
   // Replica Temperature
-<<<<<<< HEAD
-  if (hasTemperature) {
-=======
   if (coordInfo.HasTemp()) {
     // NOTE: Setting dimensionID should be OK for Restart, will not be used.
     dimensionID[0] = frameDID_;
->>>>>>> 65fa996b
     if ( NC_defineTemperature( dimensionID, NDIM-2 ) ) return 1;
   }
   // Replica indices
-  bool hasIndices = (remdDim.Ndims() > 0);
   int remDimTypeVID = -1;
   if (coordInfo.HasReplicaDims()) {
     // Define number of replica dimensions
-    remd_dimension_ = remdDim.Ndims();
+    remd_dimension_ = coordInfo.ReplicaDimensions().Ndims();
     int remDimDID = -1;
-<<<<<<< HEAD
-    if ( checkNCerr(nc_def_dim( ncid_, NCREMD_DIMENSION, remd_dimension_, &remDimDID )) ) {
-=======
-    if ( checkNCerr(nc_def_dim(ncid_, NCREMD_DIMENSION, coordInfo.ReplicaDimensions().Ndims(),
-                                &remDimDID)) ) {
->>>>>>> 65fa996b
+    if ( checkNCerr(nc_def_dim(ncid_, NCREMD_DIMENSION, remd_dimension_, &remDimDID)) ) {
       mprinterr("Error: Defining replica indices dimension.\n");
       return 1;
     }
