--- conflicted
+++ resolved
@@ -618,11 +618,8 @@
     if ( NC_defineTemperature( dimensionID, NDIM-2 ) ) return 1;
   }
   // Replica indices
-<<<<<<< HEAD
   bool hasIndices = (remdDim.Ndims() > 0);
-=======
   int remDimTypeVID = -1;
->>>>>>> 8e973a8c
   if (hasIndices) {
     // Define number of replica dimensions
     remd_dimension_ = remdDim.Ndims();
