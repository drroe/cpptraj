// Action_Average
#include "Action_Average.h"
#include "CpptrajStdio.h"
#include "Trajout.h"

// CONSTRUCTOR
Action_Average::Action_Average() :
  AvgFrame_(NULL),
  AvgParm_(NULL),
  parmStripped_(false),
  Natom_(0),
  Nframes_(0),
  start_(0),
  stop_(0),
  offset_(1),
  targetFrame_(0)
{ } 

void Action_Average::Help() {
  mprintf("average <filename> [mask] [start <start>] [stop <stop>] [offset <offset>]\n");
  mprintf("        [TRAJOUT ARGS]\n");
  mprintf("\tCalculate the average structure over input frames.\n");
}

// DESTRUCTOR
Action_Average::~Action_Average() {
  //fprintf(stderr,"Average Destructor.\n");
  if (AvgFrame_!=NULL) delete AvgFrame_;
  if (parmStripped_ && AvgParm_!=NULL) delete AvgParm_;
}

// Action_Average::init()
Action::RetType Action_Average::Init(ArgList& actionArgs, TopologyList* PFL, FrameList* FL,
                          DataSetList* DSL, DataFileList* DFL, int debugIn)
{
  // Get Keywords
  avgfilename_ = actionArgs.GetStringNext();
  if (avgfilename_.empty()) {
    mprinterr("Error: average: No filename given.\n");
    return Action::ERR;
  }
  // TODO: Create frame tracker class for actions
  // User start/stop args are +1
  start_ = actionArgs.getKeyInt("start",1);
  --start_;
  targetFrame_ = start_;
  stop_ = actionArgs.getKeyInt("stop",-1);
  if (stop_!=-1) --stop_;
  offset_ = actionArgs.getKeyInt("offset",1);

  // Get Masks
  Mask1_.SetMaskString( actionArgs.getNextMask() );

  // Save all remaining arguments for setting up the trajectory at the end.
  ArgList::ConstArg arg;
  while ( (arg = actionArgs.getNextString() ) != NULL )
    trajArgs_.AddArg( arg );

  mprintf("    AVERAGE: Averaging over coordinates in mask [%s]",Mask1_.MaskString());
  if (stop_==-1) 
    mprintf(", starting from frame %i",start_+1);
  else
    mprintf(", frames %i-%i",start_+1,stop_+1);
  if (offset_!=1)
    mprintf(", offset %i",offset_);
  mprintf(".\n             Writing averaged coords to [%s]\n",avgfilename_.c_str());

  Nframes_ = 0;

  return Action::OK;
}

// Action_Average::setup()
/** On first call, set up Frame according to first parmtop. This will be
  * used for coordinate output.
  * On subsequent calls, determine if the number of atoms is greater than or
  * less than the original # atoms. Never calculate more than the original
  * # atoms.
  */
Action::RetType Action_Average::Setup(Topology* currentParm, Topology** parmAddress) {

  if ( currentParm->SetupIntegerMask( Mask1_ ) ) return Action::ERR;

  if (Mask1_.None()) {
    mprintf("    Error: Average::setup: No Atoms in mask.\n");
    return Action::ERR;
  }

  mprintf("    AVERAGE:");

  if (AvgFrame_==NULL) {
    mprintf(" Averaging over %i atoms.\n",Mask1_.Nselected());
    AvgFrame_ = new Frame(Mask1_.Nselected());
    AvgFrame_->ZeroCoords();
    Natom_ = AvgFrame_->Natom(); // Initiially equal to Mask1.Nselected
    // AvgParm will be used for coordinate output
    // If the number of selected atoms is less than the current parm, strip
    // the parm for output purposes.
    if (Mask1_.Nselected()<currentParm->Natom()) {
      mprintf("             Atom selection < natom, stripping parm for averaging only:\n");
      AvgParm_ = currentParm->modifyStateByMask(Mask1_);
      parmStripped_=true;
      AvgParm_->Summary();
    } else 
      AvgParm_ = currentParm; 
  } else {
    // If the frame is already set up, check to see if the current number
    // of atoms is bigger or smaller. If bigger, only average Natom coords.
    // If smaller, only average P->natom coords.
    if (Mask1_.Nselected() > AvgFrame_->Natom()) {
      Natom_ = AvgFrame_->Natom();
      mprintf("Warning: Average [%s]: Parm %s selected # atoms (%i) > original parm %s\n",
              avgfilename_.c_str(), currentParm->c_str(),
              Mask1_.Nselected(), AvgParm_->c_str());
      mprintf("         selected# atoms (%i).\n",AvgFrame_->Natom());
    } else if (Mask1_.Nselected() < AvgFrame_->Natom()) {
      Natom_ = Mask1_.Nselected();
      mprintf("Warning: Average[%s]: Parm %s selected # atoms (%i) < original parm %s\n",
              avgfilename_.c_str(), currentParm->c_str(), 
              Mask1_.Nselected(), AvgParm_->c_str());
      mprintf("         selected # atoms (%i).\n",AvgFrame_->Natom());
    } else {
      Natom_ = AvgFrame_->Natom();
    }
    mprintf("    AVERAGE: %i atoms will be averaged for this parm.\n",Natom_);
  }
        
  return Action::OK;  
}

// Action_Average::action()
Action::RetType Action_Average::DoAction(int frameNum, Frame* currentFrame, Frame** frameAddress) {
  if (frameNum != targetFrame_) return Action::OK;

  AvgFrame_->AddByMask(*currentFrame, Mask1_);
  ++Nframes_; 

  targetFrame_ += offset_;
  // Since frameNum will never be -1 this effectively disables the routine
  if (targetFrame_>stop_ && stop_!=-1) targetFrame_=-1;
  return Action::OK;
} 

// Action_Average::print()
<<<<<<< HEAD
void Action_Average::print() {
  Trajout outfile;
=======
void Action_Average::Print() {
  TrajectoryFile outfile;
>>>>>>> 72ad5edb
  double d_Nframes;

  if (Nframes_ < 1) return;
  d_Nframes = (double) Nframes_;
  AvgFrame_->Divide(d_Nframes);

  mprintf("    AVERAGE: [%s %s]\n",avgfilename_.c_str(), trajArgs_.ArgLine());

  if (outfile.SetupTrajWrite(avgfilename_, &trajArgs_, AvgParm_, TrajectoryFile::UNKNOWN_TRAJ)) 
  {
    mprinterr("Error: AVERAGE: Could not set up %s for write.\n",avgfilename_.c_str());
    return;
  }

  outfile.PrintInfo(0);

  outfile.WriteFrame(0, AvgParm_, *AvgFrame_);

  outfile.EndTraj();
}<|MERGE_RESOLUTION|>--- conflicted
+++ resolved
@@ -142,13 +142,8 @@
 } 
 
 // Action_Average::print()
-<<<<<<< HEAD
-void Action_Average::print() {
+void Action_Average::Print() {
   Trajout outfile;
-=======
-void Action_Average::Print() {
-  TrajectoryFile outfile;
->>>>>>> 72ad5edb
   double d_Nframes;
 
   if (Nframes_ < 1) return;
