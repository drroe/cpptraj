// Action_Average
#include "Action_Average.h"
#include "CpptrajStdio.h"
<<<<<<< HEAD
#include "Trajout_Single.h"
=======
#include "Trajout.h"
#include "DataSet_Coords_REF.h"
>>>>>>> d03f9d43

// CONSTRUCTOR
Action_Average::Action_Average() :
  ensembleNum_(-1),
  debug_(0),
  AvgFrame_(0),
  Natom_(0),
  Nframes_(0),
  crdset_(0)
{ } 

void Action_Average::Help() {
  mprintf("\t<filename> [<mask>] %s\n\t[TRAJOUT ARGS]\n"
          "  Calculate the average structure of atoms in <mask> over specified input frames.\n",
          ActionFrameCounter::HelpText);
}

// DESTRUCTOR
Action_Average::~Action_Average() {
  //fprintf(stderr,"Average Destructor.\n");
  if (AvgFrame_!=0) delete AvgFrame_;
}

// Action_Average::Init()
Action::RetType Action_Average::Init(ArgList& actionArgs, TopologyList* PFL, DataSetList* DSL, DataFileList* DFL, int debugIn)
{
  ensembleNum_ = DSL->EnsembleNum();
  debug_ = debugIn;
  // Get Keywords
  std::string crdName = actionArgs.GetStringKey("crdset");
  if (crdName.empty()) {
    crdset_ = 0;
    avgfilename_ = actionArgs.GetStringNext();
    if (avgfilename_.empty()) {
      mprinterr("Error: average: No filename given.\n");
      return Action::ERR;
    }
  } else {
    // Create REF_FRAME data set.
    crdset_ = DSL->AddSet(DataSet::REF_FRAME, crdName, "AVGSTRUCT");
    if (crdset_ == 0) {
      mprinterr("Error: Could not allocate average coordinate data set '%s'\n", crdName.c_str());
      return Action::ERR;
    }
  }
  // Get start/stop/offset args
  if (InitFrameCounter(actionArgs)) return Action::ERR;

  // Get Masks
  Mask1_.SetMaskString( actionArgs.GetMaskNext() );

  // Save all remaining arguments for setting up the trajectory at the end.
  if (crdset_ == 0)
    trajArgs_ = actionArgs.RemainingArgs();

  mprintf("    AVERAGE: Averaging over coordinates in mask [%s]\n",Mask1_.MaskString());
  FrameCounterInfo();
  if (crdset_ == 0)
    mprintf("\tWriting averaged coords to file '%s'\n",avgfilename_.c_str());
  else
    mprintf("\tSaving averaged coords to set '%s'\n", crdset_->Name().c_str());

  Nframes_ = 0;

  return Action::OK;
}

// Action_Average::Setup()
/** On first call, set up Frame according to first parmtop. This will be
  * used for coordinate output.
  * On subsequent calls, determine if the number of atoms is greater than or
  * less than the original # atoms. Never calculate more than the original
  * # atoms.
  */
Action::RetType Action_Average::Setup(Topology* currentParm, Topology** parmAddress) {

  if ( currentParm->SetupIntegerMask( Mask1_ ) ) return Action::ERR;

  if (Mask1_.None()) {
    mprinterr("Error: Cannot create average: No Atoms in mask.\n");
    return Action::ERR;
  }

  if (AvgFrame_==0) {
    mprintf("\tAveraging over %i atoms.\n",Mask1_.Nselected());
    AvgFrame_ = new Frame(Mask1_.Nselected());
    AvgFrame_->ZeroCoords();
    Natom_ = AvgFrame_->Natom(); // Initiially equal to Mask1.Nselected
    // AvgParm will be used for coordinate output
    // If the number of selected atoms is less than the current parm, strip
    // the parm for output purposes.
    if (Mask1_.Nselected()<currentParm->Natom()) {
      mprintf("Warning: Atom selection < natom, stripping parm for averaging only:\n");
      Topology* aparm = currentParm->modifyStateByMask(Mask1_);
      if (aparm == 0) return Action::ERR;
      AvgParm_ = *aparm;
      delete aparm;
      if (debug_ > 0)
        AvgParm_.Summary();
    } else 
      AvgParm_ = *currentParm; 
  } else {
    // If the frame is already set up, check to see if the current number
    // of atoms is bigger or smaller. If bigger, only average Natom coords.
    // If smaller, only average P->natom coords.
    if (Mask1_.Nselected() > AvgFrame_->Natom()) {
      Natom_ = AvgFrame_->Natom();
      mprintf("Warning: Parm '%s' selected # atoms (%i) > original parm '%s'\n",
              currentParm->c_str(), Mask1_.Nselected(), AvgParm_.c_str());
      mprintf("Warning:   selected# atoms (%i).\n",AvgFrame_->Natom());
    } else if (Mask1_.Nselected() < AvgFrame_->Natom()) {
      Natom_ = Mask1_.Nselected();
      mprintf("Warning: Parm '%s' selected # atoms (%i) < original parm '%s'\n",
              currentParm->c_str(), Mask1_.Nselected(), AvgParm_.c_str());
      mprintf("Warning:   selected # atoms (%i).\n",AvgFrame_->Natom());
    } else {
      Natom_ = AvgFrame_->Natom();
    }
    mprintf("\t%i atoms will be averaged for '%s'.\n",Natom_, currentParm->c_str());
  }
        
  return Action::OK;  
}

// Action_Average::DoAction()
Action::RetType Action_Average::DoAction(int frameNum, Frame* currentFrame, Frame** frameAddress) 
{
  if ( CheckFrameCounter( frameNum ) ) return Action::OK;

  if (AvgFrame_->AddByMask(*currentFrame, Mask1_)) return Action::ERR;
  ++Nframes_; 

  return Action::OK;
} 

// Action_Average::Print()
void Action_Average::Print() {
<<<<<<< HEAD
  Trajout_Single outfile;
  double d_Nframes;

=======
>>>>>>> d03f9d43
  if (Nframes_ < 1) return;
  double d_Nframes = (double) Nframes_;
  AvgFrame_->Divide(d_Nframes);

  mprintf("    AVERAGE:");
  if (crdset_ == 0) {
    Trajout outfile;
    mprintf(" [%s %s]\n",avgfilename_.c_str(), trajArgs_.ArgLine());
    if (outfile.InitEnsembleTrajWrite(avgfilename_, trajArgs_, &AvgParm_, 
                                      TrajectoryFile::UNKNOWN_TRAJ, ensembleNum_)) 
    {
      mprinterr("Error: AVERAGE: Could not set up %s for write.\n",avgfilename_.c_str());
      return;
    }
    outfile.PrintInfo(0);
    outfile.WriteFrame(0, &AvgParm_, *AvgFrame_);
    outfile.EndTraj();
  } else {
    DataSet_Coords_REF& ref = static_cast<DataSet_Coords_REF&>( *crdset_ );
    ref.SetTopology( AvgParm_ );
    ref.AddFrame( *AvgFrame_ );
  }
}<|MERGE_RESOLUTION|>--- conflicted
+++ resolved
@@ -1,12 +1,8 @@
 // Action_Average
 #include "Action_Average.h"
 #include "CpptrajStdio.h"
-<<<<<<< HEAD
 #include "Trajout_Single.h"
-=======
-#include "Trajout.h"
 #include "DataSet_Coords_REF.h"
->>>>>>> d03f9d43
 
 // CONSTRUCTOR
 Action_Average::Action_Average() :
@@ -144,19 +140,13 @@
 
 // Action_Average::Print()
 void Action_Average::Print() {
-<<<<<<< HEAD
-  Trajout_Single outfile;
-  double d_Nframes;
-
-=======
->>>>>>> d03f9d43
   if (Nframes_ < 1) return;
   double d_Nframes = (double) Nframes_;
   AvgFrame_->Divide(d_Nframes);
 
   mprintf("    AVERAGE:");
   if (crdset_ == 0) {
-    Trajout outfile;
+    Trajout_Single outfile;
     mprintf(" [%s %s]\n",avgfilename_.c_str(), trajArgs_.ArgLine());
     if (outfile.InitEnsembleTrajWrite(avgfilename_, trajArgs_, &AvgParm_, 
                                       TrajectoryFile::UNKNOWN_TRAJ, ensembleNum_)) 
