--- conflicted
+++ resolved
@@ -30,13 +30,9 @@
     /// \return Iterator to end of type name array.
     const_iterator end() const { return types_.end(); }
     /// \return number of types in holder
-<<<<<<< HEAD
-    unsigned int Size() const { return types_.size(); }
+    size_t Size() const { return types_.size(); }
     /// \return size used in memory
     size_t DataSize() const { return (types_.size() * NameType::DataSize()) + NameType::DataSize(); } 
-=======
-    size_t Size() const { return types_.size(); }
->>>>>>> 7a6ee3b5
     /// \return Type name at index
     NameType const& operator[](int idx) const { return types_[idx]; }
     /// \return true if either direction is a match, taking into account wildcard.
@@ -93,29 +89,11 @@
     typedef std::vector<Bpair> Bmap;
   public:
     ParmHolder() {}
-<<<<<<< HEAD
     void clear()              { bpmap_.clear(); }
-    unsigned int size() const { return bpmap_.size(); }
+    size_t size()       const { return bpmap_.size(); }
     bool empty()        const { return bpmap_.empty(); }
     /// Add (or update if allowed) given parameter to holder.
     ParameterHolders::RetType AddParm(AtomTypeHolder const& types, T const& bp, bool allowUpdate) {
-=======
-    void clear() { bpmap_.clear(); }
-    size_t size() const { return bpmap_.size(); }
-/*
-    static inline void PrintTypes(AtomTypeHolder const& types) {
-      for (AtomTypeHolder::const_iterator it = types.begin(); it != types.end(); ++it)
-        mprintf(" %s", *(*it));
-      mprintf("\n");
-    }
-*/
-    int AddParm(AtomTypeHolder const& types, T const& bp, bool allowUpdate) {
-//       if (types.Size() != 2) {
-//    mprinterr("Internal Error: ParmHolder::AddParm(): # types is not 2 (%zu)\n",
-//              types.Size());
-//    return -1;
-//  }
->>>>>>> 7a6ee3b5
       // Check if parm for these types exist
       typename Bmap::iterator it = bpmap_.begin();
       for (; it != bpmap_.end(); ++it)
