--- conflicted
+++ resolved
@@ -1,12 +1,9 @@
 // Action_FixAtomOrder 
 #include "Action_FixAtomOrder.h"
 #include "CpptrajStdio.h"
-<<<<<<< HEAD
 #include "DataSet_Topology.h"
-=======
 #include "AtomTopType.h"
 #include <algorithm> // std::sort
->>>>>>> e9f72ee2
 
 /** CONSTRUCTOR */
 Action_FixAtomOrder::Action_FixAtomOrder() :
@@ -31,10 +28,7 @@
 Action::RetType Action_FixAtomOrder::Init(ArgList& actionArgs, ActionInit& init, int debugIn)
 {
   debug_ = debugIn;
-<<<<<<< HEAD
   topWriter_.InitTopWriter(actionArgs, "re-ordered", debug_, init.DslPtr());
-=======
-  topWriter_.InitTopWriter(actionArgs, "re-ordered", debug_);
   mode_ = FIX_MOLECULES;
   if (actionArgs.hasKey("pdborder")) {
     mode_ = PDB_ORDER;
@@ -43,7 +37,6 @@
       if (hetatm_.SetMaskString(mexp)) return Action::ERR;
     }
   }
->>>>>>> e9f72ee2
 
   if (mode_ == FIX_MOLECULES)
     mprintf("    FIXATOMORDER: Will attempt to fix atom ordering when atom numbering\n"
@@ -84,21 +77,31 @@
   if (ret != Action::OK)
     return ret;
 
+  if (debug_ > 0) {
+    mprintf("\tNew atom mapping:\n");
+    for (MapType::const_iterator atom = atomMap_.begin();
+                                 atom != atomMap_.end(); ++atom)
+      mprintf("\t\tNew atom %8li => old atom %8i\n", atom - atomMap_.begin() + 1, *atom + 1);
+  }
+
   // Create new topology based on map
-  if (newParm_ != 0) delete newParm_;
-  newParm_ = setup.Top().ModifyByMap( atomMap_ );
-  if (newParm_ == 0) {
-    mprinterr("Error: Could not create re-ordered topology.\n");
-    return Action::ERR;
+  DataSet_Topology* topSet = topWriter_.CreateTopSet( setup.Top() );
+  if (topSet == 0) return Action::ERR;
+  if (topSet->Top().Natom() == 0) {
+    // First time modifying this topology
+    if (setup.Top().ModifyByMap( topSet->ModifyTop(), atomMap_ )) {
+      mprinterr("Error: Could not create re-ordered topology.\n");
+      return Action::ERR;
+    }
   }
-  newParm_->Brief("Re-ordered parm:");
-  setup.SetTopology( newParm_ );
+  setup.SetTopology( topSet->TopPtr() );
+  topSet->Top().Brief("Re-ordered parm:");
   // Allocate space for new frame
   newFrame_.SetupFrameV( setup.Top().Atoms(), setup.CoordInfo() );
 
   // If prefix given then output stripped parm
   topWriter_.WriteTops( setup.Top() );
- 
+
   return Action::MODIFY_TOPOLOGY;
 }
 
@@ -174,32 +177,6 @@
                                             mol != molecules.end(); ++mol)
     for (MapType::const_iterator atom = mol->begin(); atom != mol->end(); ++atom)
       atomMap_.push_back( *atom );
-  if (debug_ > 0) {
-    mprintf("\tNew atom mapping:\n");
-    for (MapType::const_iterator atom = atomMap_.begin();
-                                 atom != atomMap_.end(); ++atom)
-      mprintf("\t\tNew atom %8li => old atom %8i\n", atom - atomMap_.begin() + 1, *atom + 1);
-  }
-<<<<<<< HEAD
-  // Create new topology based on map
-  DataSet_Topology* topSet = topWriter_.CreateTopSet( setup.Top() );
-  if (topSet == 0) return Action::ERR;
-  if (topSet->Top().Natom() == 0) {
-    // First time modifying this topology
-    if (setup.Top().ModifyByMap( topSet->ModifyTop(), atomMap_ )) {
-      mprinterr("Error: Could not create re-ordered topology.\n");
-      return Action::ERR;
-    }
-  }
-  setup.SetTopology( topSet->TopPtr() );
-  topSet->Top().Brief("Re-ordered parm:");
-  // Allocate space for new frame
-  newFrame_.SetupFrameV( setup.Top().Atoms(), setup.CoordInfo() );
-
-  // If prefix given then output stripped parm
-  topWriter_.WriteTops( setup.Top() );
-=======
->>>>>>> e9f72ee2
 
   return Action::OK;
 }
