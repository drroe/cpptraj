#ifndef INC_DATASET_PARAMETERS_H
#define INC_DATASET_PARAMETERS_H
#include "DataSet.h"
#include "ParameterSet.h"
/// DataSet wrapper around ParameterSet
class DataSet_Parameters : public DataSet, public ParameterSet  {
  public:
    DataSet_Parameters();
    static DataSet* Alloc() { return (DataSet*)new DataSet_Parameters(); }
    // ----- DataSet functions -------------------
    size_t Size()                                    const;
    void Info()                                      const;
    int Allocate(SizeArray const&)                         { return 1; }
    void Add(size_t, const void*)                          { return; }
    void WriteBuffer(CpptrajFile&, SizeArray const&) const { return; }
    int Append(DataSet*)                                   { return 1; }
#   ifdef MPI
    int Sync(size_t, std::vector<int> const&, Parallel::Comm const&) { return 1; }
#   endif
<<<<<<< HEAD
=======
    size_t MemUsageInBytes() const;
    // -------------------------------------------
    AtomTypeArray& AT()  { return atomTypes_; }
    ParmHolder<BondParmType>& BP() { return bondParm_; }
    ParmHolder<AngleParmType>& AP() { return angleParm_; }
    ParmHolder<BondParmType>& UB() { return ubParm_; }
    ParmHolder<DihedralParmType>& DP() { return dihParm_; }
    ParmHolder<DihedralParmType>& IP() { return impParm_; }

    ParmHolder<BondParmType> const& BP() const { return bondParm_; }
    ParmHolder<AngleParmType> const& AP() const { return angleParm_; }
    ParmHolder<BondParmType> const& UB() const { return ubParm_; }
    ParmHolder<DihedralParmType> const& DP() const { return dihParm_; }
    ParmHolder<DihedralParmType> const& IP() const { return impParm_; }

    void Debug() const;
  private:
    AtomTypeArray atomTypes_;
    ParmHolder<BondParmType> bondParm_;
    ParmHolder<AngleParmType> angleParm_;
    ParmHolder<BondParmType> ubParm_;
    ParmHolder<DihedralParmType> dihParm_;
    ParmHolder<DihedralParmType> impParm_;
>>>>>>> 0ddbe686
};
#endif<|MERGE_RESOLUTION|>--- conflicted
+++ resolved
@@ -14,34 +14,9 @@
     void Add(size_t, const void*)                          { return; }
     void WriteBuffer(CpptrajFile&, SizeArray const&) const { return; }
     int Append(DataSet*)                                   { return 1; }
+    size_t MemUsageInBytes() const { return DataSize(); }
 #   ifdef MPI
     int Sync(size_t, std::vector<int> const&, Parallel::Comm const&) { return 1; }
 #   endif
-<<<<<<< HEAD
-=======
-    size_t MemUsageInBytes() const;
-    // -------------------------------------------
-    AtomTypeArray& AT()  { return atomTypes_; }
-    ParmHolder<BondParmType>& BP() { return bondParm_; }
-    ParmHolder<AngleParmType>& AP() { return angleParm_; }
-    ParmHolder<BondParmType>& UB() { return ubParm_; }
-    ParmHolder<DihedralParmType>& DP() { return dihParm_; }
-    ParmHolder<DihedralParmType>& IP() { return impParm_; }
-
-    ParmHolder<BondParmType> const& BP() const { return bondParm_; }
-    ParmHolder<AngleParmType> const& AP() const { return angleParm_; }
-    ParmHolder<BondParmType> const& UB() const { return ubParm_; }
-    ParmHolder<DihedralParmType> const& DP() const { return dihParm_; }
-    ParmHolder<DihedralParmType> const& IP() const { return impParm_; }
-
-    void Debug() const;
-  private:
-    AtomTypeArray atomTypes_;
-    ParmHolder<BondParmType> bondParm_;
-    ParmHolder<AngleParmType> angleParm_;
-    ParmHolder<BondParmType> ubParm_;
-    ParmHolder<DihedralParmType> dihParm_;
-    ParmHolder<DihedralParmType> impParm_;
->>>>>>> 0ddbe686
 };
 #endif