#ifndef INC_CPPTRAJSTATE_H
#define INC_CPPTRAJSTATE_H
#include "TrajinList.h"
#include "TrajoutList.h"
#include "DataSetList.h"
#include "DataFileList.h"
#include "ActionList.h"
#include "AnalysisList.h"
/// Hold all cpptraj state data
class CpptrajState {
  public:
    /// Possible command return types. Put here because both Command and Exec need this.
    enum RetType { OK = 0, ERR, QUIT };
    /// Trajectory mode
    enum TrajModeType { UNDEFINED = 0, NORMAL, ENSEMBLE };
    /// CONSTRUCTOR
    CpptrajState();
    void SetNoExitOnError()  { exitOnError_ = false;  }
    void SetNoProgress()     { showProgress_ = false; }
    void SetActionSilence(bool b)  { actionList_.SetSilent(b); }

    DataSetList const& DSL()  const { return DSL_;         }
    DataSetList&       DSL()        { return DSL_;         }
    DataFileList const& DFL() const { return DFL_;         }
    DataFileList&       DFL()       { return DFL_;         }
    TrajModeType Mode()       const { return mode_;        }
    int Debug()               const { return debug_;       }
    bool ExitOnError()        const { return exitOnError_; }
    bool EmptyState()         const { return (actionList_.Empty() && 
                                              analysisList_.Empty() &&
                                              trajoutList_.Empty()); }
    TrajinList const& InputTrajList() const { return trajinList_; }

    int AddInputTrajectory( std::string const& );
    int AddInputTrajectory( ArgList& );
    int AddInputEnsemble( ArgList& );
    int AddOutputTrajectory( ArgList& );
    int AddOutputTrajectory( std::string const& );
    int RunAnalyses();
    // TODO: Move AddReference() to DataSetList?
    int AddReference( std::string const&, ArgList const& );
    int AddReference( std::string const& );
    int AddTopology( std::string const&, ArgList const& );
    int AddTopology( Topology const&, std::string const& );
<<<<<<< HEAD
    int AddToActionQueue( Action*, ArgList& );
    int AddToAnalysisQueue( Analysis*, ArgList& );
=======
    inline RetType AddToActionQueue( Action*, ArgList& );
    inline RetType AddToAnalysisQueue( Analysis*, ArgList& );
>>>>>>> 28982fda
    static int WorldSize();
    static std::string PrintListKeys();
    int ListAll(ArgList&) const;
    int SetListDebug(ArgList&);
    int ClearList(ArgList&);
    int RemoveDataSet(ArgList&);
    int TrajLength( std::string const&, std::vector<std::string> const&);
    int Run();
    /// Write all DataFiles
    void MasterDataFileWrite();
  private:
    int SetTrajMode(TrajModeType, std::string const&, Topology*, ArgList&);
    int SetTrajMode(TrajModeType);
    /// Types of lists
    enum ListType {
      L_ACTION = 0, L_TRAJIN, L_REF, L_TRAJOUT, L_PARM, L_ANALYSIS,
      L_DATAFILE, L_DATASET, N_LISTS
    };
    /// Hold list keyword.
    struct ListKeyType {
      ListType Type_;
      const char* Key_;
    };
    static ListKeyType ListKeys[];
    std::vector<bool> ListsFromArg(ArgList&, bool) const;

    int RunNormal();
    int RunEnsemble();
#   ifdef MPI
    std::vector<int> DivideFramesAmongThreads(int&, int&, int&, int, int, int, bool);
    int RunParallel();
    //int RunSingleTrajParallel();
#   endif
    // -------------------------------------------
     /// List of generated data sets
    DataSetList DSL_;
    /// List of datafiles that data sets will be written to
    DataFileList DFL_;
    /// List of input trajectory files
    TrajinList trajinList_;
    // -------------------------------------------
    /// List of actions to be performed each frame
    ActionList actionList_;
    /// List of output trajectory files 
    TrajoutList trajoutList_;
    // -------------------------------------------
    /// List of analyses to be performed on datasets
    AnalysisList analysisList_;
    
    /// State debug level
    int debug_;
    /// Display Progress bar during run
    bool showProgress_;
    /// If true cpptraj will exit if errors are encountered instead of trying to continue
    bool exitOnError_;
    /// If true do not process input trajectories when no actions/output trajectories.
    bool noEmptyRun_; // DEBUG: false is used for benchmarking trajectory read speed.
    /// Current trajectory mode
    TrajModeType mode_;
};
<<<<<<< HEAD
=======
// ----- INLINE FUNCTIONS ------------------------------------------------------
// CpptrajState::AddToActionQueue()
CpptrajState::RetType CpptrajState::AddToActionQueue( Action* actIn, ArgList& argIn ) {
  argIn.MarkArg(0);
  ActionInit init(DSL_, DFL_);
  if (actionList_.AddAction( actIn, argIn, init )) return ERR;
  return OK;
}
// CpptrajState::AddToAnalysisQueue()
CpptrajState::RetType CpptrajState::AddToAnalysisQueue( Analysis* anaIn, ArgList& argIn ) {
  argIn.MarkArg(0);
  AnalysisSetup setup(DSL_, DFL_);
  if (analysisList_.AddAnalysis( anaIn, argIn, setup )) return ERR;
  return OK;
}
// CpptrajState::AddReference()
int CpptrajState::AddReference( std::string const& fname ) {
  return AddReference( fname, ArgList() );
}
>>>>>>> 28982fda
#endif<|MERGE_RESOLUTION|>--- conflicted
+++ resolved
@@ -42,13 +42,8 @@
     int AddReference( std::string const& );
     int AddTopology( std::string const&, ArgList const& );
     int AddTopology( Topology const&, std::string const& );
-<<<<<<< HEAD
-    int AddToActionQueue( Action*, ArgList& );
-    int AddToAnalysisQueue( Analysis*, ArgList& );
-=======
-    inline RetType AddToActionQueue( Action*, ArgList& );
-    inline RetType AddToAnalysisQueue( Analysis*, ArgList& );
->>>>>>> 28982fda
+    RetType AddToActionQueue( Action*, ArgList& );
+    RetType AddToAnalysisQueue( Analysis*, ArgList& );
     static int WorldSize();
     static std::string PrintListKeys();
     int ListAll(ArgList&) const;
@@ -109,26 +104,4 @@
     /// Current trajectory mode
     TrajModeType mode_;
 };
-<<<<<<< HEAD
-=======
-// ----- INLINE FUNCTIONS ------------------------------------------------------
-// CpptrajState::AddToActionQueue()
-CpptrajState::RetType CpptrajState::AddToActionQueue( Action* actIn, ArgList& argIn ) {
-  argIn.MarkArg(0);
-  ActionInit init(DSL_, DFL_);
-  if (actionList_.AddAction( actIn, argIn, init )) return ERR;
-  return OK;
-}
-// CpptrajState::AddToAnalysisQueue()
-CpptrajState::RetType CpptrajState::AddToAnalysisQueue( Analysis* anaIn, ArgList& argIn ) {
-  argIn.MarkArg(0);
-  AnalysisSetup setup(DSL_, DFL_);
-  if (analysisList_.AddAnalysis( anaIn, argIn, setup )) return ERR;
-  return OK;
-}
-// CpptrajState::AddReference()
-int CpptrajState::AddReference( std::string const& fname ) {
-  return AddReference( fname, ArgList() );
-}
->>>>>>> 28982fda
 #endif