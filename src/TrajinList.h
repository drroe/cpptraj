--- conflicted
+++ resolved
@@ -13,30 +13,19 @@
     void SetDebug(int dIn) { debug_ = dIn; }
     TrajModeType Mode() { return mode_; }
     /// Add a traj file to the list based on input from arg list
-<<<<<<< HEAD
     int AddTrajin(ArgList&, TopologyList&);
-    /// Set up frames to be processed 
-    int SetupFrames();
 
     typedef std::vector<Trajin*> ListType;
     typedef ListType::const_iterator const_iterator;
     const_iterator begin() { return trajin_.begin(); }
     const_iterator end()   { return trajin_.end();   }
-=======
-    int AddTrajin(ArgList*, Topology*);
-    void Begin();
-    TrajectoryFile *NextTraj();
     void List();
     int MaxFrames() { return maxframes_; }
->>>>>>> 72ad5edb
+
   private:
     ListType trajin_;
     int debug_;
-<<<<<<< HEAD
+    int maxframes_;
     TrajModeType mode_; ///< Trajectory processing mode 
-=======
-    int maxframes_;
-    std::vector<TrajectoryFile*>::iterator currentTraj_;
->>>>>>> 72ad5edb
 };
 #endif
