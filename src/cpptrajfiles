--- conflicted
+++ resolved
@@ -15,18 +15,11 @@
         Action_STFC_Diffusion.cpp Action_AtomicCorr.cpp Action_Bounds.cpp \
         Action_Vector.cpp Action_Matrix.cpp Action_Rotate.cpp Action_Translate.cpp \
         ActionList.cpp \
-<<<<<<< HEAD
         Analysis_AutoCorr.cpp Analysis_Clustering.cpp Analysis_Corr.cpp Analysis_CrankShaft.cpp \
         Analysis_CrdFluct.cpp Analysis_CrossCorr.cpp Analysis_FFT.cpp Analysis_Hist.cpp \
         Analysis_IRED.cpp Analysis_Lifetime.cpp Analysis_Matrix.cpp Analysis_Modes.cpp \
-        Analysis_Timecorr.cpp Analysis_Rms2d.cpp Analysis_RmsAvgCorr.cpp Analysis_Statistics.cpp \
-=======
-        Analysis_Corr.cpp Analysis_CrdFluct.cpp Analysis_Hist.cpp Analysis_Matrix.cpp \
-        Analysis_Timecorr.cpp Analysis_IRED.cpp Analysis_Modes.cpp \
-        Analysis_CrankShaft.cpp Analysis_Statistics.cpp Analysis_CrossCorr.cpp \
-        Analysis_Lifetime.cpp Analysis_AutoCorr.cpp Analysis_FFT.cpp \
-        Analysis_RunningAvg.cpp \
->>>>>>> 6fa5aa4f
+        Analysis_Timecorr.cpp Analysis_Rms2d.cpp Analysis_RmsAvgCorr.cpp Analysis_RunningAvg.cpp \
+        Analysis_Statistics.cpp \
         AnalysisList.cpp \
         ArgList.cpp Atom.cpp AtomMap.cpp AtomMask.cpp AxisType.cpp Box.cpp \
         BufferedFile.cpp ByteRoutines.cpp ClusterList.cpp ClusterNode.cpp \
