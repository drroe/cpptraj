SOURCES=Action_Angle.cpp Action_AtomicFluct.cpp Action_AtomMap.cpp \
        Action_Average.cpp Action_Center.cpp Action_CheckStructure.cpp \
        Action_Closest.cpp Action_Clustering.cpp Action.cpp Action_Dihedral.cpp \
        Action_Distance.cpp Action_DistRmsd.cpp Action_AvgCoord.cpp \
        Action_DSSP.cpp Action_Hbond.cpp Action_Image.cpp Action_Jcoupling.cpp \
        ActionList.cpp Action_Mask.cpp Action_Molsurf.cpp Action_NAstruct.cpp \
        Action_Outtraj.cpp Action_Contacts.cpp \
        Action_Pucker.cpp Action_Radgyr.cpp Action_Radial.cpp \
        Action_Rms2d.cpp Action_RmsAvgCorr.cpp Action_Rmsd.cpp Action_Rotdif.cpp \
        Action_RunningAvg.cpp Action_Strip.cpp Action_Surf.cpp Action_Watershell.cpp \
        Action_Principal.cpp Action_Grid.cpp Action_GridFreeEnergy.cpp \
        Action_Dipole.cpp Action_Projection.cpp Action_ClusterDihedral.cpp \
        Action_Unwrap.cpp Action_Diffusion.cpp Action_DNAionTracker.cpp \
        Action_Scale.cpp Action_RandomizeIons.cpp Action_AutoImage.cpp \
        Action_STFC_Diffusion.cpp Action_AtomicCorr.cpp Action_Bounds.cpp \
<<<<<<< HEAD
        Action_Vector.cpp Action_Matrix.cpp \
=======
        Action_Vector.cpp Action_Rotate.cpp Action_Translate.cpp \
>>>>>>> 1905e6e6
        Analysis_Corr.cpp Analysis.cpp Analysis_Hist.cpp AnalysisList.cpp \
        Analysis_Matrix.cpp Analysis_Timecorr.cpp Analysis_IRED.cpp \
        Analysis_Modes.cpp Analysis_CrankShaft.cpp Analysis_Statistics.cpp \
        Analysis_CrossCorr.cpp Analysis_Lifetime.cpp Analysis_AutoCorr.cpp \
        Analysis_FFT.cpp \
        ArgList.cpp Atom.cpp AtomMap.cpp AtomMask.cpp AxisType.cpp Box.cpp \
        ByteRoutines.cpp ClusterList.cpp ClusterNode.cpp CoordList.cpp \
        CpptrajFile.cpp \
        Cpptraj.cpp CpptrajStdio.cpp DataFile.cpp DataFileList.cpp \
        DataIO.cpp DataIO_Gnuplot.cpp DataIO_Grace.cpp DataIO_Std.cpp \
        DataSet.cpp DataSet_double.cpp DataSet_float.cpp DataSet_integer.cpp \
        DataSetList.cpp DataSet_string.cpp DataSet_Vector.cpp DataSet_Matrix.cpp \
        DistRoutines.cpp Dimension.cpp \
        FileIO_Bzip2.cpp FileIO_Gzip.cpp FileIO_Mpi.cpp FileIO_Std.cpp FileList.cpp \
        FileBuffer.cpp \
        Frame.cpp FrameBuffer.cpp FrameList.cpp Grid.cpp Histogram.cpp Integrate.cpp \
        ImageRoutines.cpp \
        main.cpp MapAtom.cpp ModesInfo.cpp Matrix_3x3.cpp MatrixType.cpp Matrix_2D.cpp \
        MaskToken.cpp Mol2File.cpp Molecule.cpp NameType.cpp NetcdfFile.cpp \
        Parm_Amber.cpp Parm_CharmmPsf.cpp ParmFile.cpp TopologyList.cpp ParmIO.cpp \
        Parm_Mol2.cpp Parm_PDB.cpp \
        PDBfile.cpp PDBtype.cpp ProgressBar.cpp PubFFT.cpp \
        Random.cpp Range.cpp RemdTraj.cpp Residue.cpp Thermo.cpp Topology.cpp \
        TorsionRoutines.cpp \
        Traj_AmberCoord.cpp Traj_AmberNetcdf.cpp Traj_AmberRestart.cpp Traj_Binpos.cpp \
        Traj_AmberRestartNC.cpp Traj_CharmmDcd.cpp Traj_Conflib.cpp TrajectoryFile.cpp \
        TrajectoryIO.cpp TrajinList.cpp Traj_Mol2File.cpp TrajoutList.cpp Traj_PDBfile.cpp \
        TriangleMatrix.cpp vectormath.cpp 

CSOURCES=molsurf.c MpiRoutines.c 
<|MERGE_RESOLUTION|>--- conflicted
+++ resolved
@@ -13,11 +13,7 @@
         Action_Unwrap.cpp Action_Diffusion.cpp Action_DNAionTracker.cpp \
         Action_Scale.cpp Action_RandomizeIons.cpp Action_AutoImage.cpp \
         Action_STFC_Diffusion.cpp Action_AtomicCorr.cpp Action_Bounds.cpp \
-<<<<<<< HEAD
-        Action_Vector.cpp Action_Matrix.cpp \
-=======
-        Action_Vector.cpp Action_Rotate.cpp Action_Translate.cpp \
->>>>>>> 1905e6e6
+        Action_Vector.cpp Action_Matrix.cpp Action_Rotate.cpp Action_Translate.cpp \
         Analysis_Corr.cpp Analysis.cpp Analysis_Hist.cpp AnalysisList.cpp \
         Analysis_Matrix.cpp Analysis_Timecorr.cpp Analysis_IRED.cpp \
         Analysis_Modes.cpp Analysis_CrankShaft.cpp Analysis_Statistics.cpp \
