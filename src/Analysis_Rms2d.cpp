--- conflicted
+++ resolved
@@ -105,19 +105,9 @@
     rmsdFile->ProcessArgs("square2d");
   }
 
-<<<<<<< HEAD
   mprintf("    RMS2D: COORDS set [%s], mask [%s]", coords_->Legend().c_str(),
           TgtMask_.MaskString());
-  switch (mode_) {
-    case REFTRAJ:
-=======
-  mprintf("    RMS2D: COORDS set [%s]", coords_->Legend().c_str());
-  if (!maskexpr_.empty())
-    mprintf(", mask [%s]", maskexpr_.c_str());
-  else
-    mprintf(", all atoms");
   if (mode_ == REFTRAJ) {
->>>>>>> b34f130d
       mprintf(", ref traj %s (mask [%s]) %i frames", RefTraj_.TrajFilename().base(),
               RefMask_.MaskString(), RefTraj_.TotalReadFrames());
   }
@@ -300,11 +290,7 @@
   mprintf("  RMS2D: Calculating RMSDs between each input frame and each reference\n"); 
   mprintf("         trajectory %s frame (%i total).\n  ",
           RefTraj_.TrajFilename().base(), max);
-<<<<<<< HEAD
   rmsdataset_->Allocate2D( totalref, totaltgt );
-=======
-  rmsdata->Setup( totaltgt, totalref );
->>>>>>> b34f130d
   if (RefTraj_.BeginTraj(true)) {
     mprinterr("Error: Rms2d: Could not open reference trajectory.\n");
     return 1;
@@ -329,11 +315,7 @@
         // Perform fit RMS calculation
         R = SelectedTgt.RMSD_CenteredRef(SelectedRef, useMass_);
       }
-<<<<<<< HEAD
-      rmsdataset_->AddElement( R );
-=======
-      rmsdata->SetElement( nframe, nref, R );
->>>>>>> b34f130d
+      rmsdataset_->SetElement( nref, nframe, R );
       // DEBUG
       //mprinterr("%12i %12i %12.4lf\n",nref,nframe,R);
     } // END loop over target frames
