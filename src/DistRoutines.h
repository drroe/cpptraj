#ifndef INC_DISTROUTINES_H
#define INC_DISTROUTINES_H
class Vec3;
class Matrix_3x3;
class Box;
#include "ImageOption.h"
/*! \file DistRoutines.h
    \brief A collection of routines used to calculate distance.
 */
/// \return Vector representing minimum imaged distance between two points.
Vec3 MinImagedVec(Vec3 const&, Vec3 const&, Matrix_3x3 const&, Matrix_3x3 const&);
<<<<<<< HEAD
Vec3 MinImagedVec(Vec3 const&, Vec3 const&, Box const&);
=======

/// \return Distance squared between points in fractional space, general unit cell imaging.
>>>>>>> dec170bd
double DIST2_ImageNonOrthoRecip(Vec3 const&, Vec3 const&, double, int*, Matrix_3x3 const&);
/// \return Distance squared between points in Cartesian space, general unit cell imaging.
double DIST2_ImageNonOrtho(Vec3 const&, Vec3 const&, Matrix_3x3 const&, Matrix_3x3 const&);
/// \return Distance squared between points in Cartesian space, general unit cell imaging.
double DIST2_ImageNonOrtho(const double*, const double*, Matrix_3x3 const&, Matrix_3x3 const&);

/// \return Distance squared, X-aligned and orthogonal imaging.
double DIST2_ImageOrtho(const double*, const double*, Box const&);
/// \return Distance squared, X-aligned and orthogonal imaging.
double DIST2_ImageOrtho(Vec3 const&, Vec3 const&, Box const&);

/// \return Distance squared, no imaging.
double DIST2_NoImage(const double*, const double*);
/// \return Distance squared, no imaging
double DIST2_NoImage( Vec3 const&, Vec3 const& );
/// \return Distance, no imaging.
double DIST_NoImage( Vec3 const&, Vec3 const& );

/// \return Distance squared using minimum-image convention or no imaging.
double DIST2(ImageOption::Type, const double*, const double*, Box const&);
// \return Distance squared using minimum-image convention or no imaging.
double DIST2(ImageOption::Type, Vec3 const&, Vec3 const&, Box const&);
// \return Distance using minimum-image convention or no imaging.
double DIST(ImageOption::Type, Vec3 const&, Vec3 const&, Box const&);
#endif<|MERGE_RESOLUTION|>--- conflicted
+++ resolved
@@ -9,12 +9,9 @@
  */
 /// \return Vector representing minimum imaged distance between two points.
 Vec3 MinImagedVec(Vec3 const&, Vec3 const&, Matrix_3x3 const&, Matrix_3x3 const&);
-<<<<<<< HEAD
 Vec3 MinImagedVec(Vec3 const&, Vec3 const&, Box const&);
-=======
 
 /// \return Distance squared between points in fractional space, general unit cell imaging.
->>>>>>> dec170bd
 double DIST2_ImageNonOrthoRecip(Vec3 const&, Vec3 const&, double, int*, Matrix_3x3 const&);
 /// \return Distance squared between points in Cartesian space, general unit cell imaging.
 double DIST2_ImageNonOrtho(Vec3 const&, Vec3 const&, Matrix_3x3 const&, Matrix_3x3 const&);
