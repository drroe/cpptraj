--- conflicted
+++ resolved
@@ -55,11 +55,7 @@
   }
   mprintf("\n");
   if ( !REF.empty())
-<<<<<<< HEAD
-    mprintf("%s", REF.FrameName().base());
-=======
-    mprintf("\tReference is %s", REF.FrameName().c_str());
->>>>>>> ab1b7b8a
+    mprintf("\tReference is %s", REF.FrameName().base());
   else
     mprintf("\tReference is first frame.");
   mprintf("\n");
