#include <cstdio> // for ProcessInput
#include <cstdlib> // system
#include "Command.h"
#include "CpptrajStdio.h"
#include "DistRoutines.h" // GenerateAmberRst
#include "TorsionRoutines.h" // GenerateAmberRst
#include "Constants.h" // GenerateAmberRst
#include "DataSet_Coords_TRJ.h" // LoadTraj
#include "DataSet_double.h" // DataSetCmd
#include "ParmFile.h" // ReadOptions, WriteOptions
#include "Timer.h"
#include "RPNcalc.h" // Calc
#include "SequenceAlign.h"
#include "ProgressBar.h"
// INC_ACTION==================== ALL ACTION CLASSES GO HERE ===================
#include "Action_Distance.h"
#include "Action_Rmsd.h"
#include "Action_Dihedral.h"
#include "Action_Angle.h"
#include "Action_AtomMap.h"
#include "Action_Strip.h"
#include "Action_DSSP.h"
#include "Action_Center.h"
#include "Action_Hbond.h"
#include "Action_Image.h"
#include "Action_Surf.h"
#include "Action_Radgyr.h"
#include "Action_Mask.h"
#include "Action_Closest.h"
#include "Action_NAstruct.h"
#include "Action_Pucker.h"
#include "Action_Outtraj.h"
#include "Action_Average.h"
#include "Action_Radial.h"
#include "Action_DistRmsd.h"
#include "Action_Jcoupling.h"
#include "Action_Pairwise.h"
#include "Action_Molsurf.h"
#include "Action_CheckStructure.h"
#include "Action_DihedralScan.h"
#include "Action_RunningAvg.h"
#include "Action_AtomicFluct.h"
#include "Action_Watershell.h"
#include "Action_Contacts.h"
#include "Action_Vector.h"
#include "Action_Principal.h"
#include "Action_Matrix.h"
#include "Action_LIE.h"
#include "Action_Grid.h"
#include "Action_GridFreeEnergy.h"
#include "Action_Dipole.h"
#include "Action_Projection.h"
#include "Action_ClusterDihedral.h"
#include "Action_Unwrap.h"
#include "Action_Diffusion.h"
#include "Action_DNAionTracker.h"
#include "Action_Scale.h"
#include "Action_RandomizeIons.h"
#include "Action_AutoImage.h"
#include "Action_STFC_Diffusion.h"
#include "Action_AtomicCorr.h"
#include "Action_Bounds.h"
#include "Action_Rotate.h"
#include "Action_Translate.h"
#include "Action_Box.h"
#include "Action_CreateCrd.h"
#include "Action_MultiDihedral.h"
#include "Action_MakeStructure.h"
#include "Action_SymmetricRmsd.h"
#include "Action_Volmap.h"
#include "Action_Spam.h"
#include "Action_Temperature.h"
#include "Action_Gist.h"
#include "Action_CreateReservoir.h"
#include "Action_Density.h"
#include "Action_PairDist.h"
#include "Action_OrderParameter.h"
#include "Action_FixAtomOrder.h"
#include "Action_NMRrst.h"
#include "Action_FilterByData.h"
#include "Action_LESsplit.h"
#include "Action_NativeContacts.h"
#include "Action_VelocityAutoCorr.h"
#include "Action_SetVelocity.h"
#include "Action_MultiVector.h"
#include "Action_MinImage.h"
#include "Action_ReplicateCell.h"
#include "Action_AreaPerMol.h"
#include "Action_Energy.h"
#include "Action_CheckChirality.h"
#include "Action_Channel.h" // EXPERIMENTAL
#include "Action_Volume.h"

// INC_ANALYSIS================= ALL ANALYSIS CLASSES GO HERE ==================
#include "Analysis_Hist.h"
#include "Analysis_Corr.h"
#include "Analysis_Matrix.h"
#include "Analysis_Timecorr.h"
#include "Analysis_IRED.h"
#include "Analysis_Modes.h"
#include "Analysis_CrankShaft.h"
#include "Analysis_Statistics.h"
#include "Analysis_CrossCorr.h"
#include "Analysis_AutoCorr.h"
#include "Analysis_Lifetime.h"
#include "Analysis_FFT.h"
#include "Analysis_CrdFluct.h"
#include "Analysis_RmsAvgCorr.h"
#include "Analysis_Rms2d.h"
#include "Analysis_Clustering.h"
#include "Analysis_RunningAvg.h"
#include "Analysis_MeltCurve.h"
#include "Analysis_Overlap.h"
#include "Analysis_AmdBias.h"
#include "Analysis_RemLog.h"
#include "Analysis_Integrate.h"
#include "Analysis_Spline.h"
#include "Analysis_Average.h"
#include "Analysis_KDE.h"
#include "Analysis_MultiHist.h"
#include "Analysis_Divergence.h"
#include "Analysis_VectorMath.h"
#include "Analysis_Regression.h"
#include "Analysis_LowestCurve.h"
#include "Analysis_CurveFit.h"
#include "Analysis_PhiPsi.h"
#include "Analysis_Rotdif.h"
#include "Analysis_Wavelet.h"
#include "Analysis_State.h"
#include "Analysis_Multicurve.h"
#include "Analysis_TI.h"
// ---- Command Functions ------------------------------------------------------
/// Warn about deprecated commands.
void Command::WarnDeprecated(TokenPtr token)
{
  mprinterr("Error: '%s' is deprecated.\n", token->Cmd);
  if (token->Help != 0)
    token->Help();
}

/** Search Commands list for a specific type of command. */
Command::TokenPtr Command::SearchTokenType(CommandType dtype,
                                           ArgList const& argIn)
{
  for (TokenPtr token = Commands; token->Type != NONE; ++token)
  {
    if (token->Type == DEPRECATED && argIn.CommandIs( token->Cmd )) {
      WarnDeprecated( token );
      return 0;
    }
    if (dtype != token->Type) continue;
    if (argIn.CommandIs( token->Cmd )) return token;
  }
  mprinterr("'%s': Command not found.\n", argIn.Command());
  return 0;
}

/// Strings that correspond to CommandType
const char* Command::CommandTitle[] = { 0, "Topology", "Trajectory", "Coords",
  "Action", "Analysis", "General", "System", "Deprecated" };

/** List all commands of the given type, or all commands if type
  * is NONE.
  */
void Command::ListCommands(CommandType dtype) {
  std::string Line;
  CommandType lastType = NONE;
  for (TokenPtr token = Commands; token->Type != DEPRECATED; ++token)
  {
    CommandType currentType = token->Type;
    if (dtype != NONE && dtype != currentType) continue;
    // Command group type title
    if (currentType != lastType) {
      if (!Line.empty()) {
        mprintf("%s\n", Line.c_str());
        Line.clear();
      }
      mprintf("%s Commands:\n", CommandTitle[currentType]);
      lastType = currentType;
    }
    if (Line.empty()) Line.assign("        ");
    std::string Command(token->Cmd);
    Command.append(" ");
    if ( Line.size() + Command.size() > 80 ) {
      mprintf("%s\n", Line.c_str());
      Line.assign("        ");
    }
    Line.append(Command);
  }
  if (!Line.empty())
    mprintf("%s\n", Line.c_str());
}

/** Search the Commands list for given command.
  * \return the token if found, 0 if not.
  */
Command::TokenPtr Command::SearchToken(ArgList& argIn) {
  // SPECIAL CASE: For backwards compat. remove analyze prefix
  if (argIn.CommandIs("analyze")) {
    argIn.RemoveFirstArg();
    argIn.MarkArg(0); // Mark new first arg as command
    return (SearchTokenType(ANALYSIS, argIn));
  }
  // Search for command.
  for (TokenPtr token = Commands; token->Type != NONE; ++token)
    if (argIn.CommandIs( token->Cmd )) {
      if (token->Type == DEPRECATED) {
        WarnDeprecated( token );
        return 0; 
      } else
        return token;
    }
  //mprinterr("'%s': Command not found.\n", argIn.Command());
  return 0;
}

/** Search for the given command and execute it. */
Command::RetType Command::Dispatch(CpptrajState& State,
                                   std::string const& commandIn)
{
  ArgList cmdArg( commandIn );
  cmdArg.MarkArg(0); // Always mark the first arg as the command 
  TokenPtr cmdToken = SearchToken( cmdArg );
  Command::RetType ret_val = Command::C_OK;
  if (cmdToken == 0) {
    // Try to evaluate the expression.
    RPNcalc calc;
    calc.SetDebug( State.Debug() );
    if (calc.ProcessExpression( commandIn ))
      ret_val = Command::C_ERR;
    else {
      if (calc.Evaluate(*State.DSL()))
        ret_val = Command::C_ERR;
    }
    if (ret_val == Command::C_ERR)
      mprinterr("'%s': Invalid command or expression.\n", commandIn.c_str());
  } else
    ret_val = cmdToken->Fxn( State, cmdArg, cmdToken->Alloc );
  return ret_val;
}

/// Used by ProcessInput to determine when line ends.
static inline bool EndChar(char ptr) {
  if (ptr=='\n' || ptr=='\r' || ptr=='\0' || ptr==EOF) return true;
  return false;
}

/** Read commands from an input file, or from STDIN if given filename
  * is empty. '#' indicates the beginning of a comment, backslash at the 
  * end of a line indicates continuation (otherwise indicates 'literal').
  * \return 0 if successfully read, 1 on error.
  */
Command::RetType Command::ProcessInput(CpptrajState& State, 
                                       std::string const& inputFilename)
{
  FILE* infile; // TODO: CpptrajFile
  if (inputFilename.empty()) {
    mprintf("INPUT: Reading Input from STDIN\n");
    infile = stdin;
  } else {
    FileName fname( inputFilename );
    if (!File::Exists( fname )) {
      mprinterr("Error: Input file '%s' does not exist.\n", fname.full());
      return C_ERR;
    }
    mprintf("INPUT: Reading Input from file %s\n", fname.full());
    if ( (infile=fopen(fname.full(), "r"))==0 ) {
      rprinterr("Error: Could not open input file %s\n", fname.full());
      return C_ERR;
    }
  }
  // Read in each line of input. Newline or null terminates. \ continues line.
  std::string inputLine;
  unsigned int idx = 0;
  char lastchar = '0';
  char ptr = 0;
  int nInputErrors = 0;
  RetType cmode = C_OK;
  while ( ptr != EOF ) {
    ptr = (char)fgetc(infile);
    // Skip leading whitespace
    if (idx == 0 && isspace(ptr)) {
      while ( (ptr = (char)fgetc(infile))!=EOF )
        if ( !isspace(ptr) ) break;
    }
    // If '#' is encountered, skip the rest of the line
    if (ptr=='#')
      while (!EndChar(ptr)) ptr=(char)fgetc(infile);
    // newline, null, or EOF terminates the line
    if (EndChar(ptr)) {
      // If no chars in string continue
      if (inputLine.empty()) continue;
      // Print the input line that will be sent to dispatch
      mprintf("  [%s]\n",inputLine.c_str());
      // Call Dispatch to convert input to arglist and process.
      cmode = Command::Dispatch(State, inputLine);
      if (cmode == C_ERR) {
        nInputErrors++;
        if (State.ExitOnError()) break;
      } else if (cmode == C_QUIT)
        break;
      // Reset Input line
      inputLine.clear();
      idx = 0;
      continue;
    }
    // Any consecutive whitespace is skipped
    if (idx > 0) lastchar = inputLine[idx-1];
    if (isspace(ptr) && isspace(lastchar)) continue;
    // Backslash followed by newline continues to next line. Otherwise backslash
    // followed by next char will be inserted. 
    if (ptr=='\\') {
      ptr = (char)fgetc(infile);
      if ( ptr == EOF ) break;
      if (ptr == '\n' || ptr == '\r') continue;
      inputLine += "\\";
      inputLine += ptr;
      idx += 2;
      continue;
    }
    // Add character to input line
    inputLine += ptr;
    ++idx;
  }
  if (!inputFilename.empty())
    fclose(infile);
  if (nInputErrors > 0) {
    mprinterr("\t%i errors encountered reading input.\n", nInputErrors);
    return C_ERR;
  }
  return cmode;
}

// ====================== CPPTRAJ COMMANDS HELP ================================
static void Help_System() { mprintf("  Call command from system.\n"); }

static void Help_NoProgress() {
  mprintf("  Do not print progress while reading in trajectories.\n");
}

static void Help_NoExitOnError() {
  mprintf("  Do not exit when errors are encountered. This is the default\n"
          "  in interactive mode.\n");
}

static void Help_Run() {
  mprintf("  Process all trajectories currently in input trajectory list.\n"
          "  All actions in action list will be run on each frame.\n"
          "  If not processing ensemble input, all analyses in analysis\n"
          "  list will be run after trajectory processing.\n");
}

static void Help_Quit() { mprintf("  Exit CPPTRAJ\n"); }

static void Help_List() {
  mprintf("\t[<type>] (<type> =%s)\n"
          "  List currently loaded objects of the specified type. If no type is given\n"
          "  then list all loaded objects.\n", CpptrajState::PrintListKeys().c_str());
}

static void Help_Debug() {
  mprintf("\t[<type>] <#> (<type> =%s)\n", CpptrajState::PrintListKeys().c_str());
  mprintf("  Set debug level for new objects of the specified type. If no type is given\n"
          "  then set debug level for all new objects. Does not affect current objects.\n");
}

static void Help_Clear() {
  mprintf("\t[ {all | <type>} ] (<type> =%s)\n", CpptrajState::PrintListKeys().c_str());
  mprintf("  Clear currently loaded objects of the specified type. If 'all' is specified\n"
          "  then clear all loaded objects.\n");
}

static void Help_RemoveData() {
  mprintf("\t[<arg>]\n"
          "  Remove data sets(s) corresponding to <arg> from data set list.\n");
}

static void Help_Create_DataFile() {
  mprintf("\t<filename> <dataset0> [<dataset1> ...]\n"
          "  Add a file with specified data sets to the data file list. Does not\n"
          "  immediately write the data.\n");
  DataFile::WriteHelp();
  DataFile::WriteOptions();
}

static void Help_DataFile() {
  mprintf("\t<data filename> <datafile cmd>\n"
          "  Pass <datafile cmd> to specified data file currently in data file list.\n");
  DataFile::WriteHelp();
  DataFile::WriteOptions();
}

static void Help_ReadData() {
  mprintf("\t<filename> [name <dsname>] [as <fmt>] [<format options>]\n"
          "  Read data from <filename> into data sets.\n");
  DataFile::ReadOptions();
}

static void Help_ReadInput() {
  mprintf("\t<filename>\n"
          "  Read commands from input file <filename>\n");
}

static void Help_Write_DataFile() {
  mprintf("\t[<filename> <dataset0> [<dataset1> ...]]\n");
  DataFile::WriteHelp();
  mprintf("  With no arguments, write all files currently in the data file list.\n"
          "  Otherwise, write specified data sets to <filename> immediately.\n");
  DataFile::WriteOptions();
}

static void Help_Precision() {
  mprintf("\t{<filename> | <dataset arg>} [<width>] [<precision>]\n"
          "  Set precision for all datasets in datafile <filename> or dataset(s)\n"
          "  specified by <dataset arg> to <width>.<precision>. If width/precision\n"
          "  is not specified then default to 12.4\n");
}

static void Help_Select() {
  mprintf("\t[<parmindex>] <mask>\n"
          "  Show atom numbers selected by <mask> for parm <parmindex>\n"
          "  (default first parm)\n");
}

static void Help_SelectDS() {
  mprintf("\t<dataset selection>\n"
          "  Show results of data set selection. Data set selection format is:\n"
          "\t<name>[<aspect]:<idx range>\n"
          "  Where '<name>' is the data set name, '[<aspect>]' is the data set aspect,\n"
          "  and <idx range> is a numerical range specifying data set indices (i.e. 2-5,7 etc).\n"
          "  The aspect and index portions may be optional. An asterisk '*' may be used as\n"
          "  a wildcard. E.g. 'selectds R2', 'selectds RoG[Max]', 'selectds PR[res]:2-12'\n");
}

static void Help_Trajin() {
  mprintf("\t<filename> {[<start>] [<stop> | last] [offset]} | lastframe\n"
          "\t           %s\n", TopologyList::ParmArgs);
  mprintf("\t           [ <Format Options> ]\n"
          "\t           [ remdtraj [remdtrajtemp <T> | remdtrajidx <#>]\n"
          "\t             [trajnames <rep1>,<rep2>,...,<repN> ] ]\n"
          "  Load trajectory specified by <filename> to the input trajectory list.\n");
  TrajectoryFile::ReadOptions();
}

static void Help_Ensemble() {
  mprintf("\t<file0> {[<start>] [<stop> | last] [offset]} | lastframe\n"
          "\t        %s\n", TopologyList::ParmArgs);
  mprintf("\t        [trajnames <file1>,<file2>,...,<fileN>\n"
          "\t        [remlog <remlogfile> [nstlim <nstlim> ntwx <ntwx>]]\n"
          "  Load an ensemble of trajectories starting with <file0> that will be\n"
          "  processed together as an ensemble.\n");
}

static void Help_Trajout() {
  mprintf("\t<filename> [<fileformat>] [append] [nobox]\n"
          "\t           %s [onlyframes <range>] [title <title>]\n", TopologyList::ParmArgs);
  mprintf("\t           %s\n", ActionFrameCounter::HelpText);
  mprintf("\t           [ <Format Options> ]\n"
          "  Write frames after all actions have been processed to output trajectory\n"
          "  specified by <filename>.\n");
  TrajectoryFile::WriteOptions();
}

static void Help_Reference() {
  mprintf("\t<name> [<frame#>] [<mask>] [TAG] [lastframe] [crdset]\n"
          "\t       %s\n", TopologyList::ParmArgs);
  mprintf("  Load trajectory file <name> as a reference frame.\n"
          "  If 'crdset' is specified use COORDS data set specified by <name> as reference.\n");
}

static void Help_Parm() {
  mprintf("\t<filename> [<tag>] [nobondsearch | bondsearch [<offset>]]\n"
          "  Add <filename> to the topology list.\n");
  ParmFile::ReadOptions();
}
static void Help_ParmInfo() {
  mprintf("\t[<parmindex>] [<mask>]\n"
          "  Print information on topology <parmindex> (0 by default).\n");
}

static void Help_ParmWrite() {
  mprintf("\tout <filename> [<parmindex>] [<fmt>] [nochamber]\n"
          "  Write topology <parmindex> to <filename>.\n");
  ParmFile::WriteOptions();
}

static void Help_ParmStrip() {
  mprintf("\t<mask> [<parmindex>]\n"
          "  Strip atoms in mask from topology <parmindex>.\n");
}

static void Help_ParmBox() {
  mprintf("\t[<parmindex>] [x <xval>] [y <yval>] [z <zval>]\n"
          "\t              [alpha <a>] [beta <b>] [gamma <g>] [nobox]\n"
          "  Set the specified topology box info to what is specified. If nobox is\n"
          "  specified, remove box info.\n");
}

static void Help_Solvent() {
  mprintf("\t[<parmindex>] { <mask> | none }\n"
          "  Set solvent for the specified topology (default 0) based on <mask>.\n"
          "  If 'none' specified, remove all solvent information.\n");
}

static void Help_AtomInfo() {
  mprintf("\t[<parmindex>] [<mask>]\n"
          "  Print information on atoms in <mask> for topology <parmindex> (0 by default).\n");
}

static void Help_BondInfo() {
  mprintf("\t[<parmindex>] [<mask>]\n"
          "  Print bond information of atoms in <mask> for topology <parmindex> (0 by default).\n");
}

static void Help_AngleInfo() {
  mprintf("\t[<parmindex>] [<mask>]\n"
      "  Print angle information of atoms in <mask> for topology <parmindex> (0 by default).\n");
}

static void Help_DihedralInfo() {
  mprintf("\t[<parmindex>] [<mask>]\n"
      "  Print dihedral information of atoms in <mask> for topology <parmindex> (0 by default).\n");
}

static void Help_ChargeInfo() {
  mprintf("\t[<parmindex>] <mask>\n"
          "  Print the total charge of atoms in <mask> for topology <parmindex> (0 by default).\n");
}

static void Help_MassInfo() {
  mprintf("\t[<parmindex>] <mask>\n"
          "  Print the total mass of atoms in <mask> for topology <parmindex> (0 by default).\n");
}

static void Help_ResInfo() {
  mprintf("\t[<parmindex>] [<mask>] [short]\n"
          "  Print information for residues in <mask> for topology <parmindex> (0 by default).\n");
}
static void Help_MolInfo() {
  mprintf("\t[<parmindex>] [<mask>]\n"
          "  Print information for molecules in <mask> for topology <parmindex> (0 by default).\n");
}

static void Help_LoadCrd() {
  mprintf("\t<filename> %s [<trajin args>] [<name>]\n", TopologyList::ParmArgs);
  mprintf("  Load trajectory <filename> as a COORDS data set named <name> (default <filename>).\n");
}

static void Help_LoadTraj() {
  mprintf("\tname <setname> [<filename>]\n"
          "  Create/add to TRAJ data set named <setname>. If no <filename> given, convert\n"
          "  currently loaded input trajectories to TRAJ data set; otherwise add <filename>\n"
          "  to TRAJ data set <setname>\n");
}

static void Help_CrdAction() {
  mprintf("\t<crd set> <actioncmd> [<action args>] [crdframes <start>,<stop>,<offset>]\n"
          "  Perform action <actioncmd> on COORDS data set <crd set>.\n");
}

static void Help_CrdOut() {
  mprintf("\t<crd set> <filename> [<trajout args>] [crdframes <start>,<stop>,<offset>]\n"
          "  Write COORDS data set <crd set> to trajectory file <filename>\n");
}

static void Help_RunAnalysis() {
  mprintf("\t[<analysis> [<analysis args>]]\n"
          "  If specified alone, run all analyses in the analysis list.\n"
          "  Otherwise run the specified analysis immediately.\n");
}

// ---------- Information on Deprecated commands -------------------------------
static void Deprecate_MinDist() {
  mprinterr("  Use the 'nativecontacts' action instead.\n");
}

static void Deprecate_Hbond() {
  mprinterr("  Hydrogen bond acceptors and donors are defined within the 'hbond' action.\n");
}

static void Deprecate_TopSearch() {
  mprinterr("  Bonds and/or molecules are automatically searched for if needed.\n");
}

static void Deprecate_ParmBondInfo() {
  mprinterr("  Use bonds, bondinfo, or printbonds instead.\n");
}

static void Deprecate_ParmResInfo() {
  mprinterr("  Use resinfo instead.\n");
}

static void Deprecate_ParmMolInfo() {
  mprinterr("  Use molinfo instead.\n");
}

static void Deprecate_AvgCoord() {
  mprinterr("  Use 'vector center' (optionally with keyword 'magnitude') instead.\n");
}

// ---------- GENERAL COMMANDS -------------------------------------------------
<<<<<<< HEAD
/// Sequence align
Command::RetType SequenceAlignCmd(CpptrajState& State, ArgList& argIn, Command::AllocType Alloc)
{ return (Command::RetType)SequenceAlign(State, argIn); }
=======
static void Help_ActiveRef() {
  mprintf("\t%s\n", DataSetList::RefArgs);
  mprintf("  Set the reference structure to be used for coordinate-based mask parsing.\n"
          "  <#> starts from 0 (first reference structure).\n");
}
>>>>>>> 63abbe07

/// Set active reference for distance-based masks etc.
Command::RetType ActiveRef(CpptrajState& State, ArgList& argIn, Command::AllocType Alloc)
{
  ReferenceFrame REF = State.DSL()->GetReferenceFrame( argIn );
  if (!REF.error() && REF.empty()) {
    // For backwards compat, see if there is a single integer arg.
    ArgList refArg( "refindex " + argIn.GetStringNext() );
    REF = State.DSL()->GetReferenceFrame( refArg );
  }
  if (REF.error() || REF.empty()) return Command::C_ERR;
  mprintf("\tActive reference is '%s'\n", REF.refName());
  State.SetActiveReference( REF.RefPtr() );
  return Command::C_OK; 
}

/// Clear data in specified lists
Command::RetType ClearList(CpptrajState& State, ArgList& argIn, Command::AllocType Alloc)
{
  return (Command::RetType)State.ClearList( argIn );
}

Command::RetType RemoveData(CpptrajState& State, ArgList& argIn, Command::AllocType Alloc)
{
  return (Command::RetType)State.RemoveDataSet( argIn );
}

/// Set debug value for specified list(s)
Command::RetType SetListDebug(CpptrajState& State, ArgList& argIn, Command::AllocType Alloc)
{
  return (Command::RetType)State.SetListDebug( argIn );
}

/// List all members of specified list(s)
Command::RetType ListAll(CpptrajState& State, ArgList& argIn, Command::AllocType Alloc)
{
  return (Command::RetType)State.ListAll( argIn );
}

static void Help_SilenceActions() { mprintf("Silence Actions Init/Setup output.\n"); }
/// Silence Actions Init/Setup output.
Command::RetType SilenceActions(CpptrajState& State, ArgList& argIn, Command::AllocType Alloc)
{ State.SetActionSilence( true ); return Command::C_OK; }

/// Perform action on given COORDS dataset
Command::RetType CrdAction(CpptrajState& State, ArgList& argIn, Command::AllocType Alloc)
{
  std::string setname = argIn.GetStringNext();
  if (setname.empty()) {
    mprinterr("Error: %s: Specify COORDS dataset name.\n", argIn.Command());
    return Command::C_ERR;
  }
  DataSet_Coords* CRD = (DataSet_Coords*)State.DSL()->FindCoordsSet( setname );
  if (CRD == 0) {
    mprinterr("Error: %s: No COORDS set with name %s found.\n", argIn.Command(), setname.c_str());
    return Command::C_ERR;
  }
  mprintf("\tUsing set '%s'\n", CRD->legend());
  Timer total_time;
  total_time.Start();
  // Start, stop, offset
  TrajFrameCounter frameCount;
  ArgList crdarg( argIn.GetStringKey("crdframes"), "," );
  if (frameCount.CheckFrameArgs( CRD->Size(), crdarg )) return Command::C_ERR;
  frameCount.PrintInfoLine(CRD->legend());
  ArgList actionargs = argIn.RemainingArgs();
  actionargs.MarkArg(0);
  Command::TokenPtr tkn = Command::SearchTokenType( Command::ACTION, actionargs);
  if ( tkn == 0 ) return Command::C_ERR;
  Action* act = (Action*)tkn->Alloc();
  if (act == 0) return Command::C_ERR;
  if ( act->Init( actionargs, State.PFL(), State.DSL(), State.DFL(), State.Debug() ) != Action::OK ) {
    delete act;
    return Command::C_ERR;
  }
  actionargs.CheckForMoreArgs();
  // Set up frame and parm for COORDS.
  Topology originalParm = CRD->Top();
  Frame originalFrame = CRD->AllocateFrame();
  // Set up for this topology
  Topology* currentParm = &originalParm;
  if ( act->Setup( currentParm, &currentParm ) == Action::ERR ) {
    delete act;
    return Command::C_ERR;
  }
  // Loop over all frames in COORDS.
  ProgressBar progress( frameCount.TotalReadFrames() );
  int set = 0;
  for (int frame = frameCount.Start(); frame < frameCount.Stop();
           frame += frameCount.Offset(), ++set)
  {
    progress.Update( set );
    CRD->GetFrame( frame, originalFrame );
    Frame* currentFrame = &originalFrame;
    if (act->DoAction( set, currentFrame, &currentFrame ) == Action::ERR) {
      mprinterr("Error: crdaction: Frame %i, set %i\n", frame + 1, set + 1);
      break;
    }
    // Check if frame was modified. If so, update COORDS.
    // TODO: Have actions indicate whether they will modify coords
    //if ( currentFrame != &originalFrame ) 
      CRD->SetCRD( frame, *currentFrame );
  }
  // Check if parm was modified. If so, update COORDS.
  if ( currentParm != &originalParm ) {
    mprintf("Info: crdaction: Parm for %s was modified by action %s\n",
            CRD->legend(), actionargs.Command());
    CRD->CoordsSetup( *currentParm, currentParm->ParmCoordInfo() );
  }
  act->Print();
  State.MasterDataFileWrite();
  delete act;
  total_time.Stop();
  mprintf("TIME: Total action execution time: %.4f seconds.\n", total_time.Total());
  return Command::C_OK;
}

/// Write out COORDS dataset
Command::RetType CrdOut(CpptrajState& State, ArgList& argIn, Command::AllocType Alloc)
{
  std::string setname = argIn.GetStringNext();
  if (setname.empty()) {
    mprinterr("Error: crdout: Specify COORDS dataset name.\n");
    return Command::C_ERR;
  }
  DataSet_Coords* CRD = (DataSet_Coords*)State.DSL()->FindCoordsSet( setname );
  if (CRD == 0) {
    mprinterr("Error: crdout: No COORDS set with name %s found.\n", setname.c_str());
    return Command::C_ERR;
  }
  mprintf("\tUsing set '%s'\n", CRD->legend());
  setname = argIn.GetStringNext(); // Output traj file name
  // Start, stop, offset
  TrajFrameCounter frameCount;
  ArgList crdarg( argIn.GetStringKey("crdframes"), "," );
  if (frameCount.CheckFrameArgs( CRD->Size(), crdarg )) return Command::C_ERR;
  frameCount.PrintInfoLine( CRD->legend() );
  Trajout_Single outtraj;
  Topology* currentParm = (Topology*)&(CRD->Top()); // TODO: Fix cast, ensure CoordInfo valid
  if (outtraj.PrepareTrajWrite( setname, argIn, currentParm, CRD->CoordsInfo(),
                                CRD->Size(), TrajectoryFile::UNKNOWN_TRAJ))
  {
    mprinterr("Error: crdout: Could not set up output trajectory.\n");
    return Command::C_ERR;
  }
  outtraj.PrintInfo( 1 );
  Frame currentFrame = CRD->AllocateFrame(); 
  ProgressBar progress( frameCount.TotalReadFrames() );
  int set = 0;
  for (int frame = frameCount.Start(); frame < frameCount.Stop();
           frame += frameCount.Offset(), ++set)
  {
    progress.Update( set );
    CRD->GetFrame( frame, currentFrame );
    if ( outtraj.WriteSingle( frame, currentFrame ) ) {
      mprinterr("Error writing %s to output trajectory, frame %i.\n",
                CRD->legend(), frame + 1);
      break;
    }
  }
  return Command::C_OK;
}

/// Load single trajectory as DataSet_Coords
Command::RetType LoadCrd(CpptrajState& State, ArgList& argIn, Command::AllocType Alloc)
{
  // Get parm
  Topology* parm = State.PFL()->GetParm( argIn );
  if (parm == 0) {
    mprinterr("Error: loadcrd: No parm files loaded.\n");
    return Command::C_ERR;
  }
  // Load trajectory
  Trajin_Single trajin;
  trajin.SetDebug( State.Debug() );
  if (trajin.SetupTrajRead(argIn.GetStringNext(), argIn, parm)) {
    mprinterr("Error: loadcrd: Could not set up input trajectory.\n");
    return Command::C_ERR;
  }
  // Create input frame
  Frame frameIn;
  frameIn.SetupFrameV(parm->Atoms(), trajin.TrajCoordInfo());
  // Set up metadata with file name and output set name
  MetaData md( trajin.Traj().Filename(), argIn.GetStringNext(), -1 );
  // Check if set already present
  DataSet_Coords* coords = 0;
  DataSet* ds = State.DSL()->CheckForSet(md);
  if (ds == 0) {
    // Create Set 
    coords = (DataSet_Coords*)State.DSL()->AddSet(DataSet::COORDS, md);
    if (coords == 0) {
      mprinterr("Error: loadcrd: Could not set up COORDS data set.\n");
      return Command::C_ERR;
    }
    coords->CoordsSetup( *parm, trajin.TrajCoordInfo() );
    mprintf("\tLoading trajectory '%s' as '%s'\n", trajin.Traj().Filename().full(),
            coords->legend());
  } else {
    // Check that set is actually coords.
    if (ds->Type() != DataSet::COORDS) {
      mprinterr("Error: Set %s present but is not of type COORDS.\n", ds->legend());
      return Command::C_ERR;
    }
    coords = (DataSet_Coords*)ds;
    // Check that topology matches. For now just check # atoms.
    if (parm->Natom() != coords->Top().Natom()) {
      mprinterr("Error: Trajectory '%s' # atoms %i does not match COORDS data set '%s' (%i)\n",
                trajin.Traj().Filename().full(), parm->Natom(),
                coords->legend(), coords->Top().Natom());
      return Command::C_ERR;
    }
    mprintf("\tAppending trajectory '%s' to COORDS data set '%s'\n", 
            trajin.Traj().Filename().full(), coords->legend());
  }
  // Read trajectory TODO progress bar
  trajin.BeginTraj();
  trajin.Traj().PrintInfoLine();
  while (trajin.GetNextFrame( frameIn ))
    coords->AddFrame( frameIn );
  trajin.EndTraj();
  return Command::C_OK;
}

/// Convert input traj list to TRAJ data set
Command::RetType LoadTraj(CpptrajState& State, ArgList& argIn, Command::AllocType Alloc)
{
  // Get Keywords
  std::string setname = argIn.GetStringKey("name");
  if (setname.empty()) {
    mprinterr("Error: Must provide data set name ('name <setname>')\n");
    return Command::C_ERR;
  }
  DataSet_Coords_TRJ* trj = (DataSet_Coords_TRJ*)
                            State.DSL()->FindSetOfType(setname, DataSet::TRAJ);
  if (trj == 0)
    trj = (DataSet_Coords_TRJ*)
          State.DSL()->AddSet(DataSet::TRAJ, setname, "__DTRJ__");
  if (trj == 0) {
    mprinterr("Error: Could not set up TRAJ data set.\n");
    return Command::C_ERR;
  }
  std::string trajname = argIn.GetStringNext();
  if (trajname.empty()) {
    // Add all existing input trajectories
    if (State.InputTrajList().empty()) {
      mprinterr("Error: No input trajectories loaded.\n");
      return Command::C_ERR;
    }
    if (State.InputTrajList().Mode() != TrajinList::NORMAL) {
      mprinterr("Error: Cannot convert ensemble input trajectories to data.\n");
      return Command::C_ERR;
    }
    mprintf("\tSaving currently loaded input trajectories as data set with name '%s'\n",
            setname.c_str());
    for (TrajinList::trajin_it Trajin = State.InputTrajList().trajin_begin();
                               Trajin != State.InputTrajList().trajin_end(); ++Trajin)
      if (trj->AddInputTraj( *Trajin )) return Command::C_ERR;
    // TODO: Clear input trajectories from trajinList?
  } else {
    // Add the named trajectory
    if (trj->AddSingleTrajin( trajname, argIn, State.PFL()->GetParm(argIn) ))
      return Command::C_ERR;
  }
  return Command::C_OK;
}
// -----------------------------------------------------------------------------
static void Help_CombineCoords() {
  mprintf("\t<crd1> <crd2> ... [parmname <topname>] [crdname <crdname>]\n"
          "  Combined two COORDS data sets.\n");
}

/// Combine two COORDS DataSets
Command::RetType CombineCoords(CpptrajState& State, ArgList& argIn, Command::AllocType Alloc)
{
  std::string parmname = argIn.GetStringKey("parmname");
  std::string crdname  = argIn.GetStringKey("crdname");
  // Get COORDS DataSets.
  std::vector<DataSet_Coords*> CRD;
  std::string setname = argIn.GetStringNext();
  while (!setname.empty()) {
    DataSet_Coords* ds = (DataSet_Coords*)State.DSL()->FindCoordsSet( setname );
    if (ds == 0) {
      mprinterr("Error: %s: No COORDS set with name %s found.\n", argIn.Command(), setname.c_str());
      return Command::C_ERR;
    }
    CRD.push_back( ds );
    setname = argIn.GetStringNext();
  }
  if (CRD.size() < 2) {
    mprinterr("Error: %s: Must specify at least 2 COORDS data sets\n", argIn.Command());
    return Command::C_ERR;
  }
  Topology* CombinedTop = new Topology();
  if (CombinedTop == 0) return Command::C_ERR;
  if (parmname.empty())
    parmname = CRD[0]->Top().ParmName() + "_" + CRD[1]->Top().ParmName();
  CombinedTop->SetParmName( parmname, FileName() );
  // TODO: Check Parm box info.
  size_t minSize = CRD[0]->Size();
  for (unsigned int setnum = 0; setnum != CRD.size(); ++setnum) {
    if (CRD[setnum]->Size() < minSize)
      minSize = CRD[setnum]->Size();
    CombinedTop->AppendTop( CRD[setnum]->Top() );
  }
  CombinedTop->Brief("Combined parm:");
  State.PFL()->AddParm( CombinedTop );
  // Combine coordinates
  if (crdname.empty())
    crdname = CRD[0]->Meta().Legend() + "_" + CRD[1]->Meta().Legend();
  mprintf("\tCombining %zu frames from each set into %s\n", minSize, crdname.c_str());
  DataSet_Coords* CombinedCrd = (DataSet_Coords*)State.DSL()->AddSet(DataSet::COORDS, crdname, "CRD");
  if (CombinedCrd == 0) {
    mprinterr("Error: Could not create COORDS data set.\n");
    return Command::C_ERR;
  }
  // FIXME: Only copying coords for now
  CombinedCrd->CoordsSetup( *CombinedTop, CoordinateInfo() );
  Frame CombinedFrame( CombinedTop->Natom() * 3 );
  std::vector<Frame> InputFrames;
  for (unsigned int setnum = 0; setnum != CRD.size(); ++setnum)
    InputFrames.push_back( CRD[setnum]->AllocateFrame() );
  for (size_t nf = 0; nf != minSize; ++nf) {
    CombinedFrame.ClearAtoms();
    for (unsigned int setnum = 0; setnum != CRD.size(); ++setnum)
    {
      CRD[setnum]->GetFrame( nf, InputFrames[setnum] );
      for (int atnum = 0; atnum < CRD[setnum]->Top().Natom(); atnum++)
        CombinedFrame.AddXYZ( InputFrames[setnum].XYZ(atnum) );
    }
    CombinedCrd->AddFrame( CombinedFrame );
  }
/* FIXME: This code is fast but only works for DataSet_Coords_CRD
  Frame::CRDtype CombinedFrame( CombinedTop->Natom() * 3 );
  for (size_t nf = 0; nf != minSize; ++nf) {
    size_t offset = 0;
    for (unsigned int setnum = 0; setnum != CRD.size(); ++setnum)
    {
      size_t crd_offset = (size_t)CRD[setnum]->Top().Natom() * 3;
      std::copy( CRD[setnum]->CRD(nf).begin(), CRD[setnum]->CRD(nf).begin() + crd_offset,
                 CombinedFrame.begin() + offset );
      offset += crd_offset;
    }
    CombinedCrd->AddCRD( CombinedFrame );
  }
*/
  return Command::C_OK;
}

// -----------------------------------------------------------------------------
static void Help_GenerateAmberRst() {
  mprintf("\t<mask1> <mask2> [<mask3>] [<mask4>]\n"
          "\tr1 <r1> r2 <r2> r3 <r3> r4 <r4> rk2 <rk2> rk3 <rk3>\n"
          "\t{%s}\n"
          "\t[{%s} [offset <off>] [width <width>]]\n"
          "\t[out <outfile>]\n"
          "  Generate Amber-format restraint from 2 or more mask expressions.\n",
          TopologyList::ParmArgs, DataSetList::RefArgs);
}

/// Generate amber restraints from given masks.
Command::RetType GenerateAmberRst(CpptrajState& State, ArgList& argIn, Command::AllocType Alloc)
{
  // Get parm
  Topology* parm = State.PFL()->GetParm( argIn );
  if (parm == 0) {
    mprinterr("Error: No parm files loaded.\n");
    return Command::C_ERR;
  }
  // Get optional reference coords
  ReferenceFrame RefCrd = State.DSL()->GetReferenceFrame(argIn);
  // Get arguments
  if (argIn.hasKey("overwrite"))
    mprintf("Warning: 'overwrite' keyword no longer necessary and is deprecated.\n");
  double r1 = argIn.getKeyDouble("r1", 0.0);
  double r2 = argIn.getKeyDouble("r2", 0.0);
  double r3 = argIn.getKeyDouble("r3", 0.0);
  double r4 = argIn.getKeyDouble("r4", 0.0);
  double rk2 = argIn.getKeyDouble("rk2", 0.0);
  double rk3 = argIn.getKeyDouble("rk3", 0.0);
  // crddist will be !RefCrd.empty()
  double offset = argIn.getKeyDouble("offset", 0.0);
  double width = argIn.getKeyDouble("width", 0.5);
  CpptrajFile* outfile = State.DFL()->AddCpptrajFile(argIn.GetStringKey("out"), "Amber Rst",
                                                     DataFileList::TEXT, true);
  if (outfile == 0) {
    mprinterr("Error: Could not open output file.\n");
    return Command::C_ERR;
  }
  // TODO: else if (strcmp(pch,"nobb")==0) nobb=1;
  // Assume everything else is a mask
  std::vector<AtomMask> rstMasks;
  std::string maskExpr = argIn.GetMaskNext();
  while (!maskExpr.empty()) {
    if ( rstMasks.size() >= 4 )
      mprintf("Warning: 4 masks already defined. Skipping '%s'\n", maskExpr.c_str());
    else {
      AtomMask tmpmask( maskExpr );
      int maskerr = 0;
      if (!RefCrd.empty())
        maskerr = parm->SetupIntegerMask( tmpmask, RefCrd.Coord() );
      else
        maskerr = parm->SetupIntegerMask( tmpmask );
      if ( maskerr != 0 ) {
        mprinterr("Error: Could not set up mask '%s'\n", tmpmask.MaskString());
        return Command::C_ERR;
      }
      tmpmask.MaskInfo();
      if ( tmpmask.None() ) {
        mprinterr("Error: '%s' corresponds to no atoms.\n", tmpmask.MaskString());
        return Command::C_ERR;
      }
      rstMasks.push_back( tmpmask );
    }
    maskExpr = argIn.GetMaskNext();
  }
  if (State.Debug() > 0) mprintf("\tDefined %zu rst masks.\n", rstMasks.size());
  if (rstMasks.size() < 2) {
    mprinterr("Error: Must specify at least 2 masks for restraint.\n");
    return Command::C_ERR;
  }
  // TODO: Remove backbone atoms for 'nobb'?
  // If a reference frame was specified and distance restraint, use center of
  // mass distance/angle/torsion between masks as r2.
  if ( !RefCrd.empty() ) {
    if ( RefCrd.Parm().Pindex() != parm->Pindex() )
      mprintf("Warning: Reference topology does not match specified topology.\n");
    Vec3 a1 = RefCrd.Coord().VCenterOfMass( rstMasks[0] );
    Vec3 a2 = RefCrd.Coord().VCenterOfMass( rstMasks[1] );
    if (rstMasks.size() == 2)
      r2 = DIST_NoImage( a1, a2 );
    else if (rstMasks.size() == 3) {
      Vec3 a3 = RefCrd.Coord().VCenterOfMass( rstMasks[2] );
      r2 = CalcAngle(a1.Dptr(), a2.Dptr(), a3.Dptr()) * Constants::RADDEG;
    } else if (rstMasks.size() == 4) {
      Vec3 a3 = RefCrd.Coord().VCenterOfMass( rstMasks[2] );
      Vec3 a4 = RefCrd.Coord().VCenterOfMass( rstMasks[3] );
      r2 = Torsion(a1.Dptr(), a2.Dptr(), a3.Dptr(), a4.Dptr()) * Constants::RADDEG;
    }
    r2 += offset;
    r3 = r2;
    r1 = r2 - width;
    r4 = r3 + width;
    mprintf("\tCoM value from ref will be used, r1=%f, r2=%f, r3=%f, r4=%f\n", r1,r2,r3,r4);
  } 
  // Print restraint header 
  outfile->Printf(" &rst iat=");
  for (std::vector<AtomMask>::const_iterator M = rstMasks.begin();
                                             M != rstMasks.end(); ++M)
  {
    if ((*M).Nselected() == 1)
      outfile->Printf("%i,", (*M)[0] + 1);
    else
      outfile->Printf("-1,");
  }
  outfile->Printf("0\n");
  // Print Restraint boundaries and constants
  outfile->Printf("   r1=%f, r2=%f, r3=%f, r4=%f, rk2=%f, rk3=%f,\n",
                 r1, r2, r3, r4, rk2, rk3);
  // Print out atom groups if necessary
  unsigned int group = 1;
  for (std::vector<AtomMask>::const_iterator M = rstMasks.begin();
                                             M != rstMasks.end(); ++M, group++)
  {
    if ((*M).Nselected() > 1) {
      outfile->Printf("   ");
      unsigned int j = 1;
      for (AtomMask::const_iterator atom = (*M).begin();
                                    atom != (*M).end(); ++atom, j++)
        outfile->Printf("IGR%u(%u)=%i,", group, j, (*atom) + 1);
      outfile->Printf("\n");
    }
  }
  // Finish restraint
  outfile->Printf("   nstep1=0, nstep2=0,\n &end\n");
  return Command::C_OK;
}

// -----------------------------------------------------------------------------
/// Add DataSets specified by arguments to given DataFile.
// NOTE: Used by Create_DataFile and Write_DataFile
// TODO: Put in DataFile?
static int AddSetsToDataFile(DataFile& df, ArgList const& dsetArgs, DataSetList& DSL)
{
  int err = 0;
  for (ArgList::const_iterator dsa = dsetArgs.begin(); dsa != dsetArgs.end(); ++dsa) {
    DataSetList Sets = DSL.GetMultipleSets( *dsa );
    if (Sets.empty())
      mprintf("Warning: %s does not correspond to any data sets.\n", dsa->c_str());
    for (DataSetList::const_iterator set = Sets.begin(); set != Sets.end(); ++set) {
      mprintf(" %s", (*set)->legend());
      if ( df.AddDataSet(*set) ) {
        mprinterr("Error: Could not add data set %s to file.\n", (*set)->legend());
        ++err;
      }
    }
  }
  mprintf("\n");
  return err;
}

/// Add a new DataFile to DFL with specified DataSets, to be written later.
Command::RetType Create_DataFile(CpptrajState& State, ArgList& argIn, Command::AllocType Alloc)
{
  // Next string is datafile that command pertains to.
  std::string name1 = argIn.GetStringNext();
  if (name1.empty()) {
    mprinterr("Error: No filename given.\n");
    return Command::C_ERR;
  }
  DataFile* df = State.DFL()->AddDataFile(name1, argIn);
  if (df == 0) return Command::C_ERR;
  return (Command::RetType)( AddSetsToDataFile(*df, argIn.RemainingArgs(), *(State.DSL())) );
}

/// Write DataFile with specified DataSets immediately, or force write of all DataFiles in State
Command::RetType Write_DataFile(CpptrajState& State, ArgList& argIn, Command::AllocType Alloc)
{
  // Next string is datafile that command pertains to.
  std::string name1 = argIn.GetStringNext();
  if (name1.empty()) {
    State.DFL()->ResetWriteStatus();
    State.MasterDataFileWrite();
    return Command::C_OK;
  }
  DataFile* df = new DataFile();
  if (df == 0) return Command::C_ERR;
  if (df->SetupDatafile( name1, argIn, State.Debug() )) {
    delete df;
    return Command::C_ERR;
  }
  mprintf("\tWriting sets to %s, format '%s'\n", df->DataFilename().full(), df->FormatString());
  int err = AddSetsToDataFile(*df, argIn.RemainingArgs(), *(State.DSL()));
  if (err == 0) df->WriteDataOut();
  delete df;
  return (Command::RetType)err;
}

/// Process DataFile-specific command
Command::RetType DataFileCmd(CpptrajState& State, ArgList& argIn, Command::AllocType Alloc)
{
  return (Command::RetType)( State.DFL()->ProcessDataFileArgs( argIn ) );
}

// -----------------------------------------------------------------------------
static void Help_DataSetCmd() {
  mprintf("\t{ legend <legend> <set> | makexy <Xset> <Yset> [name <name>] |\n"
          "\t  cat <set0> <set1> ... [name <name>] [nooffset]\n"
          "\t  [mode <mode>] [type <type>] <set arg1> [<set arg 2> ...] }\n"
          "\t<mode>: ");
  for (int i = 0; i != (int)MetaData::M_MATRIX; i++) // TODO: Allow matrix?
    mprintf(" %s", MetaData::ModeString((MetaData::scalarMode)i));
  mprintf("\n\t<type>: ");
  for (int i = 0; i != (int)MetaData::DIST; i++)
    mprintf(" %s", MetaData::TypeString((MetaData::scalarType)i));
  mprintf("\n\tOptions for 'type noe':\n"
          "\t  %s\n"
          "  legend: Set the legend for a single data set\n"
          "  makexy: Create new data set with X values from one set and Y values from another.\n"
          "  cat   : Concatenate 2 or more data sets.\n"
          "  Otherwise, change the mode/type for one or more data sets.\n",
          AssociatedData_NOE::HelpText);
}

/// Process DataSet-specific command
Command::RetType DataSetCmd(CpptrajState& State, ArgList& argIn, Command::AllocType Alloc)
{
  if (argIn.Contains("legend")) { // Set legend for one data set
    std::string legend = argIn.GetStringKey("legend");
    DataSet* ds = State.DSL()->GetDataSet( argIn.GetStringNext() );
    if (ds == 0) return Command::C_ERR;
    mprintf("\tChanging legend '%s' to '%s'\n", ds->legend(), legend.c_str());
    ds->SetLegend( legend );
  // ---------------------------------------------
  } else if (argIn.hasKey("makexy")) { // Combine values from two sets into 1
    std::string name = argIn.GetStringKey("name");
    DataSet* ds1 = State.DSL()->GetDataSet( argIn.GetStringNext() );
    DataSet* ds2 = State.DSL()->GetDataSet( argIn.GetStringNext() );
    if (ds1 == 0 || ds2 == 0) return Command::C_ERR;
    if (ds1->Ndim() != 1 || ds2->Ndim() != 1) {
      mprinterr("Error: makexy only works for 1D data sets.\n");
      return Command::C_ERR;
    }
    DataSet* ds3 = State.DSL()->AddSet( DataSet::XYMESH, name, "XY" );
    if (ds3 == 0) return Command::C_ERR;
    mprintf("\tUsing values from '%s' as X, values from '%s' as Y, output set '%s'\n",
            ds1->legend(), ds2->legend(), ds3->legend());
    DataSet_1D const& ds_x = static_cast<DataSet_1D const&>( *ds1 );
    DataSet_1D const& ds_y = static_cast<DataSet_1D const&>( *ds2 );
    DataSet_1D&       out  = static_cast<DataSet_1D&>( *ds3 );
    size_t nframes = std::min( ds_x.Size(), ds_y.Size() );
    if (ds_x.Size() != ds_y.Size())
      mprintf("Warning: Data sets do not have equal sizes, only using %zu frames.\n", nframes);
    double XY[2];
    for (size_t i = 0; i != nframes; i++) {
      XY[0] = ds_x.Dval(i);
      XY[1] = ds_y.Dval(i);
      out.Add( i, XY );
    }
  // ---------------------------------------------
  } else if (argIn.hasKey("cat")) { // Concatenate two or more data sets
    std::string name = argIn.GetStringKey("name");
    bool use_offset = !argIn.hasKey("nooffset");
    DataSet* ds3 = State.DSL()->AddSet( DataSet::XYMESH, name, "CAT" );
    if (ds3 == 0) return Command::C_ERR;
    DataSet_1D& out = static_cast<DataSet_1D&>( *ds3 );
    mprintf("\tConcatenating sets into '%s'\n", out.legend());
    if (use_offset)
      mprintf("\tX values will be offset.\n");
    else
      mprintf("\tX values will not be offset.\n");
    std::string dsarg = argIn.GetStringNext();
    double offset = 0.0;
    while (!dsarg.empty()) {
      DataSetList dsl = State.DSL()->GetMultipleSets( dsarg );
      double XY[2];
      for (DataSetList::const_iterator ds = dsl.begin(); ds != dsl.end(); ++ds)
      {
        if ( (*ds)->Type() != DataSet::INTEGER &&
             (*ds)->Type() != DataSet::DOUBLE &&
             (*ds)->Type() != DataSet::FLOAT &&
             (*ds)->Type() != DataSet::XYMESH )
        {
          mprintf("Warning: '%s': Concatenation only supported for 1D scalar data sets.\n",
                  (*ds)->legend());
        } else {
          DataSet_1D const& set = static_cast<DataSet_1D const&>( *(*ds) );
          mprintf("\t\t'%s'\n", set.legend());
          for (size_t i = 0; i != set.Size(); i++) {
            XY[0] = set.Xcrd( i ) + offset;
            XY[1] = set.Dval( i );
            out.Add( i, XY ); // NOTE: value of i does not matter for mesh
          }
          if (use_offset) offset = XY[0];
        }
      }
      dsarg = argIn.GetStringNext();
    }
  // ---------------------------------------------
  } else { // Default: change mode/type for one or more sets.
    std::string modeKey = argIn.GetStringKey("mode");
    std::string typeKey = argIn.GetStringKey("type");
    if (modeKey.empty() && typeKey.empty()) {
      mprinterr("Error: No valid keywords specified.\n");
      return Command::C_ERR;
    }
    // First determine mode if specified.
    MetaData::scalarMode dmode = MetaData::UNKNOWN_MODE;
    if (!modeKey.empty()) {
      dmode = MetaData::ModeFromKeyword( modeKey );
      if (dmode == MetaData::UNKNOWN_MODE) {
        mprinterr("Error: Invalid mode keyword '%s'\n", modeKey.c_str());
        return Command::C_ERR;
      }
    }
    // Next determine type if specified.
    MetaData::scalarType dtype = MetaData::UNDEFINED;
    if (!typeKey.empty()) {
      dtype = MetaData::TypeFromKeyword( typeKey, dmode );
      if (dtype == MetaData::UNDEFINED) {
        mprinterr("Error: Invalid type keyword '%s'\n", typeKey.c_str());
        return Command::C_ERR;
      }
    }
    // Additional options for type 'noe'
    AssociatedData_NOE noeData;
    if (dtype == MetaData::NOE) {
      if (noeData.NOE_Args(argIn))
        return Command::C_ERR;
    }
    if (dmode != MetaData::UNKNOWN_MODE)
      mprintf("\tDataSet mode = %s\n", MetaData::ModeString(dmode));
    if (dtype != MetaData::UNDEFINED)
      mprintf("\tDataSet type = %s\n", MetaData::TypeString(dtype));
    // Loop over all DataSet arguments 
    std::string ds_arg = argIn.GetStringNext();
    while (!ds_arg.empty()) {
      DataSetList dsl = State.DSL()->GetMultipleSets( ds_arg );
      for (DataSetList::const_iterator ds = dsl.begin(); ds != dsl.end(); ++ds)
      {
        if ( (*ds)->Ndim() != 1 ) // TODO remove restriction
          mprintf("Warning:\t\t'%s': Can only set mode/type for 1D data sets.\n",
                  (*ds)->legend());
        else {
          if ( dtype == MetaData::NOE ) (*ds)->AssociateData( &noeData );
          mprintf("\t\t'%s'\n", (*ds)->legend());
          MetaData md = (*ds)->Meta();
          md.SetScalarMode( dmode );
          md.SetScalarType( dtype );
          (*ds)->SetMeta( md );
        }
      }
      ds_arg = argIn.GetStringNext();
    }
  }
  return Command::C_OK;
}

// -----------------------------------------------------------------------------
static void Help_DataFilter() {
  mprintf("\t<dataset arg> min <min> max <max> [out <file> [name <setname>]]\n"
          "  Create a data set (optionally named <setname>) containing 1 for\n"
          "  data within given <min> and <max> criteria for each specified\n"
          "  data set. There must be at least one <min> and <max> argument,\n"
          "  and can be as many as there are specified data sets.\n");
}

/// Use the filter command on DataSets outside trajectory processing.
Command::RetType DataFilter(CpptrajState& State, ArgList& argIn, Command::AllocType Alloc)
{
  Action_FilterByData filterAction;
  if (filterAction.Init(argIn, State.PFL(), State.DSL(), State.DFL(), State.Debug()) != Action::OK)
    return Command::C_ERR;
  size_t nframes = filterAction.DetermineFrames();
  if (nframes < 1) {
    mprinterr("Error: No data to filter. All sets must contain some data.\n");
    return Command::C_ERR;
  }
  ProgressBar progress( nframes );
  for (size_t frame = 0; frame != nframes; frame++) {
    progress.Update( frame );
    filterAction.DoAction(frame, (Frame*)0, (Frame**)0); // Filter does not need frame.
  }
  // Trigger master datafile write just in case
  State.MasterDataFileWrite();
  return Command::C_OK;
}
// -----------------------------------------------------------------------------

/// Read data from file into master DataSetList
Command::RetType ReadData(CpptrajState& State, ArgList& argIn, Command::AllocType Alloc)
{
  DataFile dataIn;
  dataIn.SetDebug( State.DFL()->Debug() );
  std::string filenameIn = argIn.GetStringNext();
  File::NameArray fnames = File::ExpandToFilenames( filenameIn );
  if (fnames.empty()) {
    mprinterr("Error: '%s' matches no files.\n", filenameIn.c_str());
    return Command::C_ERR;
  }
  int err = 0;
  for (File::NameArray::const_iterator fn = fnames.begin(); fn != fnames.end(); ++fn) {
    if (dataIn.ReadDataIn( *fn, argIn, *State.DSL() )!=0) {
      mprinterr("Error: Could not read data file '%s'.\n", fn->full());
      err++;
    }
  }
  if (err > 0) return Command::C_ERR;
  return Command::C_OK;
}

/// Exit
Command::RetType Quit(CpptrajState& State, ArgList& argIn, Command::AllocType Alloc)
{
  return Command::C_QUIT;
}

/// Run a system command
Command::RetType SystemCmd(CpptrajState& State, ArgList& argIn, Command::AllocType Alloc)
{
  int err = system( argIn.ArgLine() );
  if (err != 0) mprintf("Warning: '%s' returned %i\n", argIn.Command(), err);
  return Command::C_OK;
}

// -----------------------------------------------------------------------------
static void Help_Help() {
  mprintf("\t[{ <cmd> | <category>}]\n\tCategories:");
  for (int i = 1; i != (int)Command::DEPRECATED; i++)
    mprintf(" %s", Command::CommandCategoryKeyword(i));
  mprintf("\n");
  mprintf("  With no arguments list all known commands, otherwise display help for specified\n"
          "  command. If a category is specified list only commands in that category.\n");
}

/// Find help for command/topic
Command::RetType Help(CpptrajState& State, ArgList& argIn, Command::AllocType Alloc)
{
  ArgList arg = argIn;
  arg.RemoveFirstArg();
  if (arg.empty())
    // NONE in this context means list all commands
    Command::ListCommands(Command::NONE);
  else {
    for (int i = 1; i != (int)Command::DEPRECATED; i++) {
      if (arg.CommandIs(Command::CommandCategoryKeyword(i))) {
        Command::ListCommands((Command::CommandType)i);
        return Command::C_OK;
      }
    }
    // Find help for specified command.
    Command::TokenPtr dispatchToken = Command::SearchToken( arg );
    if (dispatchToken == 0 || dispatchToken->Help == 0)
      mprinterr("No help found for %s\n", arg.Command());
    else
      dispatchToken->Help();
  }
  return Command::C_OK;
}

/// Run the current State
Command::RetType RunState(CpptrajState& State, ArgList& argIn, Command::AllocType Alloc)
{
  return (Command::RetType)State.Run();
}

/// Read input from a file.
Command::RetType ReadInput(CpptrajState& State, ArgList& argIn, Command::AllocType Alloc)
{
  // Next arg should be a filename. Not allowed to be blank in command.
  std::string inputFilename = argIn.GetStringNext();
  if (inputFilename.empty()) {
    mprinterr("Error: No input filename given.\n");
    return Command::C_ERR;
  }
  return Command::ProcessInput(State, inputFilename);
}

/// Tell CpptrajState to ignore errors if possible
Command::RetType NoExitOnError(CpptrajState& State, ArgList& argIn, Command::AllocType Alloc)
{
  State.SetNoExitOnError();
  mprintf("\tAttempting to ignore errors if possible.\n");
  return Command::C_OK;
}

/// Tell CpptrajState not to use a progress bar during Run.
Command::RetType NoProgress(CpptrajState& State, ArgList& argIn, Command::AllocType Alloc)
{
  State.SetNoProgress();
  mprintf("\tProgress bar will not be used during Run.\n");
  return Command::C_OK;
}

///  Set precision for specific set or all sets in specified DataFile
Command::RetType Precision(CpptrajState& State, ArgList& argIn, Command::AllocType Alloc)
{
  // Next string is DataSet(s)/DataFile that command pertains to.
  std::string name1 = argIn.GetStringNext();
  if (name1.empty()) {
    mprinterr("Error: No filename/setname given.\n");
    return Command::C_ERR;
  }
  // This will break if dataset name starts with a digit...
  int width = argIn.getNextInteger(12);
  if (width < 1) {
    mprintf("Error: Cannot set width < 1 (%i).\n", width);
    return Command::C_ERR;
  }
  int precision = argIn.getNextInteger(4);
  if (precision < 0) precision = 0;
  DataFile* df = State.DFL()->GetDataFile(name1);
  if (df != 0) {
    mprintf("\tSetting precision for all sets in %s to %i.%i\n", df->DataFilename().base(),
            width, precision);
    df->SetDataFilePrecision(width, precision);
  } else {
    State.DSL()->SetPrecisionOfDataSets( name1, width, precision );
  }
  return Command::C_OK;
}

/// Run specified analysis or all analyses in State.
Command::RetType RunAnalysis(CpptrajState& State, ArgList& argIn, Command::AllocType Alloc)
{
  // If only 1 arg (the command) run all analyses in list
  if (argIn.Nargs() == 1) {
    int eval = State.RunAnalyses();
    State.MasterDataFileWrite();
    if (eval == 0)
      return Command::C_OK;
    else
      return Command::C_ERR;
  }
  // Run specified analysis
  // FIXME: Use RemoveFirstArg
  ArgList analyzeargs = argIn.RemainingArgs();
  analyzeargs.MarkArg(0);
  Command::TokenPtr tkn = Command::SearchTokenType( Command::ANALYSIS, analyzeargs );
  if ( tkn == 0 ) return Command::C_ERR;
  Analysis* ana = (Analysis*)tkn->Alloc();
  if (ana == 0) return Command::C_ERR;
  Timer total_time;
  total_time.Start();
  Command::RetType err = Command::C_ERR;
  if ( ana->Setup( analyzeargs, State.DSL(), State.PFL(), State.DFL(), State.Debug() ) == 
                   Analysis::OK )
  {
    analyzeargs.CheckForMoreArgs();
    if (ana->Analyze() != Analysis::ERR) {
      err = Command::C_OK;
      State.MasterDataFileWrite();
    }
  }
  delete ana;
  total_time.Stop();
  mprintf("TIME: Total analysis execution time: %.4f seconds.\n", total_time.Total());
  return err;
}

/// Show results of mask expression
Command::RetType SelectAtoms(CpptrajState& State, ArgList& argIn, Command::AllocType Alloc)
{
  AtomMask tempMask( argIn.GetMaskNext() );
  Topology* parm = State.PFL()->GetParmByIndex( argIn );
  if (parm == 0) return Command::C_ERR;
  if (parm->SetupIntegerMask( tempMask )) return Command::C_ERR;
  mprintf("Selected %i atoms.\n", tempMask.Nselected());
  if (!argIn.hasKey("total"))
    tempMask.PrintMaskAtoms("Selected");
  return Command::C_OK;
}

/// Show results of DataSet expression
Command::RetType SelectDataSets(CpptrajState& State, ArgList& argIn, Command::AllocType Alloc)
{
  std::string dsarg = argIn.GetStringNext();
  DataSetList dsets = State.DSL()->GetMultipleSets( dsarg );
  if (!dsets.empty()) {
    mprintf("SelectDS: Arg '%s':", dsarg.c_str());
    dsets.List();
  }
  return Command::C_OK;
}

// -----------------------------------------------------------------------------
static void Help_PrintData() {
  mprintf("\t<data set>\n"
          "  Print data from data set to screen.\n");
}

Command::RetType PrintData(CpptrajState& State, ArgList& argIn, Command::AllocType Alloc)
{
  DataFile ToStdout;
  ToStdout.SetupStdout(argIn, State.Debug());
  DataSetList selected; 
  std::string ds_arg = argIn.GetStringNext();
  while (!ds_arg.empty()) {
    selected += State.DSL()->GetMultipleSets( ds_arg );
    ds_arg = argIn.GetStringNext();
  }
  for (DataSetList::const_iterator ds = selected.begin(); ds != selected.end(); ++ds)
    ToStdout.AddDataSet( *ds );
  ToStdout.WriteDataOut();
  return Command::C_OK;
}

// -----------------------------------------------------------------------------
static void Help_Calc() {
  mprintf("\t<expression>\n"
          "  Evaluate the given mathematical expression.\n");
}

/// Parse a mathematical expression.
Command::RetType Calc(CpptrajState& State, ArgList& argIn, Command::AllocType Alloc)
{
  RPNcalc calc;
  calc.SetDebug( State.Debug() );
  // Do NOT include command in expression.
  if (calc.ProcessExpression( argIn.ArgString().substr(argIn[0].size()) ))
    return Command::C_ERR;
  if (calc.Evaluate(*State.DSL())) return Command::C_ERR;
  return Command::C_OK;
}
  
// ---------- TRAJECTORY COMMANDS ----------------------------------------------
/// Add output trajectory to State
Command::RetType Trajout(CpptrajState& State, ArgList& argIn, Command::AllocType Alloc)
{
  return (Command::RetType)State.AddOutputTrajectory( argIn );
}

/// Add input trajectory to State
Command::RetType Trajin(CpptrajState& State, ArgList& argIn, Command::AllocType Alloc)
{
  return (Command::RetType)State.AddTrajin( argIn, false );
}

/// Add ensemble of input trajectories to State.
Command::RetType Ensemble(CpptrajState& State, ArgList& argIn, Command::AllocType Alloc)
{
  return (Command::RetType)State.AddTrajin( argIn, true );
}

/// Add reference trajectory to State
Command::RetType Reference(CpptrajState& State, ArgList& argIn, Command::AllocType Alloc)
{
  return (Command::RetType)State.AddReference( argIn.GetStringNext(), argIn );
}

// ---------- TOPOLOGY COMMANDS ------------------------------------------------
/// Load topology to State
Command::RetType LoadParm(CpptrajState& State, ArgList& argIn, Command::AllocType Alloc)
{
  return (Command::RetType)State.PFL()->AddParmFile(argIn.GetStringNext(), argIn);
}

/// Print info for specified parm or atoms in specified parm.
Command::RetType ParmInfo(CpptrajState& State, ArgList& argIn, Command::AllocType Alloc)
{
  Topology* parm = State.PFL()->GetParmByIndex( argIn );
  if (parm == 0) return Command::C_ERR;
  parm->Summary();
  return Command::C_OK;
}

/// Print info for atoms in mask.
Command::RetType AtomInfo(CpptrajState& State, ArgList& argIn, Command::AllocType Alloc)
{
  Topology* parm = State.PFL()->GetParmByIndex( argIn );
  if (parm == 0) return Command::C_ERR;
  parm->PrintAtomInfo( argIn.GetMaskNext() );
  return Command::C_OK;
}

/// Print bond info for atoms in mask.
Command::RetType BondInfo(CpptrajState& State, ArgList& argIn, Command::AllocType Alloc)
{
  Topology* parm = State.PFL()->GetParmByIndex( argIn );
  if (parm == 0) return Command::C_ERR;
  parm->PrintBondInfo( argIn.GetMaskNext() );
  return Command::C_OK;
}

/// Print angle info for atoms in mask.
Command::RetType AngleInfo(CpptrajState& State, ArgList& argIn, Command::AllocType Alloc)
{
  Topology* parm = State.PFL()->GetParmByIndex( argIn );
  if (parm == 0) return Command::C_ERR;
  parm->PrintAngleInfo( argIn.GetMaskNext() );
  return Command::C_OK;
}

/// Print dihedral info for atoms in mask.
Command::RetType DihedralInfo(CpptrajState& State, ArgList& argIn, Command::AllocType Alloc)
{
  Topology* parm = State.PFL()->GetParmByIndex( argIn );
  if (parm == 0) return Command::C_ERR;
  parm->PrintDihedralInfo( argIn.GetMaskNext() );
  return Command::C_OK;
}

/// Print residue info for atoms in mask.
Command::RetType ResInfo(CpptrajState& State, ArgList& argIn, Command::AllocType Alloc)
{
  Topology* parm = State.PFL()->GetParmByIndex( argIn );
  if (parm == 0) return Command::C_ERR;
  bool printShort = argIn.hasKey("short");
  if (printShort)
    parm->PrintShortResInfo( argIn.GetMaskNext(), argIn.getKeyInt("maxwidth",50) );
  else
    parm->PrintResidueInfo( argIn.GetMaskNext() );
  return Command::C_OK;
}

/// Print molecule info for atoms in mask.
Command::RetType MolInfo(CpptrajState& State, ArgList& argIn, Command::AllocType Alloc)
{
  Topology* parm = State.PFL()->GetParmByIndex( argIn );
  if (parm == 0) return Command::C_ERR;
  parm->PrintMoleculeInfo( argIn.GetMaskNext() );
  return Command::C_OK;
}

/// Print the total charge of atoms in mask
Command::RetType ChargeInfo(CpptrajState& State, ArgList& argIn, Command::AllocType Alloc)
{
  Topology* parm = State.PFL()->GetParmByIndex( argIn );
  if (parm == 0) return Command::C_ERR;
  if (parm->PrintChargeMassInfo( argIn.GetMaskNext(), 0 )) return Command::C_ERR;
  return Command::C_OK;
}

/// Print the total charge of atoms in mask
Command::RetType MassInfo(CpptrajState& State, ArgList& argIn, Command::AllocType Alloc)
{
  Topology* parm = State.PFL()->GetParmByIndex( argIn );
  if (parm == 0) return Command::C_ERR;
  if (parm->PrintChargeMassInfo( argIn.GetMaskNext(), 1 )) return Command::C_ERR;
  return Command::C_OK;
}

/// Modify specified parm box info
Command::RetType ParmBox(CpptrajState& State, ArgList& argIn, Command::AllocType Alloc)
{
  Box pbox;
  bool nobox = false;
  if ( argIn.hasKey("nobox") )
    nobox = true;
  else {
    pbox.SetX( argIn.getKeyDouble("x",0) );
    pbox.SetY( argIn.getKeyDouble("y",0) );
    pbox.SetZ( argIn.getKeyDouble("z",0) );
    pbox.SetAlpha( argIn.getKeyDouble("alpha",0) );
    pbox.SetBeta(  argIn.getKeyDouble("beta",0)  );
    pbox.SetGamma( argIn.getKeyDouble("gamma",0) );
  }
  Topology* parm = State.PFL()->GetParmByIndex( argIn );
  if (parm == 0) return Command::C_ERR;
  if (nobox)
    mprintf("\tRemoving box information from parm %i:%s\n", parm->Pindex(), parm->c_str());
  else
    // Fill in missing parm box information from specified parm
    pbox.SetMissingInfo( parm->ParmBox() );
  parm->SetParmBox( pbox );
  return Command::C_OK;
}

/// Strip atoms from specified parm
Command::RetType ParmStrip(CpptrajState& State, ArgList& argIn, Command::AllocType Alloc)
{
  Topology* parm = State.PFL()->GetParmByIndex( argIn );
  if (parm == 0) return Command::C_ERR;
  // Check if this topology has already been used to set up an input
  // trajectory, as this will break the traj read.
  bool topology_in_use = false;
  const char* fname = 0;
  for (TrajinList::trajin_it tIn = State.InputTrajList().trajin_begin();
                             tIn != State.InputTrajList().trajin_end(); ++tIn)
    if ( (*tIn)->Traj().Parm() == parm ) {
      topology_in_use = true;
      fname = (*tIn)->Traj().Filename().full();
      break;
    }
  if (!topology_in_use) {
    for (TrajinList::ensemble_it eIn = State.InputTrajList().ensemble_begin();
                                 eIn != State.InputTrajList().ensemble_end(); ++eIn)
      if ( (*eIn)->Traj().Parm() == parm ) {
        topology_in_use = true;
        fname = (*eIn)->Traj().Filename().full();
        break;
      }
  }
  if (topology_in_use) {
    mprinterr("Error: Topology '%s' has already been used to set up trajectory '%s'.\n"
              "Error:   To strip this topology use the 'strip' action.\n",
              parm->c_str(), fname);
    return Command::C_ERR;
  }
  AtomMask tempMask( argIn.GetMaskNext() );
  // Since want to keep atoms outside mask, invert selection
  tempMask.InvertMaskExpression();
  if (parm->SetupIntegerMask( tempMask )) return Command::C_ERR;
  mprintf("\tStripping atoms in mask [%s] (%i) from %s\n",tempMask.MaskString(),
           parm->Natom() - tempMask.Nselected(), parm->c_str());
  Topology* tempParm = parm->modifyStateByMask(tempMask);
  if (tempParm==0) {
    mprinterr("Error: %s: Could not strip parm.\n", argIn.Command());
    return Command::C_ERR;
  } else {
    // Replace parm with stripped version
    *parm = *tempParm;
    parm->Brief("Stripped parm:");
    delete tempParm;
  }
  return Command::C_OK;
}

/// Write parm to Amber Topology file.
Command::RetType ParmWrite(CpptrajState& State, ArgList& argIn, Command::AllocType Alloc)
{
  std::string outfilename = argIn.GetStringKey("out");
  if (outfilename.empty()) {
    mprinterr("Error: No output filename specified (use 'out <filename>').\n");
    return Command::C_ERR;
  }
  int err = 0;
  ParmFile pfile;
  // Check if a COORDS data set was specified.
  std::string crdset = argIn.GetStringKey("crdset");
  if (crdset.empty()) {
    Topology* parm = State.PFL()->GetParmByIndex( argIn );
    if (parm == 0) return Command::C_ERR;
    err = pfile.WriteTopology( *parm, outfilename, argIn, ParmFile::UNKNOWN_PARM, State.Debug() );
  } else {
    DataSet_Coords* ds = (DataSet_Coords*)State.DSL()->FindCoordsSet(crdset);
    if (ds == 0) return Command::C_ERR;
    mprintf("\tUsing topology from data set '%s'\n", ds->legend());
    err = pfile.WriteTopology(ds->Top(), outfilename, argIn, ParmFile::UNKNOWN_PARM, State.Debug());
  }
  if (err != 0)
    return Command::C_ERR;
  return Command::C_OK;
}

/// Modify parm solvent information
Command::RetType ParmSolvent(CpptrajState& State, ArgList& argIn, Command::AllocType Alloc)
{
  std::string maskexpr;
  if (!argIn.hasKey("none")) {
    maskexpr = argIn.GetMaskNext();
    if ( maskexpr.empty() ) {
      mprinterr("Error: solvent: No mask specified.\n");
      return Command::C_ERR;
    }
  }
  // Get parm index
  Topology* parm = State.PFL()->GetParmByIndex( argIn );
  if (parm == 0) return Command::C_ERR;
  parm->SetSolvent( maskexpr );
  return Command::C_OK;
}

static void Help_ScaleDihedralK() {
  mprintf("\t<scale factor> [<mask> [useall]]\n");
}

/// Scale dihedral force constants in specfied parm by factor.
Command::RetType ScaleDihedralK(CpptrajState& State, ArgList& argIn, Command::AllocType Alloc)
{
  Topology* parm = State.PFL()->GetParm( argIn );
  if (parm == 0) return Command::C_ERR;
  double scale_factor = argIn.getNextDouble(1.0);
  std::string maskexpr = argIn.GetMaskNext();
  bool useAll = argIn.hasKey("useall");
  mprintf("\tScaling dihedral force constants in %s by %f\n", parm->c_str(), scale_factor);
  if (!maskexpr.empty()) {
    if (useAll)
      mprintf("\tAll atoms in mask '%s' must be present to select dihedral.\n",maskexpr.c_str());
    else
      mprintf("\tAny atom in mask '%s' will select a dihedral.\n",maskexpr.c_str());
  }
  parm->ScaleDihedralK( scale_factor, maskexpr, useAll );
  return Command::C_OK;
}

static inline void PrintDih(Topology* parm, DihedralArray::const_iterator const& first, char dir)
{
  mprintf("%c %s - %s - %s - %s\n", dir,
              parm->AtomMaskName(first->A1()).c_str(),
              parm->AtomMaskName(first->A2()).c_str(),
              parm->AtomMaskName(first->A3()).c_str(),
              parm->AtomMaskName(first->A4()).c_str());
}

/// Compare two topologies.
Command::RetType CompareTop(CpptrajState& State, ArgList& argIn, Command::AllocType Alloc)
{
  Topology* parm1 = State.PFL()->GetParm( argIn );
  Topology* parm2 = State.PFL()->GetParm( argIn );
  if (parm1 == 0 || parm2 == 0) {
    mprinterr("Error: Specify two topologies.\n");
    return Command::C_ERR;
  }
  // Dihedrals
  DihedralArray d1 = parm1->Dihedrals();
  DihedralArray d2 = parm2->Dihedrals();
  std::sort( d1.begin(), d1.end() );
  std::sort( d2.begin(), d2.end() );
  DihedralArray::const_iterator first1 = d1.begin();
  DihedralArray::const_iterator first2 = d2.begin();
  while (first1 != d1.end() && first2 != d2.end()) {
    if (*first1 < *first2) {
      PrintDih(parm1, first1, '<');
      ++first1;
    } else if (*first2 < *first1) {
      PrintDih(parm2, first2, '>');
      ++first2;
    } else { ++first1; ++first2; }
  }
  while (first1 != d1.end())
    PrintDih(parm1, first1++, '<');
  while (first2 != d2.end())
    PrintDih(parm2, first2++, '>');
  return Command::C_OK;
}

// ---------- DISPATCHABLE COMMANDS --------------------------------------------
/// Add an action to the State ActionList
Command::RetType AddAction(CpptrajState& State, ArgList& argIn, Command::AllocType Alloc)
{
  return ( (Command::RetType)State.AddAction( Alloc, argIn ) );
}

/// Add an action to the State AnalysisList
Command::RetType AddAnalysis(CpptrajState& State, ArgList& argIn, Command::AllocType Alloc)
{
  if (State.AddAnalysis( Alloc, argIn )) {
#   ifndef MPI
    if (State.InputTrajList().Mode() == TrajinList::ENSEMBLE)
      mprinterr("Info: Data sets for ensemble members beyond the first (member 0) have not\n"
                "Info:   yet been created for current Actions. If any Analyses report warnings\n"
                "Info:   or errors related to missing data sets, try entering a 'run' command\n"
                "Info:   prior to any analysis commands.\n");
#   endif
    return Command::C_ERR;
  }
  return Command::C_OK;
}

// ================ LIST OF ALL COMMANDS =======================================
/** Ideally keep this array first sorted by type (1st field), then 
  * alphabetically by command string (2nd field).
  */
const Command::Token Command::Commands[] = {
  // GENERAL COMMANDS
  { GENERAL, "activeref",     0, Help_ActiveRef,       ActiveRef       },
  { GENERAL, "calc",          0, Help_Calc,            Calc            },
  { GENERAL, "clear",         0, Help_Clear,           ClearList       },
  { GENERAL, "create",        0, Help_Create_DataFile, Create_DataFile },
  { GENERAL, "datafile",      0, Help_DataFile,        DataFileCmd     },
  { GENERAL, "datafilter",    0, Help_DataFilter,      DataFilter      },
  { GENERAL, "dataset",       0, Help_DataSetCmd,      DataSetCmd      },
  { GENERAL, "debug",         0, Help_Debug,           SetListDebug    },
  { GENERAL, "exit" ,         0, Help_Quit,            Quit            },
  { GENERAL, "go",            0, Help_Run,             RunState        },
  { GENERAL, "help",          0, Help_Help,            Help            },
  { GENERAL, "list",          0, Help_List,            ListAll         },
  { GENERAL, "noexitonerror", 0, Help_NoExitOnError,   NoExitOnError   },
  { GENERAL, "noprogress",    0, Help_NoProgress,      NoProgress      },
  { GENERAL, "precision",     0, Help_Precision,       Precision       },
  { GENERAL, "printdata",     0, Help_PrintData,       PrintData       },
  { GENERAL, "prnlev",        0, Help_Debug,           SetListDebug    },
  { GENERAL, "quit" ,         0, Help_Quit,            Quit            },
  { GENERAL, "readdata",      0, Help_ReadData,        ReadData        },
  { GENERAL, "readinput",     0, Help_ReadInput,       ReadInput       },
  { GENERAL, "removedata",    0, Help_RemoveData,      RemoveData      },
  { GENERAL, "rst"   ,        0, Help_GenerateAmberRst,GenerateAmberRst},
  { GENERAL, "run"   ,        0, Help_Run,             RunState        },
  { GENERAL, "runanalysis",   0, Help_RunAnalysis,     RunAnalysis     },
  { GENERAL, "select",        0, Help_Select,          SelectAtoms     },
  { GENERAL, "selectds",      0, Help_SelectDS,        SelectDataSets  },
  { GENERAL, "sequencealign", 0, Help_SequenceAlign,   SequenceAlignCmd},
  { GENERAL, "silenceactions",0, Help_SilenceActions,  SilenceActions  },
  { GENERAL, "write",         0, Help_Write_DataFile,  Write_DataFile  },
  { GENERAL, "writedata",     0, Help_Write_DataFile,  Write_DataFile  },
  // SYSTEM COMMANDS
  { SYSTEM, "gnuplot",        0, Help_System,          SystemCmd       },
  { SYSTEM, "head",           0, Help_System,          SystemCmd       },
  { SYSTEM, "less",           0, Help_System,          SystemCmd       },
  { SYSTEM, "ls",             0, Help_System,          SystemCmd       },
  { SYSTEM, "pwd",            0, Help_System,          SystemCmd       },
  { SYSTEM, "xmgrace",        0, Help_System,          SystemCmd       },
  // COORDS COMMANDS
  { COORDS,  "combinecrd",    0, Help_CombineCoords,   CombineCoords   },
  { COORDS,  "crdaction",     0, Help_CrdAction,       CrdAction       },
  { COORDS,  "crdout",        0, Help_CrdOut,          CrdOut          },
  { COORDS,  "loadcrd",       0, Help_LoadCrd,         LoadCrd         },
  { COORDS,  "loadtraj",      0, Help_LoadTraj,        LoadTraj        },
  // TRAJECTORY COMMANDS
  { TRAJ,    "ensemble",      0, Help_Ensemble,        Ensemble        },
  { TRAJ,    "reference",     0, Help_Reference,       Reference       },
  { TRAJ,    "trajin",        0, Help_Trajin,          Trajin          },
  { TRAJ,    "trajout",       0, Help_Trajout,         Trajout         },
  // TOPOLOGY COMMANDS
  { PARM,    "angleinfo",     0, Help_AngleInfo,       AngleInfo       },
  { PARM,    "angles",        0, Help_AngleInfo,       AngleInfo       },
  { PARM,    "atominfo",      0, Help_AtomInfo,        AtomInfo        },
  { PARM,    "atoms",         0, Help_AtomInfo,        AtomInfo        },
  { PARM,    "bondinfo",      0, Help_BondInfo,        BondInfo        },
  { PARM,    "bonds",         0, Help_BondInfo,        BondInfo        },
  { PARM,    "charge",        0, Help_ChargeInfo,      ChargeInfo      },
  { PARM,    "comparetop",    0, 0,                    CompareTop      },
  { PARM,    "dihedralinfo",  0, Help_DihedralInfo,    DihedralInfo    },
  { PARM,    "dihedrals",     0, Help_DihedralInfo,    DihedralInfo    },
  { PARM,    "mass",          0, Help_MassInfo,        MassInfo        },
  { PARM,    "molinfo",       0, Help_MolInfo,         MolInfo         },
  { PARM,    "parm",          0, Help_Parm,            LoadParm        },
  { PARM,    "parmbox",       0, Help_ParmBox,         ParmBox         },
  { PARM,    "parminfo",      0, Help_ParmInfo,        ParmInfo        },
  { PARM,    "parmstrip",     0, Help_ParmStrip,       ParmStrip       },
  { PARM,    "parmwrite",     0, Help_ParmWrite,       ParmWrite       },
  { PARM,    "printangles",   0, Help_AngleInfo,       AngleInfo       },
  { PARM,    "printatoms",    0, Help_AtomInfo,        AtomInfo        },
  { PARM,    "printbonds",    0, Help_BondInfo,        BondInfo        },
  { PARM,    "printdihedrals",0, Help_DihedralInfo,    DihedralInfo    },
  { PARM,    "resinfo",       0, Help_ResInfo,         ResInfo         },
  { PARM,    "scaledihedralk",0, Help_ScaleDihedralK,  ScaleDihedralK  },
  { PARM,    "solvent",       0, Help_Solvent,         ParmSolvent     },
  // INC_ACTION: ACTION COMMANDS
  { ACTION, "angle", Action_Angle::Alloc, Action_Angle::Help, AddAction },
  { ACTION, "areapermol", Action_AreaPerMol::Alloc, Action_AreaPerMol::Help, AddAction },
  { ACTION, "atomiccorr", Action_AtomicCorr::Alloc, Action_AtomicCorr::Help, AddAction },
  { ACTION, "atomicfluct", Action_AtomicFluct::Alloc, Action_AtomicFluct::Help, AddAction },
  { ACTION, "atommap", Action_AtomMap::Alloc, Action_AtomMap::Help, AddAction },
  { ACTION, "autoimage", Action_AutoImage::Alloc, Action_AutoImage::Help, AddAction },
  { ACTION, "average", Action_Average::Alloc, Action_Average::Help, AddAction },
  { ACTION, "bounds", Action_Bounds::Alloc, Action_Bounds::Help, AddAction },
  { ACTION, "box", Action_Box::Alloc, Action_Box::Help, AddAction },
  { ACTION, "center", Action_Center::Alloc, Action_Center::Help, AddAction },
  { ACTION, "channel", Action_Channel::Alloc, Action_Channel::Help, AddAction },
  { ACTION, "check", Action_CheckStructure::Alloc, Action_CheckStructure::Help, AddAction },
  { ACTION, "checkchirality", Action_CheckChirality::Alloc, Action_CheckChirality::Help, AddAction },
  { ACTION, "checkoverlap", Action_CheckStructure::Alloc, Action_CheckStructure::Help, AddAction },
  { ACTION, "checkstructure", Action_CheckStructure::Alloc, Action_CheckStructure::Help, AddAction },
  { ACTION, "closest", Action_Closest::Alloc, Action_Closest::Help, AddAction },
  { ACTION, "closestwaters", Action_Closest::Alloc, Action_Closest::Help, AddAction },
  { ACTION, "clusterdihedral", Action_ClusterDihedral::Alloc, Action_ClusterDihedral::Help, AddAction },
  { ACTION, "contacts", Action_Contacts::Alloc, Action_Contacts::Help, AddAction },
  { ACTION, "createcrd", Action_CreateCrd::Alloc, Action_CreateCrd::Help, AddAction },
  { ACTION, "createreservoir", Action_CreateReservoir::Alloc, Action_CreateReservoir::Help, AddAction },
  { ACTION, "density", Action_Density::Alloc, Action_Density::Help, AddAction },
  { ACTION, "diffusion", Action_Diffusion::Alloc, Action_Diffusion::Help, AddAction },
  { ACTION, "dihedral", Action_Dihedral::Alloc, Action_Dihedral::Help, AddAction },
  { ACTION, "dihedralscan", Action_DihedralScan::Alloc, Action_DihedralScan::Help, AddAction },
  { ACTION, "dipole", Action_Dipole::Alloc, Action_Dipole::Help, AddAction },
  { ACTION, "distance", Action_Distance::Alloc, Action_Distance::Help, AddAction },
//  { ACTION, "dnaiontracker", Action_DNAionTracker::Alloc, Action_DNAionTracker::Help, AddAction },
  { ACTION, "drms", Action_DistRmsd::Alloc, Action_DistRmsd::Help, AddAction },
  { ACTION, "drmsd", Action_DistRmsd::Alloc, Action_DistRmsd::Help, AddAction },
  { ACTION, "dssp", Action_DSSP::Alloc, Action_DSSP::Help, AddAction },
  { ACTION, "energy", Action_Energy::Alloc, Action_Energy::Help, AddAction },
  { ACTION, "filter", Action_FilterByData::Alloc, Action_FilterByData::Help, AddAction },
  { ACTION, "fixatomorder", Action_FixAtomOrder::Alloc, Action_FixAtomOrder::Help, AddAction },
  { ACTION, "gist", Action_Gist::Alloc, Action_Gist::Help, AddAction },
//  { ACTION, "gfe", Action_GridFreeEnergy::Alloc, Action_GridFreeEnergy::Help, AddAction },
  { ACTION, "grid", Action_Grid::Alloc, Action_Grid::Help, AddAction },
  { ACTION, "hbond", Action_Hbond::Alloc, Action_Hbond::Help, AddAction },
  { ACTION, "image", Action_Image::Alloc, Action_Image::Help, AddAction },
  { ACTION, "jcoupling", Action_Jcoupling::Alloc, Action_Jcoupling::Help, AddAction },
  { ACTION, "lessplit", Action_LESsplit::Alloc, Action_LESsplit::Help, AddAction },
  { ACTION, "lie", Action_LIE::Alloc, Action_LIE::Help, AddAction },
  { ACTION, "lipidorder", Action_OrderParameter::Alloc, Action_OrderParameter::Help, AddAction },
  { ACTION, "makestructure", Action_MakeStructure::Alloc, Action_MakeStructure::Help, AddAction },
  { ACTION, "mask", Action_Mask::Alloc, Action_Mask::Help, AddAction },
  { ACTION, "matrix", Action_Matrix::Alloc, Action_Matrix::Help, AddAction },
  { ACTION, "minimage", Action_MinImage::Alloc, Action_MinImage::Help, AddAction },
  { ACTION, "molsurf", Action_Molsurf::Alloc, Action_Molsurf::Help, AddAction },
  { ACTION, "multidihedral", Action_MultiDihedral::Alloc, Action_MultiDihedral::Help, AddAction },
  { ACTION, "multivector", Action_MultiVector::Alloc, Action_MultiVector::Help, AddAction },
  { ACTION, "nastruct", Action_NAstruct::Alloc, Action_NAstruct::Help, AddAction },
  { ACTION, "nativecontacts", Action_NativeContacts::Alloc, Action_NativeContacts::Help, AddAction },
  { ACTION, "nmrrst", Action_NMRrst::Alloc, Action_NMRrst::Help, AddAction },
  { ACTION, "outtraj", Action_Outtraj::Alloc, Action_Outtraj::Help, AddAction },
  { ACTION, "pairdist", Action_PairDist::Alloc, Action_PairDist::Help, AddAction },
  { ACTION, "pairwise", Action_Pairwise::Alloc, Action_Pairwise::Help, AddAction },
  { ACTION, "principal", Action_Principal::Alloc, Action_Principal::Help, AddAction },
  { ACTION, "projection", Action_Projection::Alloc, Action_Projection::Help, AddAction },
  { ACTION, "pucker", Action_Pucker::Alloc, Action_Pucker::Help, AddAction },
  { ACTION, "radgyr", Action_Radgyr::Alloc, Action_Radgyr::Help, AddAction },
  { ACTION, "radial", Action_Radial::Alloc, Action_Radial::Help, AddAction },
  { ACTION, "randomizeions", Action_RandomizeIons::Alloc, Action_RandomizeIons::Help, AddAction },
  { ACTION, "replicatecell", Action_ReplicateCell::Alloc, Action_ReplicateCell::Help, AddAction },
  { ACTION, "rms", Action_Rmsd::Alloc, Action_Rmsd::Help, AddAction },
  { ACTION, "rmsd", Action_Rmsd::Alloc, Action_Rmsd::Help, AddAction },
  { ACTION, "rog", Action_Radgyr::Alloc, Action_Radgyr::Help, AddAction },
  { ACTION, "rotate", Action_Rotate::Alloc, Action_Rotate::Help, AddAction },
  { ACTION, "runavg", Action_RunningAvg::Alloc, Action_RunningAvg::Help, AddAction },
  { ACTION, "runningaverage", Action_RunningAvg::Alloc, Action_RunningAvg::Help, AddAction },
  { ACTION, "scale", Action_Scale::Alloc, Action_Scale::Help, AddAction },
  { ACTION, "secstruct", Action_DSSP::Alloc, Action_DSSP::Help, AddAction },
  { ACTION, "setvelocity", Action_SetVelocity::Alloc, Action_SetVelocity::Help, AddAction },
  { ACTION, "spam", Action_Spam::Alloc, Action_Spam::Help, AddAction },
  { ACTION, "stfcdiffusion", Action_STFC_Diffusion::Alloc, Action_STFC_Diffusion::Help, AddAction },
  { ACTION, "strip", Action_Strip::Alloc, Action_Strip::Help, AddAction },
  { ACTION, "surf", Action_Surf::Alloc, Action_Surf::Help, AddAction },
  { ACTION, "symmrmsd", Action_SymmetricRmsd::Alloc, Action_SymmetricRmsd::Help, AddAction },
  { ACTION, "temperature", Action_Temperature::Alloc, Action_Temperature::Help, AddAction },
  { ACTION, "trans", Action_Translate::Alloc, Action_Translate::Help, AddAction },
  { ACTION, "translate", Action_Translate::Alloc, Action_Translate::Help, AddAction },
  { ACTION, "unstrip", Action_Unstrip::Alloc, Action_Unstrip::Help, AddAction },
  { ACTION, "unwrap", Action_Unwrap::Alloc, Action_Unwrap::Help, AddAction },
  { ACTION, "vector", Action_Vector::Alloc, Action_Vector::Help, AddAction },
  { ACTION, "velocityautocorr", Action_VelocityAutoCorr::Alloc, Action_VelocityAutoCorr::Help, AddAction },
  { ACTION, "volmap", Action_Volmap::Alloc, Action_Volmap::Help, AddAction},
  { ACTION, "volume", Action_Volume::Alloc, Action_Volume::Help, AddAction},
  { ACTION, "watershell", Action_Watershell::Alloc, Action_Watershell::Help, AddAction },
  // INC_ANALYSIS: ANALYSIS COMMANDS
  { ANALYSIS, "2drms", Analysis_Rms2d::Alloc, Analysis_Rms2d::Help, AddAnalysis },
  { ANALYSIS, "amdbias", Analysis_AmdBias::Alloc, Analysis_AmdBias::Help, AddAnalysis },
  { ANALYSIS, "autocorr", Analysis_AutoCorr::Alloc, Analysis_AutoCorr::Help, AddAnalysis },
  { ANALYSIS, "avg", Analysis_Average::Alloc, Analysis_Average::Help, AddAnalysis },
  { ANALYSIS, "calcstate", Analysis_State::Alloc, Analysis_State::Help, AddAnalysis },
  { ANALYSIS, "cluster", Analysis_Clustering::Alloc, Analysis_Clustering::Help, AddAnalysis },
  { ANALYSIS, "corr", Analysis_Corr::Alloc, Analysis_Corr::Help, AddAnalysis },
  { ANALYSIS, "correlationcoe", Analysis_Corr::Alloc, Analysis_Corr::Help, AddAnalysis },
  { ANALYSIS, "crank", Analysis_CrankShaft::Alloc, Analysis_CrankShaft::Help, AddAnalysis },
  { ANALYSIS, "crankshaft", Analysis_CrankShaft::Alloc, Analysis_CrankShaft::Help, AddAnalysis },
  { ANALYSIS, "crdfluct", Analysis_CrdFluct::Alloc, Analysis_CrdFluct::Help, AddAnalysis },
  { ANALYSIS, "crosscorr", Analysis_CrossCorr::Alloc, Analysis_CrossCorr::Help, AddAnalysis },
  { ANALYSIS, "curvefit", Analysis_CurveFit::Alloc, Analysis_CurveFit::Help, AddAnalysis },
  { ANALYSIS, "diagmatrix", Analysis_Matrix::Alloc, Analysis_Matrix::Help, AddAnalysis },
  { ANALYSIS, "divergence", Analysis_Divergence::Alloc, Analysis_Divergence::Help, AddAnalysis },
  { ANALYSIS, "fft", Analysis_FFT::Alloc, Analysis_FFT::Help, AddAnalysis },
  { ANALYSIS, "hist", Analysis_Hist::Alloc, Analysis_Hist::Help, AddAnalysis },
  { ANALYSIS, "histogram", Analysis_Hist::Alloc, Analysis_Hist::Help, AddAnalysis },
  { ANALYSIS, "integrate", Analysis_Integrate::Alloc, Analysis_Integrate::Help, AddAnalysis },
  { ANALYSIS, "ired", Analysis_IRED::Alloc, Analysis_IRED::Help, AddAnalysis },
  { ANALYSIS, "kde", Analysis_KDE::Alloc, Analysis_KDE::Help, AddAnalysis },
  { ANALYSIS, "lifetime", Analysis_Lifetime::Alloc, Analysis_Lifetime::Help, AddAnalysis },
  { ANALYSIS, "lowestcurve", Analysis_LowestCurve::Alloc, Analysis_LowestCurve::Help, AddAnalysis },
  { ANALYSIS, "matrix", Analysis_Matrix::Alloc, Analysis_Matrix::Help, AddAnalysis },
  { ANALYSIS, "meltcurve", Analysis_MeltCurve::Alloc, Analysis_MeltCurve::Help, AddAnalysis },
  { ANALYSIS, "modes", Analysis_Modes::Alloc, Analysis_Modes::Help, AddAnalysis },
  { ANALYSIS, "multicurve", Analysis_Multicurve::Alloc, Analysis_Multicurve::Help, AddAnalysis },
  { ANALYSIS, "multihist", Analysis_MultiHist::Alloc, Analysis_MultiHist::Help, AddAnalysis },
  { ANALYSIS, "overlap", Analysis_Overlap::Alloc, Analysis_Overlap::Help, AddAnalysis },
  { ANALYSIS, "phipsi", Analysis_PhiPsi::Alloc, Analysis_PhiPsi::Help, AddAnalysis },
  { ANALYSIS, "regress", Analysis_Regression::Alloc, Analysis_Regression::Help, AddAnalysis },
  { ANALYSIS, "remlog", Analysis_RemLog::Alloc, Analysis_RemLog::Help, AddAnalysis },
  { ANALYSIS, "rms2d", Analysis_Rms2d::Alloc, Analysis_Rms2d::Help, AddAnalysis },
  { ANALYSIS, "rmsavgcorr", Analysis_RmsAvgCorr::Alloc, Analysis_RmsAvgCorr::Help, AddAnalysis },
  { ANALYSIS, "rotdif", Analysis_Rotdif::Alloc, Analysis_Rotdif::Help, AddAnalysis },
  { ANALYSIS, "runningavg", Analysis_RunningAvg::Alloc, Analysis_RunningAvg::Help, AddAnalysis },
  { ANALYSIS, "spline", Analysis_Spline::Alloc, Analysis_Spline::Help, AddAnalysis },
  { ANALYSIS, "stat", Analysis_Statistics::Alloc, Analysis_Statistics::Help, AddAnalysis },
  { ANALYSIS, "statistics", Analysis_Statistics::Alloc, Analysis_Statistics::Help, AddAnalysis },
  { ANALYSIS, "ti", Analysis_TI::Alloc, Analysis_TI::Help, AddAnalysis },
  { ANALYSIS, "timecorr", Analysis_Timecorr::Alloc, Analysis_Timecorr::Help, AddAnalysis },
  { ANALYSIS, "vectormath", Analysis_VectorMath::Alloc, Analysis_VectorMath::Help, AddAnalysis },
  { ANALYSIS, "wavelet", Analysis_Wavelet::Alloc, Analysis_Wavelet::Help, AddAnalysis },
  // DEPRECATED COMMANDS
  { DEPRECATED, "acceptor",     0, Deprecate_Hbond,        0 },
  { DEPRECATED, "avgcoord",     0, Deprecate_AvgCoord,     0 },
  { DEPRECATED, "bondsearch",   0, Deprecate_TopSearch,    0 },
  { DEPRECATED, "donor",        0, Deprecate_Hbond,        0 },
  { DEPRECATED, "maxdist",      0, Deprecate_MinDist,      0 },
  { DEPRECATED, "mindist",      0, Deprecate_MinDist,      0 },
  { DEPRECATED, "molsearch",    0, Deprecate_TopSearch,    0 },
  { DEPRECATED, "nobondsearch", 0, Deprecate_TopSearch,    0 },
  { DEPRECATED, "nomolsearch",  0, Deprecate_TopSearch,    0 },
  { DEPRECATED, "parmbondinfo", 0, Deprecate_ParmBondInfo, 0 },
  { DEPRECATED, "parmmolinfo",  0, Deprecate_ParmMolInfo,  0 },
  { DEPRECATED, "parmresinfo",  0, Deprecate_ParmResInfo,  0 },
  { NONE      , 0,              0, 0,                      0 }
};<|MERGE_RESOLUTION|>--- conflicted
+++ resolved
@@ -599,17 +599,15 @@
 }
 
 // ---------- GENERAL COMMANDS -------------------------------------------------
-<<<<<<< HEAD
 /// Sequence align
 Command::RetType SequenceAlignCmd(CpptrajState& State, ArgList& argIn, Command::AllocType Alloc)
 { return (Command::RetType)SequenceAlign(State, argIn); }
-=======
+
 static void Help_ActiveRef() {
   mprintf("\t%s\n", DataSetList::RefArgs);
   mprintf("  Set the reference structure to be used for coordinate-based mask parsing.\n"
           "  <#> starts from 0 (first reference structure).\n");
 }
->>>>>>> 63abbe07
 
 /// Set active reference for distance-based masks etc.
 Command::RetType ActiveRef(CpptrajState& State, ArgList& argIn, Command::AllocType Alloc)
