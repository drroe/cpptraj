// Parm_CharmmPsf.cpp
#include <cstdio> // sscanf
#include <cstdlib> // atoi
#include <cstring> // strncmp
#include <cctype> // isdigit
#include "Parm_CharmmPsf.h"
#include "CpptrajStdio.h"
#include "StringRoutines.h"
#include "Mol.h" // UniqueCount()
#include "CharmmParamFile.h"

/// CONSTRUCTOR
Parm_CharmmPsf::Parm_CharmmPsf() :
  extfmt_(false),
  cheq_(false),
  xplor_(true)
{}

// Parm_CharmmPsf::ID_ParmFormat()
bool Parm_CharmmPsf::ID_ParmFormat(CpptrajFile& fileIn) {
  // Assumes already set up
  if (fileIn.OpenFile()) return false;
  std::string nextLine = fileIn.GetLine();
  if (nextLine.empty()) return false;
  bool isPSF = ( nextLine.compare(0, 3, "PSF") == 0 );
  fileIn.CloseFile();
  return isPSF;
}

// Parm_CharmmPsf::ReadHelp()
void Parm_CharmmPsf::ReadHelp() {
  mprintf("\tparam <file> : Read CHARMM parameters from given file. Can do multiple times.\n");
}

// Parm_CharmmPsf::processReadArgs()
int Parm_CharmmPsf::processReadArgs(ArgList& argIn) {
  int err = 0;
  // Read CHARMM parameters if specified.
  std::string parFileName = argIn.GetStringKey("param");
  while (!parFileName.empty()) {
    CharmmParamFile infile;
    mprintf("\tReading CHARMM parameters from '%s'\n", parFileName.c_str());
    err += infile.ReadParams(params_, parFileName, debug_ );
    parFileName = argIn.GetStringKey("param");
  }
  return err;
}

// Parm_CharmmPsf::FindTag()
int Parm_CharmmPsf::FindTag(char* tag, const char* target, CpptrajFile& infile) {
  int nval = 0;
  int tgtsize = strlen( target );
  while (strncmp(tag,target,tgtsize)!=0) {
    const char* buffer = infile.NextLine();
    if ( buffer == 0 ) return 0;
    sscanf(buffer,"%i %10s",&nval,tag);
  }
  return nval;
}

<<<<<<< HEAD
//  Parm_CharmmPsf::ReadDihedrals()
int Parm_CharmmPsf::ReadDihedrals(CpptrajFile& infile, int ndihedral, const char* typestr, Topology& parmOut) const
{
    bool found;
    int bondatoms[8];
    const char* buffer = 0; 
    int nlines = ndihedral / 2;
    if ( (ndihedral % 2) != 0) nlines++;
    for (int dihline = 0; dihline < nlines; dihline++) {
      if ( (buffer=infile.NextLine()) == 0) {
        mprinterr("Error: Reading %s line %i\n", typestr, dihline+1);
        return 1;
      }
      // Each line has 2 groups of 4 atom numbers
      int ndihread = sscanf(buffer,"%i %i %i %i %i %i %i %i",bondatoms,bondatoms+1,
                              bondatoms+2,bondatoms+3, bondatoms+4,bondatoms+5,
                              bondatoms+6,bondatoms+7);
      if (params_.DP().empty()) {
        for (int dihidx=0; dihidx < ndihread; dihidx += 4) {
          // TODO: Determine end dihedrals
          if (typestr[0] == 'd')
            parmOut.AddDihedral( DihedralType(bondatoms[dihidx  ]-1,
                                              bondatoms[dihidx+1]-1,
                                              bondatoms[dihidx+2]-1,
                                              bondatoms[dihidx+3]-1,
                                              DihedralType::NORMAL) );
          else
            parmOut.AddCharmmImproper( DihedralType(bondatoms[dihidx  ]-1,
                                              bondatoms[dihidx+1]-1,
                                              bondatoms[dihidx+2]-1,
                                              bondatoms[dihidx+3]-1,
                                              DihedralType::IMPROPER), -1 );
        }
      } else {
        for (int dihidx=0; dihidx < ndihread; dihidx += 4) {
          int a1 = bondatoms[dihidx]-1;
          int a2 = bondatoms[dihidx+1]-1;
          int a3 = bondatoms[dihidx+2]-1;
          int a4 = bondatoms[dihidx+3]-1;
          DihedralType dih(a1, a2, a3, a4, DihedralType::NORMAL);
          AtomTypeHolder types(4);
          types.AddName( parmOut[a1].Type() );
          types.AddName( parmOut[a2].Type() );
          types.AddName( parmOut[a3].Type() );
          types.AddName( parmOut[a4].Type() );
          if (typestr[0] == 'd') {
            // Dihedral. Can have multiple multiplicities.
            DihedralParmArray dpa = params_.DP().FindParam( types, found );
            if (found) {
              for (DihedralParmArray::const_iterator dp = dpa.begin(); dp != dpa.end(); ++dp)
                parmOut.AddDihedral( dih, *dp );
            }
          } else {
            // Charmm Improper. Expect only one paramter per type.
            DihedralParmType ipt = params_.IP().FindParam( types, found );
            parmOut.AddCharmmImproper( dih, ipt );
          } 
          if (!found) {
            mprintf("Warning: Parameters not found for %s %s - %s - %s - %s\n", typestr, parmOut.AtomMaskName(a1).c_str(), parmOut.AtomMaskName(a2).c_str(), parmOut.AtomMaskName(a3).c_str(), parmOut.AtomMaskName(a4).c_str());
            if (typestr[0] == 'd')
              parmOut.AddDihedral( dih );
            else
              parmOut.AddCharmmImproper( dih );
          }
        } // END loop over number of dihedrals read
      } // END if dihedral params present
    } // END loop over lines
  return 0;
=======
const unsigned int Parm_CharmmPsf::ChmStrMax_ = 9;

int Parm_CharmmPsf::ParseResID(char& psficode, const char* psfresid)
{
  char buf[ChmStrMax_];
  int bidx = -1;
  const char* ptr = psfresid;
  // Parse out residue number
  int resnum = 0;
  while ( isdigit( *ptr ) && bidx < (int)ChmStrMax_ )
  {
    buf[++bidx] = *ptr;
    ++ptr;
  }
  bidx++;
  buf[bidx] = '\0';
  // Sanity check
  if (bidx < 1)
    mprintf("Warning: PSF residue ID does not begin with a digit: '%s'\n", psfresid);
  else
    resnum = atoi( buf );
  // Check for icode
  if (*ptr != '\0')
    psficode = *ptr;
  else
    psficode = ' ';
  return resnum;
>>>>>>> 7a6ee3b5
}

// Parm_CharmmPsf::ReadParm()
/** Open the Charmm PSF file specified by filename and set up topology data.
  * Mask selection requires natom, nres, names, resnames, resnums.
  */
int Parm_CharmmPsf::ReadParm(FileName const& fname, Topology &parmOut) {
  const size_t TAGSIZE = 10; 
  char tag[TAGSIZE];
  tag[0]='\0';

  CpptrajFile infile;
  if (infile.OpenRead(fname)) return 1;
  mprintf("    Reading Charmm PSF file %s as topology file.\n",infile.Filename().base());
  // Read the first line, should contain PSF...
  const char* buffer = 0;
  if ( (buffer=infile.NextLine()) == 0 ) return 1;
  // Advance to <ntitle> !NTITLE
  int ntitle = FindTag(tag, "!NTITLE", infile); 
  // Only read in 1st title. Skip any asterisks.
  std::string psftitle;
  if (ntitle > 0) {
    buffer = infile.NextLine();
    const char* ptr = buffer;
    while (*ptr != '\0' && (*ptr == ' ' || *ptr == '*')) ++ptr;
    psftitle.assign( ptr );
  }
  parmOut.SetParmName( NoTrailingWhitespace(psftitle), infile.Filename() );
  // Advance to <natom> !NATOM
  int natom = FindTag(tag, "!NATOM", infile);
  if (debug_>0) mprintf("\tPSF: !NATOM tag found, natom=%i\n", natom);
  // If no atoms, probably issue with PSF file
  if (natom < 1) {
    mprinterr("Error: No atoms in PSF file.\n");
    return 1;
  }
  bool found; // Used when assigning parameters
  // DEBUG
  //params_.Debug();
  // Read the next natom lines
  char psfresid[ChmStrMax_];
  char psfresname[ChmStrMax_];
  char psfname[ChmStrMax_];
  char psftype[ChmStrMax_];
  char segmentID[ChmStrMax_];
  char psficode;
  double psfcharge;
  double psfmass;
  typedef std::vector<std::string> Sarray;
  // TODO AtomTypeArray should eventually be in Topology
  ParmHolder<AtomType>& atomTypes = params_.AT();
  Sarray SegIDs;
  for (int atom=0; atom < natom; atom++) {
    if ( (buffer=infile.NextLine()) == 0 ) {
      mprinterr("Error: ReadParmPSF(): Reading atom %i\n",atom+1);
      return 1;
    }
    // Read line
    // ATOM# SEGID RESID RES ATNAME ATTYPE CHRG MASS (REST OF COLUMNS ARE LIKELY FOR CMAP AND CHEQ)
    sscanf(buffer,"%*i %s %s %s %s %s %lf %lf", segmentID, psfresid, psfresname, 
           psfname, psftype, &psfcharge, &psfmass);
    // Extract residue number and alternatively insertion code.
    int psfresnum = ParseResID(psficode, psfresid);
    //mprintf("DEBUG: resnum %10i  icode %c\n", psfresnum, psficode);
    // Search for segment ID
    int idx = -1;
    for (int i = 0; i != (int)SegIDs.size(); i++)
      if (SegIDs[i].compare( segmentID )==0) {
        idx = i;
        break;
      }
    if (idx == -1) {
      idx = (int)SegIDs.size();
      SegIDs.push_back( segmentID );
      if (debug_>0) mprintf("DEBUG: New segment ID %i '%s'\n", idx, SegIDs.back().c_str());
    }
<<<<<<< HEAD
    atomTypes.AddParm( AtomTypeHolder(NameType(psftype)), AtomType(psfmass), false );
    Atom chmAtom( psfname, psfcharge, psfmass, psftype );
    parmOut.AddTopAtom( chmAtom, Residue( psfresname, psfresnum, idx) );
=======
    parmOut.AddTopAtom( Atom( psfname, psfcharge, psfmass, psftype), 
                        Residue( psfresname, psfresnum, psficode, idx) );
>>>>>>> 7a6ee3b5
  } // END loop over atoms 
  // Advance to <nbond> !NBOND
  int bondatoms[9];
  int nbond = FindTag(tag, "!NBOND", infile);
  if (nbond > 0) {
    if (debug_>0) mprintf("\tPSF: !NBOND tag found, nbond=%i\n", nbond);
    int nlines = nbond / 4;
    if ( (nbond % 4) != 0) nlines++;
    for (int bondline=0; bondline < nlines; bondline++) {
      if ( (buffer=infile.NextLine()) == 0 ) {
        mprinterr("Error: ReadParmPSF(): Reading bond line %i\n",bondline+1);
        return 1;
      }
      // Each line has 4 pairs of atom numbers
      int nbondsread = sscanf(buffer,"%i %i %i %i %i %i %i %i",bondatoms,bondatoms+1,
                              bondatoms+2,bondatoms+3, bondatoms+4,bondatoms+5,
                              bondatoms+6,bondatoms+7);
      // NOTE: Charmm atom nums start from 1
      if (params_.BP().empty()) {
        for (int bondidx=0; bondidx < nbondsread; bondidx+=2)
          parmOut.AddBond(bondatoms[bondidx]-1, bondatoms[bondidx+1]-1);
      } else {
        for (int bondidx = 0; bondidx < nbondsread; bondidx += 2) {
          int a1 = bondatoms[bondidx]-1;
          int a2 = bondatoms[bondidx+1]-1;
          AtomTypeHolder types(2);
          types.AddName( parmOut[a1].Type() );
          types.AddName( parmOut[a2].Type() );
          BondParmType bpt = params_.BP().FindParam( types, found );
          if (found)
            parmOut.AddBond( a1, a2, bpt );
          else {
            mprintf("Warning: Parameters not found for bond %s - %s\n", parmOut.AtomMaskName(a1).c_str(), parmOut.AtomMaskName(a2).c_str());
            parmOut.AddBond( a1, a2 );
          }
        }
      }
    }
  } else
    mprintf("Warning: PSF has no bonds.\n");
  // Advance to <nangles> !NTHETA
  int nangle = FindTag(tag, "!NTHETA", infile);
  if (nangle > 0) {
    if (debug_>0) mprintf("\tPSF: !NTHETA tag found, nangle=%i\n", nangle);
    int nlines = nangle / 3;
    if ( (nangle % 3) != 0) nlines++;
    for (int angleline=0; angleline < nlines; angleline++) {
      if ( (buffer=infile.NextLine()) == 0) {
        mprinterr("Error: Reading angle line %i\n", angleline+1);
        return 1;
      }
      // Each line has 3 groups of 3 atom numbers
      int nanglesread = sscanf(buffer,"%i %i %i %i %i %i %i %i %i",bondatoms,bondatoms+1,
                              bondatoms+2,bondatoms+3, bondatoms+4,bondatoms+5,
                              bondatoms+6,bondatoms+7, bondatoms+8);
      if (params_.AP().empty()) {
        for (int angleidx=0; angleidx < nanglesread; angleidx += 3)
          parmOut.AddAngle( bondatoms[angleidx  ]-1,
                            bondatoms[angleidx+1]-1,
                            bondatoms[angleidx+2]-1 );
      } else {
        for (int angleidx=0; angleidx < nanglesread; angleidx += 3) {
          int a1 = bondatoms[angleidx]-1;
          int a2 = bondatoms[angleidx+1]-1;
          int a3 = bondatoms[angleidx+2]-1;
          AtomTypeHolder types(3);
          types.AddName( parmOut[a1].Type() );
          types.AddName( parmOut[a2].Type() );
          types.AddName( parmOut[a3].Type() );
          AngleParmType apt = params_.AP().FindParam( types, found );
          if (found)
            parmOut.AddAngle( a1, a2, a3, apt );
          else {
            mprintf("Warning: Parameters not found for angle %s - %s - %s\n", parmOut.AtomMaskName(a1).c_str(), parmOut.AtomMaskName(a2).c_str(), parmOut.AtomMaskName(a3).c_str());
            parmOut.AddAngle( a1, a2, a3 );
          }
        }
      }
    }
  } else
    mprintf("Warning: PSF has no angles.\n");
  // Advance to <ndihedrals> !NPHI
  int ndihedral = FindTag(tag, "!NPHI", infile);
  if (ndihedral > 0) {
    if (debug_>0) mprintf("\tPSF: !NPHI tag found, ndihedral=%i\n", ndihedral);
    if (ReadDihedrals(infile, ndihedral, "dihedral", parmOut)) return 1;
  } else
    mprintf("Warning: PSF has no dihedrals.\n");
  // Advance to <nimpropers> !NIMPHI
  int nimproper = FindTag(tag, "!NIMPHI", infile);
  if (nimproper > 0) {
    if (debug_ > 0) mprintf("\tPSF: !NIMPHI tag found, nimproper=%i\n", nimproper);
    if (ReadDihedrals(infile, nimproper, "improper", parmOut)) return 1;
  } else
    mprintf("Warning: PSF has no impropers.\n");
  mprintf("\tPSF contains %i atoms, %i residues.\n", parmOut.Natom(), parmOut.Nres());

  infile.CloseFile();

  // Add nonbonded parameters
  if (params_.HasLJparams()) {
    parmOut.AssignNonbondParams( atomTypes, params_.NB() );
/*
    int ntypes = (int)atomTypes.Size();
    parmOut.SetNonbond().SetupLJforNtypes( ntypes );
    mprintf("\tAtom Types:\n");
    for (AtomTypeArray::const_iterator it = atomTypes.begin(); it != atomTypes.end(); ++it)
    {
      int idx1 = it->second;
      int idx0 = params_.AT().AtomTypeIndex( it->first );
      if (idx0 < 0)
        mprintf("Warning: No LJ parameters for type '%s'\n", *(it->first));
      else {
        atomTypes.UpdateType(idx1).SetLJ().SetRadius( params_.AT()[idx0].LJ().Radius() );
        atomTypes.UpdateType(idx1).SetLJ().SetDepth( params_.AT()[idx0].LJ().Depth() );
      }
      mprintf("\t\t%3i '%s' mass=%10.4f radius=%10.4f depth=%10.4f\n",
              idx1, *(it->first),
              atomTypes[idx1].Mass(),
              atomTypes[idx1].LJ().Radius(),
              atomTypes[idx1].LJ().Depth());
    }
    mprintf("\tAdding Lennard-Jones parameters using Lorentz-Berthelot combining rules.\n");
    for (AtomTypeArray::const_iterator it1 = atomTypes.begin(); it1 != atomTypes.end(); ++it1)
    {
      int type1 = it1->second;
      for (AtomTypeArray::const_iterator it2 = it1; it2 != atomTypes.end(); it2++)
      {
        int type2 = it2->second;
        NonbondType LJ = atomTypes[type1].LJ().Combine_LB( atomTypes[type2].LJ() );
        mprintf("\t%3i - %3i : Ri=%10.4f Ei=%10.4f Rj=%10.4f Ej=%10.4f A=%10.4f B=%10.4f\n",
                type1, type2,
                atomTypes[type1].LJ().Radius(), atomTypes[type1].LJ().Depth(),
                atomTypes[type2].LJ().Radius(), atomTypes[type2].LJ().Depth(),
                LJ.A(), LJ.B());
        parmOut.SetNonbond().AddLJterm(type1, type2, LJ);
      }
    }
*/
  }

  return 0;
}

// =============================================================================
// Parm_CharmmPsf::WriteHelp()
void Parm_CharmmPsf::WriteHelp() {
  mprintf("\toldpsf : Write atom type indices instead of type names (not recommended).\n"
          "\text    : Use extended format.\n");
}

// Parm_CharmmPsf::processWriteArgs()
int Parm_CharmmPsf::processWriteArgs(ArgList& argIn) {
  if (argIn.hasKey("oldpsf")) xplor_ = false;
  if (argIn.hasKey("ext")) extfmt_ = true;
  return 0;
}

//  FindMolType()
static int FindMolType(int molNum, Mol::Marray const& mols) {
  for (Mol::Marray::const_iterator mol = mols.begin(); mol != mols.end(); ++mol)
    for (Mol::Iarray::const_iterator it = mol->idxs_.begin();
                                     it != mol->idxs_.end(); ++it)
      if (*it == molNum) return (mol - mols.begin());
  return -1;
}

//  Parm_CharmmPsf::WriteSectionHeader()
void Parm_CharmmPsf::WriteSectionHeader(CpptrajFile& outfile, const char* title, int ival)
const
{
  if (extfmt_)
    outfile.Printf("%10i %s\n", ival, title);
  else
    outfile.Printf("%8i %s\n", ival, title);
}

// WriteDihedrals() // FIXME sort out impropers
static inline void WriteDihedrals(
  DihedralArray const& dihedrals,
  unsigned int& idx,
  CpptrajFile& outfile,
  const char* dihfmt)
{
  for (DihedralArray::const_iterator dih = dihedrals.begin(); dih != dihedrals.end(); ++dih, ++idx)
  {
    outfile.Printf(dihfmt, dih->A1()+1, dih->A2()+1, dih->A3()+1, dih->A4()+1);
    if ((idx % 2)==0) outfile.Printf("\n");
  }
}

// Parm_CharmmPsf::WriteParm()
int Parm_CharmmPsf::WriteParm(FileName const& fname, Topology const& parm) {
  // TODO: CMAP etc info
  CpptrajFile outfile;
  if (outfile.OpenWrite(fname)) return 1;
  // Write PSF header
  std::string header("PSF");
  if (extfmt_) header.append(" EXT");
  if (cheq_)   header.append(" CHEQ");
  if (xplor_)  header.append(" XPLOR");
  outfile.Printf("%s\n\n", header.c_str());
  // Write title FIXME spread out long title over multiple lines
  WriteSectionHeader(outfile, "!NTITLE", 1);
  std::string titleOut = parm.ParmName();
  if (titleOut.size() > 78)
    mprintf("Warning: PSF title will be truncated.\n");
  titleOut.resize(78);
  outfile.Printf("* %-78s\n\n", titleOut.c_str());
  // Write NATOM section
  WriteSectionHeader(outfile, "!NATOM", parm.Natom());
  unsigned int idx = 1;
  // Make segment ids based on molecule type for now.
  Mol::Marray mols = Mol::UniqueCount(parm);
  mprintf("Warning: Assigning segment IDs based on molecule type.\n");
  int currentMol = 0;
  int currentMtype = FindMolType(currentMol, mols);
  const char* segid = mols[currentMtype].name_.c_str();
  Mol::Iarray::const_iterator mit = mols[currentMtype].idxs_.begin();
//  bool inSolvent = false;
  // Output format.
  // ATOM# SEGID RES# RES ATNAME ATTYPE CHRG MASS IMOVE
  // Remaining columns (CHEQ)
  //   XPLOR  & DRUDE  : ALPHADP THOLEI
  //   XPLOR  & !DRUDE : ECH     EHA
  //   !XPLOR & DRUDE  : ALPHADP THOLEI ISDRUDE
  //   !XPLOR & !DRUDE : ECH     EHA
  // Where ECH is electronegativity for atoms and EHA is hardness for atoms.
  const char* atmfmt = 0;
  if (extfmt_) {
    if (xplor_)
      atmfmt = "%10i %-8s %-8i %-8s %-8s %-6s %14.6G%14.6G%8i\n";
    else
      atmfmt = "%10i %-8s %-8i %-8s %-8s %4s %14.6G%14.6G%8i\n";
  } else {
    if (xplor_)
      atmfmt = "%8i %-4s %-4i %-4s %-4s %-4s %14.6G%14.6G%8i\n";
    else
      atmfmt = "%8i %-4s %-4i %-4s %-4s %4s %14.6G%14.6G%8i\n";
  }
  for (Topology::atom_iterator atom = parm.begin(); atom != parm.end(); ++atom, ++idx) {
    int resnum = atom->ResNum();
    if (atom->MolNum() != currentMol) {
      currentMol = atom->MolNum();
      ++mit;
      if (mit == mols[currentMtype].idxs_.end() || *mit != currentMol) {
        currentMtype = FindMolType(currentMol, mols);
        segid = mols[currentMtype].name_.c_str();
      }
    }
    // Figure out how atom type is being printed.
    std::string psftype;
    if (xplor_)
      psftype.assign( *(atom->Type()) );
    else
      psftype = integerToString( atom->TypeIndex() + 1 );
    // Figure out what IMOVE should be.
    // IMOVE : 1 = fixed atom, 0 = mobile, -1 = a lonepair (may move, no DoF).
    int imove;
    if (atom->Element() == Atom::EXTRAPT) // TODO is this OK?
      imove = -1;
    else
      imove = 0;
    // Write atom line
    outfile.Printf(atmfmt, idx, segid,
                   parm.Res(resnum).OriginalResNum(), parm.Res(resnum).c_str(),
                   atom->c_str(), psftype.c_str(), atom->Charge(),
                   atom->Mass(), imove);
  }
  outfile.Printf("\n");
  // Write NBOND section
<<<<<<< HEAD
  WriteSectionHeader(outfile, "!NBOND: bonds", parm.Bonds().size() + parm.BondsH().size());
  const char* bndfmt = 0;
  if (extfmt_)
    bndfmt = "%10i%10i";
  else
    bndfmt = "%8i%8i";
=======
  outfile.Printf("%8zu !NBOND: bonds\n", parm.Bonds().size() + parm.BondsH().size());
>>>>>>> 7a6ee3b5
  idx = 1;
  for (BondArray::const_iterator bond = parm.BondsH().begin();
                                 bond != parm.BondsH().end(); ++bond, ++idx)
  {
    outfile.Printf(bndfmt, bond->A1()+1, bond->A2()+1);
    if ((idx % 4)==0) outfile.Printf("\n"); 
  }
  for (BondArray::const_iterator bond = parm.Bonds().begin();
                                 bond != parm.Bonds().end(); ++bond, ++idx)
  {
    outfile.Printf(bndfmt, bond->A1()+1, bond->A2()+1);
    if ((idx % 4)==0) outfile.Printf("\n"); 
  }
  if ((idx % 4)!=0) outfile.Printf("\n");
  outfile.Printf("\n");
  // Write NTHETA section
<<<<<<< HEAD
  WriteSectionHeader(outfile, "!NTHETA: angles", parm.Angles().size() + parm.AnglesH().size());
  const char* angfmt = 0;
  if (extfmt_)
    angfmt = "%10i%10i%10i";
  else
    angfmt = "%8i%8i%8i";
=======
  outfile.Printf("%8zu !NTHETA: angles\n", parm.Angles().size() + parm.AnglesH().size());
>>>>>>> 7a6ee3b5
  idx = 1;
  for (AngleArray::const_iterator ang = parm.AnglesH().begin();
                                  ang != parm.AnglesH().end(); ++ang, ++idx)
  {
    outfile.Printf(angfmt, ang->A1()+1, ang->A2()+1, ang->A3()+1);
    if ((idx % 3)==0) outfile.Printf("\n");
  }
  for (AngleArray::const_iterator ang = parm.Angles().begin();
                                  ang != parm.Angles().end(); ++ang, ++idx)
  {
    outfile.Printf(angfmt, ang->A1()+1, ang->A2()+1, ang->A3()+1);
    if ((idx % 3)==0) outfile.Printf("\n");
  }
  if ((idx % 3)==0) outfile.Printf("\n");
  outfile.Printf("\n");
  // Write out NPHI section
<<<<<<< HEAD
  WriteSectionHeader(outfile, "!NPHI: dihedrals", parm.Dihedrals().size() + parm.DihedralsH().size());
  const char* dihfmt = 0;
  if (extfmt_)
    dihfmt = "%10i%10i%10i%10i";
  else
    dihfmt = "%8i%8i%8i%8i";
=======
  outfile.Printf("%8zu !NPHI: dihedrals\n", parm.Dihedrals().size() + parm.DihedralsH().size());
>>>>>>> 7a6ee3b5
  idx = 1;
  WriteDihedrals(parm.DihedralsH(), idx, outfile, dihfmt);
  WriteDihedrals(parm.Dihedrals(), idx, outfile, dihfmt);
  if ((idx % 2)==0) outfile.Printf("\n");
  outfile.Printf("\n");
  // Write out NIMPHI section
  WriteSectionHeader(outfile, "!NIMPHI: impropers", parm.Chamber().Impropers().size());
  idx = 1;
  WriteDihedrals(parm.Chamber().Impropers(), idx, outfile, dihfmt);
  if ((idx % 2)==0) outfile.Printf("\n");
  outfile.Printf("\n");

  outfile.CloseFile();
  return 0;
}<|MERGE_RESOLUTION|>--- conflicted
+++ resolved
@@ -58,7 +58,6 @@
   return nval;
 }
 
-<<<<<<< HEAD
 //  Parm_CharmmPsf::ReadDihedrals()
 int Parm_CharmmPsf::ReadDihedrals(CpptrajFile& infile, int ndihedral, const char* typestr, Topology& parmOut) const
 {
@@ -127,7 +126,7 @@
       } // END if dihedral params present
     } // END loop over lines
   return 0;
-=======
+
 const unsigned int Parm_CharmmPsf::ChmStrMax_ = 9;
 
 int Parm_CharmmPsf::ParseResID(char& psficode, const char* psfresid)
@@ -155,7 +154,6 @@
   else
     psficode = ' ';
   return resnum;
->>>>>>> 7a6ee3b5
 }
 
 // Parm_CharmmPsf::ReadParm()
@@ -232,14 +230,9 @@
       SegIDs.push_back( segmentID );
       if (debug_>0) mprintf("DEBUG: New segment ID %i '%s'\n", idx, SegIDs.back().c_str());
     }
-<<<<<<< HEAD
     atomTypes.AddParm( AtomTypeHolder(NameType(psftype)), AtomType(psfmass), false );
     Atom chmAtom( psfname, psfcharge, psfmass, psftype );
     parmOut.AddTopAtom( chmAtom, Residue( psfresname, psfresnum, idx) );
-=======
-    parmOut.AddTopAtom( Atom( psfname, psfcharge, psfmass, psftype), 
-                        Residue( psfresname, psfresnum, psficode, idx) );
->>>>>>> 7a6ee3b5
   } // END loop over atoms 
   // Advance to <nbond> !NBOND
   int bondatoms[9];
@@ -511,16 +504,12 @@
   }
   outfile.Printf("\n");
   // Write NBOND section
-<<<<<<< HEAD
   WriteSectionHeader(outfile, "!NBOND: bonds", parm.Bonds().size() + parm.BondsH().size());
   const char* bndfmt = 0;
   if (extfmt_)
     bndfmt = "%10i%10i";
   else
     bndfmt = "%8i%8i";
-=======
-  outfile.Printf("%8zu !NBOND: bonds\n", parm.Bonds().size() + parm.BondsH().size());
->>>>>>> 7a6ee3b5
   idx = 1;
   for (BondArray::const_iterator bond = parm.BondsH().begin();
                                  bond != parm.BondsH().end(); ++bond, ++idx)
@@ -537,16 +526,12 @@
   if ((idx % 4)!=0) outfile.Printf("\n");
   outfile.Printf("\n");
   // Write NTHETA section
-<<<<<<< HEAD
   WriteSectionHeader(outfile, "!NTHETA: angles", parm.Angles().size() + parm.AnglesH().size());
   const char* angfmt = 0;
   if (extfmt_)
     angfmt = "%10i%10i%10i";
   else
     angfmt = "%8i%8i%8i";
-=======
-  outfile.Printf("%8zu !NTHETA: angles\n", parm.Angles().size() + parm.AnglesH().size());
->>>>>>> 7a6ee3b5
   idx = 1;
   for (AngleArray::const_iterator ang = parm.AnglesH().begin();
                                   ang != parm.AnglesH().end(); ++ang, ++idx)
@@ -563,16 +548,12 @@
   if ((idx % 3)==0) outfile.Printf("\n");
   outfile.Printf("\n");
   // Write out NPHI section
-<<<<<<< HEAD
   WriteSectionHeader(outfile, "!NPHI: dihedrals", parm.Dihedrals().size() + parm.DihedralsH().size());
   const char* dihfmt = 0;
   if (extfmt_)
     dihfmt = "%10i%10i%10i%10i";
   else
     dihfmt = "%8i%8i%8i%8i";
-=======
-  outfile.Printf("%8zu !NPHI: dihedrals\n", parm.Dihedrals().size() + parm.DihedralsH().size());
->>>>>>> 7a6ee3b5
   idx = 1;
   WriteDihedrals(parm.DihedralsH(), idx, outfile, dihfmt);
   WriteDihedrals(parm.Dihedrals(), idx, outfile, dihfmt);
