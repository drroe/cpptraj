--- conflicted
+++ resolved
@@ -98,11 +98,7 @@
           int a3 = bondatoms[dihidx+2]-1;
           int a4 = bondatoms[dihidx+3]-1;
           DihedralType dih(a1, a2, a3, a4, DihedralType::NORMAL);
-<<<<<<< HEAD
           TypeNameHolder types(4);
-=======
-          AtomTypeHolder types(4);
->>>>>>> 506b3261
           types.AddName( parmOut[a1].Type() );
           types.AddName( parmOut[a2].Type() );
           types.AddName( parmOut[a3].Type() );
@@ -132,8 +128,6 @@
   return 0;
 }
 
-<<<<<<< HEAD
-=======
 const unsigned int Parm_CharmmPsf::ChmStrMax_ = 9;
 
 int Parm_CharmmPsf::ParseResID(char& psficode, const char* psfresid)
@@ -163,7 +157,6 @@
   return resnum;
 }
 
->>>>>>> 506b3261
 // Parm_CharmmPsf::ReadParm()
 /** Open the Charmm PSF file specified by filename and set up topology data.
   * Mask selection requires natom, nres, names, resnames, resnums.
@@ -200,11 +193,7 @@
   }
   bool found; // Used when assigning parameters
   // DEBUG
-<<<<<<< HEAD
-  //params_.Debug();
-=======
   if (debug_ > 0) params_.Debug();
->>>>>>> 506b3261
   // Read the next natom lines
   char psfresid[ChmStrMax_];
   char psfresname[ChmStrMax_];
@@ -215,10 +204,6 @@
   double psfcharge;
   double psfmass;
   typedef std::vector<std::string> Sarray;
-<<<<<<< HEAD
-  // TODO AtomTypeArray should eventually be in Topology
-=======
->>>>>>> 506b3261
   ParmHolder<AtomType>& atomTypes = params_.AT();
   Sarray SegIDs;
   for (int atom=0; atom < natom; atom++) {
@@ -245,15 +230,9 @@
       SegIDs.push_back( segmentID );
       if (debug_>0) mprintf("DEBUG: New segment ID %i '%s'\n", idx, SegIDs.back().c_str());
     }
-<<<<<<< HEAD
     atomTypes.AddParm( TypeNameHolder(NameType(psftype)), AtomType(psfmass), false );
     Atom chmAtom( psfname, psfcharge, psfmass, psftype );
-    parmOut.AddTopAtom( chmAtom, Residue( psfresname, psfresnum, idx) );
-=======
-    atomTypes.AddParm( AtomTypeHolder(NameType(psftype)), AtomType(psfmass), false );
-    Atom chmAtom( psfname, psfcharge, psfmass, psftype );
     parmOut.AddTopAtom( chmAtom, Residue(psfresname, psfresnum, ' ', idx) );
->>>>>>> 506b3261
   } // END loop over atoms 
   // Advance to <nbond> !NBOND
   int bondatoms[9];
@@ -279,11 +258,7 @@
         for (int bondidx = 0; bondidx < nbondsread; bondidx += 2) {
           int a1 = bondatoms[bondidx]-1;
           int a2 = bondatoms[bondidx+1]-1;
-<<<<<<< HEAD
           TypeNameHolder types(2);
-=======
-          AtomTypeHolder types(2);
->>>>>>> 506b3261
           types.AddName( parmOut[a1].Type() );
           types.AddName( parmOut[a2].Type() );
           BondParmType bpt = params_.BP().FindParam( types, found );
@@ -323,11 +298,7 @@
           int a1 = bondatoms[angleidx]-1;
           int a2 = bondatoms[angleidx+1]-1;
           int a3 = bondatoms[angleidx+2]-1;
-<<<<<<< HEAD
           TypeNameHolder types(3);
-=======
-          AtomTypeHolder types(3);
->>>>>>> 506b3261
           types.AddName( parmOut[a1].Type() );
           types.AddName( parmOut[a2].Type() );
           types.AddName( parmOut[a3].Type() );
@@ -363,45 +334,7 @@
 
   // Add nonbonded parameters
   if (params_.HasLJparams()) {
-<<<<<<< HEAD
-    parmOut.AssignNonbondParams( atomTypes, params_.NB(), params_.NB14() );
-/*
-    int ntypes = (int)atomTypes.Size();
-    parmOut.SetNonbond().SetupLJforNtypes( ntypes );
-    mprintf("\tAtom Types:\n");
-    for (AtomTypeArray::const_iterator it = atomTypes.begin(); it != atomTypes.end(); ++it)
-    {
-      int idx1 = it->second;
-      int idx0 = params_.AT().AtomTypeIndex( it->first );
-      if (idx0 < 0)
-        mprintf("Warning: No LJ parameters for type '%s'\n", *(it->first));
-      else {
-        atomTypes.UpdateType(idx1).SetLJ().SetRadius( params_.AT()[idx0].LJ().Radius() );
-        atomTypes.UpdateType(idx1).SetLJ().SetDepth( params_.AT()[idx0].LJ().Depth() );
-      }
-      mprintf("\t\t%3i '%s' mass=%10.4f radius=%10.4f depth=%10.4f\n",
-              idx1, *(it->first),
-              atomTypes[idx1].Mass(),
-              atomTypes[idx1].LJ().Radius(),
-              atomTypes[idx1].LJ().Depth());
-    }
-    mprintf("\tAdding Lennard-Jones parameters using Lorentz-Berthelot combining rules.\n");
-    for (AtomTypeArray::const_iterator it1 = atomTypes.begin(); it1 != atomTypes.end(); ++it1)
-    {
-      int type1 = it1->second;
-      for (AtomTypeArray::const_iterator it2 = it1; it2 != atomTypes.end(); it2++)
-      {
-        int type2 = it2->second;
-        NonbondType LJ = atomTypes[type1].LJ().Combine_LB( atomTypes[type2].LJ() );
-        mprintf("\t%3i - %3i : Ri=%10.4f Ei=%10.4f Rj=%10.4f Ej=%10.4f A=%10.4f B=%10.4f\n",
-                type1, type2,
-                atomTypes[type1].LJ().Radius(), atomTypes[type1].LJ().Depth(),
-                atomTypes[type2].LJ().Radius(), atomTypes[type2].LJ().Depth(),
-                LJ.A(), LJ.B());
-        parmOut.SetNonbond().AddLJterm(type1, type2, LJ);
-      }
-    }
-*/
+    parmOut.AssignNonbondParams( atomTypes, params_.NB() );
   }
 
   return 0;
@@ -421,28 +354,6 @@
   return 0;
 }
 
-=======
-    parmOut.AssignNonbondParams( atomTypes, params_.NB() );
-  }
-
-  return 0;
-}
-
-// =============================================================================
-// Parm_CharmmPsf::WriteHelp()
-void Parm_CharmmPsf::WriteHelp() {
-  mprintf("\toldpsf : Write atom type indices instead of type names (not recommended).\n"
-          "\text    : Use extended format.\n");
-}
-
-// Parm_CharmmPsf::processWriteArgs()
-int Parm_CharmmPsf::processWriteArgs(ArgList& argIn) {
-  if (argIn.hasKey("oldpsf")) xplor_ = false;
-  if (argIn.hasKey("ext")) extfmt_ = true;
-  return 0;
-}
-
->>>>>>> 506b3261
 //  FindMolType()
 static int FindMolType(int molNum, Mol::Marray const& mols) {
   for (Mol::Marray::const_iterator mol = mols.begin(); mol != mols.end(); ++mol)
