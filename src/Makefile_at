include ../../config.h

CPPTRAJ_FLAGS= -I$(INCDIR) $(COPTFLAGS) $(CFLAGS) $(NETCDFINC)
# The EXTERNAL_LIBS line is used for triggering dependencies. It contains the
# actual locations of the arpack, lapack, blas, and netcdf libraries as 
# installed by AmberTools. Since the NETCDFLIB / FLIBS_PTRAJ vars can now just
# containe -lnetcdf / -larpack etc this avoids triggering an unnecessary build 
# of these libraries each time 'make' is invoked.
# NOTE: Since -nobintraj is possible and the dependency for netcdf is not
#       set correctly by configure there is no way this can work for netcdf
READLINE_HOME=readline
READLINE=$(READLINE_HOME)/libreadline.a
EXTERNAL_LIBS=$(LIBDIR)/libarpack.a $(LIBDIR)/liblapack.a $(LIBDIR)/libblas.a $(READLINE)

include cpptrajfiles

OBJECTS=$(SOURCES:.cpp=.o) $(CSOURCES:.c=.o)

<<<<<<< HEAD
AMBPDB_OBJECTS=AmbPDB.o ActionFrameCounter.o ArgList.o Atom.o AtomMask.o Box.o \
               BufferedFrame.o BufferedLine.o ByteRoutines.o CIFfile.o \
               CpptrajFile.o CpptrajStdio.o DistRoutines.o \
               FileIO_Bzip2.o FileIO_Gzip.o FileIO_Mpi.o FileIO_Std.o \
               FileName.o FileTypes.o Frame.o MaskToken.o Matrix_3x3.o \
               Mol2File.o MpiRoutines.o NameType.o NetcdfFile.o ParmFile.o \
               Parm_Amber.o Parm_CIF.o Parm_CharmmPsf.o Parm_Gromacs.o \
               Parm_Mol2.o Parm_PDB.o Parm_SDF.o Parm_Tinker.o \
               PDBfile.o ProgressBar.o Range.o SDFfile.o StringRoutines.o \
               TinkerFile.o Topology.o TrajectoryFile.o Trajin.o \
               Trajin_Single.o Trajout.o Trajout_Single.o \
               Traj_AmberCoord.o Traj_AmberRestart.o Traj_CIF.o \
               Traj_Mol2File.o Traj_SDF.o Traj_AmberNetcdf.o Traj_Binpos.o \
               Traj_Conflib.o Traj_NcEnsemble.o Traj_SQM.o \
               Traj_AmberRestartNC.o Traj_CharmmDcd.o Traj_GmxTrX.o \
               Traj_PDBfile.o Traj_Tinker.o \
               Vec3.o
=======
include ambpdbfiles

AMBPDB_OBJECTS=$(AMBPDBSOURCES:.cpp=.o) MpiRoutines.o
>>>>>>> 3d699530

all: cpptraj$(SFX)

install: cpptraj$(SFX) cpp_ambpdb$(SFX) 
	mv cpptraj$(SFX) $(BINDIR)/
	mv cpp_ambpdb$(SFX) $(BINDIR)/

install_openmp: cpptraj$(SFX)
	mv cpptraj$(SFX) $(BINDIR)/cpptraj.OMP$(SFX)

install_mpi: cpptraj$(SFX)
	mv cpptraj$(SFX) $(BINDIR)/cpptraj.MPI$(SFX)

findDepend: FindDepend.o
	$(CXX) -o findDepend FindDepend.o

depend: findDepend
	./findDepend $(SOURCES) $(CSOURCES) AmbPDB.cpp > cpptrajdepend

dependclean:
	/bin/rm -f FindDepend.o findDepend

cpptraj$(SFX): $(OBJECTS) pub_fft.o $(EXTERNAL_LIBS) 
	$(CXX) $(WARNFLAGS) $(LDFLAGS) -o cpptraj$(SFX) $(OBJECTS) pub_fft.o \
               -L$(LIBDIR) $(NETCDFLIB) $(ZLIB) $(BZLIB) $(FLIBS_PTRAJ) $(READLINE)

cpp_ambpdb$(SFX): $(AMBPDB_OBJECTS)
	$(CXX) $(WARNFLAGS) $(LDFLAGS) -o cpp_ambpdb$(SFX) $(AMBPDB_OBJECTS) \
               -L$(LIBDIR) $(NETCDFLIB) $(ZLIB) $(BZLIB)

$(LIBDIR)/libarpack.a:
	cd ../../arpack && $(MAKE) install

$(LIBDIR)/liblapack.a:
	cd ../../lapack && $(MAKE) $(LAPACK)

$(LIBDIR)/libblas.a:
	cd ../../blas && $(MAKE) $(BLAS)

$(READLINE):
	cd $(READLINE_HOME) && $(MAKE) -f Makefile_at 

pub_fft.o:  pub_fft.F90
	$(FC) $(FWARNFLAGS) $(FPPFLAGS) -c $(FREEFORMAT_FLAG) $(FOPTFLAGS) $(FFLAGS) $(AMBERFFLAGS) -o $@ pub_fft.F90

ReadLine.o: ReadLine.cpp
	$(CXX) $(WARNFLAGS) -c $(CPPTRAJ_FLAGS) -I$(READLINE_HOME) -o $@ ReadLine.cpp

.c.o:
	$(CC) $(WARNFLAGS) -c $(CPPTRAJ_FLAGS) -o $@ $<

.cpp.o:
	$(CXX) $(WARNFLAGS) -c $(CPPTRAJ_FLAGS) -o $@ $<

clean:
	/bin/rm -f $(OBJECTS) pub_fft.o cpptraj$(SFX) AmbPDB.o cpp_ambpdb$(SFX)
	cd readline && $(MAKE) -f Makefile_at clean

uninstall:
	/bin/rm -f $(BINDIR)/cpptraj$(SFX) $(BINDIR)/cpptraj.OMP$(SFX) $(BINDIR)/cpptraj.MPI$(SFX)
	/bin/rm -f $(BINDIR)/cpp_ambpdb$(SFX)
	cd readline && $(MAKE) -f Makefile_at uninstall

# Header dependencies
include cpptrajdepend<|MERGE_RESOLUTION|>--- conflicted
+++ resolved
@@ -16,29 +16,9 @@
 
 OBJECTS=$(SOURCES:.cpp=.o) $(CSOURCES:.c=.o)
 
-<<<<<<< HEAD
-AMBPDB_OBJECTS=AmbPDB.o ActionFrameCounter.o ArgList.o Atom.o AtomMask.o Box.o \
-               BufferedFrame.o BufferedLine.o ByteRoutines.o CIFfile.o \
-               CpptrajFile.o CpptrajStdio.o DistRoutines.o \
-               FileIO_Bzip2.o FileIO_Gzip.o FileIO_Mpi.o FileIO_Std.o \
-               FileName.o FileTypes.o Frame.o MaskToken.o Matrix_3x3.o \
-               Mol2File.o MpiRoutines.o NameType.o NetcdfFile.o ParmFile.o \
-               Parm_Amber.o Parm_CIF.o Parm_CharmmPsf.o Parm_Gromacs.o \
-               Parm_Mol2.o Parm_PDB.o Parm_SDF.o Parm_Tinker.o \
-               PDBfile.o ProgressBar.o Range.o SDFfile.o StringRoutines.o \
-               TinkerFile.o Topology.o TrajectoryFile.o Trajin.o \
-               Trajin_Single.o Trajout.o Trajout_Single.o \
-               Traj_AmberCoord.o Traj_AmberRestart.o Traj_CIF.o \
-               Traj_Mol2File.o Traj_SDF.o Traj_AmberNetcdf.o Traj_Binpos.o \
-               Traj_Conflib.o Traj_NcEnsemble.o Traj_SQM.o \
-               Traj_AmberRestartNC.o Traj_CharmmDcd.o Traj_GmxTrX.o \
-               Traj_PDBfile.o Traj_Tinker.o \
-               Vec3.o
-=======
 include ambpdbfiles
 
 AMBPDB_OBJECTS=$(AMBPDBSOURCES:.cpp=.o) MpiRoutines.o
->>>>>>> 3d699530
 
 all: cpptraj$(SFX)
 
