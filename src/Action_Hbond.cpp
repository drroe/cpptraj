// Action_Hbond 
#include <cmath> // sqrt
#include <algorithm> // sort
#include "Action_Hbond.h"
#include "CpptrajStdio.h"
#include "StringRoutines.h" // DigitWidth
#include "DistRoutines.h"
#include "TorsionRoutines.h"
#include "Constants.h" // RADDEG, DEGRAD

// CONSTRUCTOR
Action_Hbond::Action_Hbond() :
  debug_(0),
  Nframes_(0),
  avgout_(0), solvout_(0), bridgeout_(0),
  UUseriesout_(0), UVseriesout_(0),
  useAtomNum_(false),
  hasDonorMask_(false),
  hasDonorHmask_(false),
  hasAcceptorMask_(false),
  hasSolventDonor_(false),
  hasSolventAcceptor_(false),
  calcSolvent_(false),
  noIntramol_(false),
  acut_(0),
  dcut2_(0),
  CurrentParm_(0),
  series_(false),
  NumHbonds_(0),
  NumSolvent_(0),
  NumBridge_(0),
  BridgeID_(0),
  masterDSL_(0)
{}

void Action_Hbond::Help() {
  mprintf("\t[<dsname>] [out <filename>] [<mask>] [angle <acut>] [dist <dcut>]\n"
          "\t[donormask <dmask> [donorhmask <dhmask>]] [acceptormask <amask>]\n"
          "\t[avgout <filename>] [printatomnum] [nointramol] [image]\n"
          "\t[solventdonor <sdmask>] [solventacceptor <samask>]\n"
          "\t[solvout <filename>] [bridgeout <filename>]\n"
          "\t[series [uuseries <filename>] [uvseries <filename>]]\n"
          "  Hydrogen bond is defined as A-HD, where A is acceptor heavy atom, H is\n"
          "  hydrogen, D is donor heavy atom. Hydrogen bond is formed when\n"
          "  A to D distance < dcut and A-H-D angle > acut; if acut < 0 it is ignored.\n"
          "  Search for hydrogen bonds using atoms in the region specified by mask.\n"
          "  If just <mask> specified donors and acceptors will be automatically searched for.\n"
          "  If donormask is specified but not acceptormask, acceptors will be\n"
          "  automatically searched for in <mask>.\n"
          "  If acceptormask is specified but not donormask, donors will be automatically\n"
          "  searched for in <mask>.\n"
          "  If both donormask and acceptor mask are specified no automatic searching will occur.\n"
          "  If donorhmask is specified atoms in that mask will be paired with atoms in\n"
          "  donormask instead of automatically searching for hydrogen atoms.\n");
}

// Action_Hbond::Init()
Action::RetType Action_Hbond::Init(ArgList& actionArgs, ActionInit& init, int debugIn)
{
  debug_ = debugIn;
  // Get keywords
  Image_.InitImaging( (actionArgs.hasKey("image")) );
  DataFile* DF = init.DFL().AddDataFile( actionArgs.GetStringKey("out"), actionArgs );
  series_ = actionArgs.hasKey("series");
  if (series_) {
    UUseriesout_ = init.DFL().AddDataFile(actionArgs.GetStringKey("uuseries"), actionArgs);
    UVseriesout_ = init.DFL().AddDataFile(actionArgs.GetStringKey("uvseries"), actionArgs);
    init.DSL().SetDataSetsPending(true);
  }
  std::string avgname = actionArgs.GetStringKey("avgout");
  std::string solvname = actionArgs.GetStringKey("solvout");
  if (solvname.empty()) solvname = avgname;
  std::string bridgename = actionArgs.GetStringKey("bridgeout");
  if (bridgename.empty()) bridgename = solvname;
  
  useAtomNum_ = actionArgs.hasKey("printatomnum");
  acut_ = actionArgs.getKeyDouble("angle",135.0);
  noIntramol_ = actionArgs.hasKey("nointramol");
  // Convert angle cutoff to radians
  acut_ *= Constants::DEGRAD;
  double dcut = actionArgs.getKeyDouble("dist",3.0);
  dcut = actionArgs.getKeyDouble("distance", dcut); // for PTRAJ compat.
  dcut2_ = dcut * dcut;
  // Get donor mask
  std::string mask = actionArgs.GetStringKey("donormask");
  if (!mask.empty()) {
    DonorMask_.SetMaskString(mask);
    hasDonorMask_=true;
    // Get donorH mask (if specified)
    mask = actionArgs.GetStringKey("donorhmask");
    if (!mask.empty()) {
      DonorHmask_.SetMaskString(mask);
      hasDonorHmask_=true;
    }
  }
  // Get acceptor mask
  mask = actionArgs.GetStringKey("acceptormask");
  if (!mask.empty()) {
    AcceptorMask_.SetMaskString(mask);
    hasAcceptorMask_=true;
  }
  // Get solvent donor mask
  mask = actionArgs.GetStringKey("solventdonor");
  if (!mask.empty()) {
    SolventDonorMask_.SetMaskString(mask);
    hasSolventDonor_ = true;
    calcSolvent_ = true;
  }
  // Get solvent acceptor mask
  mask = actionArgs.GetStringKey("solventacceptor");
  if (!mask.empty()) {
    SolventAcceptorMask_.SetMaskString(mask);
    hasSolventAcceptor_ = true;
    calcSolvent_ = true;
  }
  // Get generic mask
  Mask_.SetMaskString(actionArgs.GetMaskNext());

  // Setup datasets
  hbsetname_ = actionArgs.GetStringNext();
  if (hbsetname_.empty())
    hbsetname_ = init.DSL().GenerateDefaultName("HB");
  NumHbonds_ = init.DSL().AddSet(DataSet::INTEGER, MetaData(hbsetname_, "UU"));
  if (NumHbonds_==0) return Action::ERR;
  if (DF != 0) DF->AddDataSet( NumHbonds_ );
  avgout_ = init.DFL().AddCpptrajFile(avgname, "Avg. solute-solute HBonds");
  if (calcSolvent_) {
    NumSolvent_ = init.DSL().AddSet(DataSet::INTEGER, MetaData(hbsetname_, "UV"));
    if (NumSolvent_ == 0) return Action::ERR;
    if (DF != 0) DF->AddDataSet( NumSolvent_ );
    NumBridge_ = init.DSL().AddSet(DataSet::INTEGER, MetaData(hbsetname_, "Bridge"));
    if (NumBridge_ == 0) return Action::ERR;
    if (DF != 0) DF->AddDataSet( NumBridge_ );
    BridgeID_ = init.DSL().AddSet(DataSet::STRING, MetaData(hbsetname_, "ID"));
    if (BridgeID_ == 0) return Action::ERR;
    if (DF != 0) DF->AddDataSet( BridgeID_ );
    solvout_ = init.DFL().AddCpptrajFile(solvname,"Avg. solute-solvent HBonds");
    bridgeout_ = init.DFL().AddCpptrajFile(bridgename,"Solvent bridging info");
  }

  mprintf( "  HBOND: ");
  if (!hasDonorMask_ && !hasAcceptorMask_)
    mprintf("Searching for Hbond donors/acceptors in region specified by %s\n",
            Mask_.MaskString());
  else if (hasDonorMask_ && !hasAcceptorMask_)
    mprintf("Donor mask is %s, acceptors will be searched for in region specified by %s\n",
            DonorMask_.MaskString(), Mask_.MaskString());
  else if (hasAcceptorMask_ && !hasDonorMask_)
    mprintf("Acceptor mask is %s, donors will be searched for in a region specified by %s\n",
            AcceptorMask_.MaskString(), Mask_.MaskString());
  else
    mprintf("Donor mask is %s, Acceptor mask is %s\n",
            DonorMask_.MaskString(), AcceptorMask_.MaskString());
  if (hasDonorHmask_)
    mprintf("\tSeparate donor H mask is %s\n", DonorHmask_.MaskString() );
  if (noIntramol_)
    mprintf("\tOnly looking for intermolecular hydrogen bonds.\n");
  if (hasSolventDonor_)
    mprintf("\tWill search for hbonds between solute and solvent donors in [%s]\n",
            SolventDonorMask_.MaskString());
  if (hasSolventAcceptor_)
    mprintf("\tWill search for hbonds between solute and solvent acceptors in [%s]\n",
            SolventAcceptorMask_.MaskString());
  mprintf("\tDistance cutoff = %.3lf, Angle Cutoff = %.3lf\n",dcut,acut_*Constants::RADDEG);
  if (DF != 0) 
    mprintf("\tWriting # Hbond v time results to %s\n", DF->DataFilename().full());
  if (avgout_ != 0)
    mprintf("\tWriting Hbond avgs to %s\n",avgout_->Filename().full());
  if (calcSolvent_ && solvout_ != 0)
    mprintf("\tWriting solute-solvent hbond avgs to %s\n", solvout_->Filename().full());
  if (calcSolvent_ && bridgeout_ != 0)
    mprintf("\tWriting solvent bridging info to %s\n", bridgeout_->Filename().full());
  if (useAtomNum_)
    mprintf("\tAtom numbers will be written to output.\n");
  if (series_) {
    mprintf("\tTime series data for each hbond will be saved for analysis.\n");
    if (UUseriesout_ != 0) mprintf("\tWriting solute-solute time series to %s\n",
                                   UUseriesout_->DataFilename().full());
    if (UVseriesout_ != 0) mprintf("\tWriting solute-solvent time series to %s\n",
                                   UVseriesout_->DataFilename().full());
  }
  if (Image_.UseImage())
    mprintf("\tImaging enabled.\n");
  masterDSL_ = init.DslPtr();
  return Action::OK;
}

// Action_Hbond::SearchAcceptor()
/** Search for hbond acceptors X in the region specified by amask.
  * If Auto is true select acceptors based on the rule that "Hydrogen 
  * bonds are FON"
  */
void Action_Hbond::SearchAcceptor(HBlistType& alist, AtomMask& amask, bool Auto) {
  bool isAcceptor;
  // Set up acceptors: F, O, N
  // NOTE: Attempt to determine electronegative carbons?
  for (AtomMask::const_iterator atom = amask.begin();
                                atom != amask.end(); ++atom)
  {
    Atom const& AcceptorAtom = (*CurrentParm_)[*atom];
    isAcceptor=true;
    // If auto searching, only consider acceptor atoms as F, O, N
    if (Auto) {
      isAcceptor=false;
      // Ignore solvent when auto-searching 
      if (!CurrentParm_->Mol(AcceptorAtom.MolNum()).IsSolvent()) {
        if ( AcceptorAtom.Element() == Atom::FLUORINE ||
             AcceptorAtom.Element() == Atom::OXYGEN ||
             AcceptorAtom.Element() == Atom::NITROGEN    )
         isAcceptor=true;
      }
    }
    if (isAcceptor)
      alist.push_back(*atom);
  }
}

// Action_Hbond::SearchDonor()
/** Search for hydrogen bond donors X-H in the region specified by dmask.
  * If Auto is true select donors based on the rule that "Hydrogen bonds 
  * are FON". If useHmask is true pair each atom in dmask with atoms
  * in DonorHmask.
  */
void Action_Hbond::SearchDonor(HBlistType& dlist, AtomMask& dmask, bool Auto,
                               bool useHmask) 
{
  bool isDonor;
  // Set up donors: F-H, O-H, N-H
  AtomMask::const_iterator donorhatom = DonorHmask_.begin();
  for (AtomMask::const_iterator donoratom = dmask.begin();
                                donoratom != dmask.end(); ++donoratom)
  {
    Atom const& DonorAtom = (*CurrentParm_)[*donoratom];
    // If this is already an H atom continue
    if ( DonorAtom.Element() == Atom::HYDROGEN ) continue;
    isDonor = true;
    // If auto searching, only consider donor atoms as F, O, N
    if (Auto) {
      isDonor=false;
      // Ignore solvent when auto-searching
      if (!CurrentParm_->Mol(DonorAtom.MolNum()).IsSolvent()) {
        if ( DonorAtom.Element() == Atom::FLUORINE ||
             DonorAtom.Element() == Atom::OXYGEN ||
             DonorAtom.Element() == Atom::NITROGEN   )
          isDonor=true;
      }
    }
    if (isDonor) {
      // If no bonds to this atom assume it is an ion. Only do this if !Auto
      if (!Auto && DonorAtom.Nbonds() == 0) {
        dlist.push_back(*donoratom);
        dlist.push_back(*donoratom);
      } else {
        if (!useHmask) {
          // Get list of hydrogen atoms bonded to this atom
          for (Atom::bond_iterator batom = DonorAtom.bondbegin();
                                   batom != DonorAtom.bondend(); ++batom)
          {
            if ( (*CurrentParm_)[*batom].Element() == Atom::HYDROGEN ) {
              //mprintf("BOND H: %i@%s -- %i@%s\n",*donoratom+1,DonorAtom.c_str(),
              //        *batom+1,(*CurrentParm_)[*batom].c_str());
              dlist.push_back(*donoratom);
              dlist.push_back(*batom);
            }
          }
        } else {
          // Use next atom in donor h atom mask
          if (donorhatom == DonorHmask_.end())
            mprintf("Warning: Donor %i:%s: Ran out of atoms in donor H mask.\n",
                    *donoratom + 1, DonorAtom.c_str());
          else {
            dlist.push_back(*donoratom);
            dlist.push_back(*(donorhatom++));
          }
        }
      }
    } // END atom is potential donor
  } // END loop over selected atoms
}

// Action_Hbond::Setup()
/** Search for hbond donors and acceptors. */
Action::RetType Action_Hbond::Setup(ActionSetup& setup) {
  CurrentParm_ = setup.TopAddress();
  Image_.SetupImaging( setup.CoordInfo().TrajBox().Type() );
  // Set up mask
  if (!hasDonorMask_ || !hasAcceptorMask_) {
    if ( setup.Top().SetupIntegerMask( Mask_ ) ) return Action::ERR;
    if ( Mask_.None() ) {
      mprintf("Warning: Mask has no atoms.\n");
      return Action::SKIP;
    }
  }
  // Set up donor mask
  if (hasDonorMask_) {
    if ( setup.Top().SetupIntegerMask( DonorMask_ ) ) return Action::ERR;
    if (DonorMask_.None()) {
      mprintf("Warning: DonorMask has no atoms.\n");
      return Action::SKIP;
    }
    if ( hasDonorHmask_ ) {
      if ( setup.Top().SetupIntegerMask( DonorHmask_ ) ) return Action::ERR;
      if ( DonorHmask_.None() ) {
        mprintf("Warning: Donor H mask has no atoms.\n");
        return Action::SKIP;
      }
      if ( DonorHmask_.Nselected() != DonorMask_.Nselected() ) {
        mprinterr("Error: There is not a 1 to 1 correspondance between donor and donorH masks.\n");
        mprinterr("Error: donor (%i atoms), donorH (%i atoms).\n",DonorMask_.Nselected(),
                  DonorHmask_.Nselected());
        return Action::ERR;
      }
    }
  }
  // Set up acceptor mask
  if (hasAcceptorMask_) {
    if ( setup.Top().SetupIntegerMask( AcceptorMask_ ) ) return Action::ERR;
    if (AcceptorMask_.None()) {
      mprintf("Warning: AcceptorMask has no atoms.\n");
      return Action::SKIP;
    }
  }
  if (calcSolvent_) {
    // Set up solvent donor/acceptor masks
    if (hasSolventDonor_) {
      if (setup.Top().SetupIntegerMask( SolventDonorMask_ )) return Action::ERR;
      if (SolventDonorMask_.None()) {
        mprintf("Warning: SolventDonorMask has no atoms.\n");
        return Action::SKIP;
      }
    }
    if (hasSolventAcceptor_) {
      if (setup.Top().SetupIntegerMask( SolventAcceptorMask_ )) return Action::ERR;
      if (SolventAcceptorMask_.None()) {
        mprintf("Warning: SolventAcceptorMask has no atoms.\n");
        return Action::SKIP;
      }
    }
  }
  // OK TO CLEAR?
  Acceptor_.clear();
  Donor_.clear();
  // SOLUTE: Four cases:
  // 1) DonorMask and AcceptorMask null: donors and acceptors automatically searched for.
  if (!hasDonorMask_ && !hasAcceptorMask_) {
    SearchAcceptor(Acceptor_, Mask_,true);
    SearchDonor(Donor_, Mask_, true, false);
  
  // 2) DonorMask only: acceptors automatically searched for in Mask
  } else if (hasDonorMask_ && !hasAcceptorMask_) {
    SearchAcceptor(Acceptor_, Mask_,true);
    SearchDonor(Donor_, DonorMask_, false, hasDonorHmask_);

  // 3) AcceptorMask only: donors automatically searched for in Mask
  } else if (!hasDonorMask_ && hasAcceptorMask_) {
    SearchAcceptor(Acceptor_, AcceptorMask_, false);
    SearchDonor(Donor_, Mask_, true, false);

  // 4) Both DonorMask and AcceptorMask: No automatic search.
  } else {
    SearchAcceptor(Acceptor_, AcceptorMask_, false);
    SearchDonor(Donor_, DonorMask_, false, hasDonorHmask_);
  }

  // Print acceptor/donor information
  mprintf("\tSet up %zu acceptors:\n", Acceptor_.size() );
  if (debug_>0) {
    for (HBlistType::iterator accept = Acceptor_.begin(); accept!=Acceptor_.end(); accept++)
      mprintf("        %8i: %4s\n",*accept+1,setup.Top()[*accept].c_str());
  }
  mprintf("\tSet up %zu donors:\n", Donor_.size()/2 );
  if (debug_>0) {
    for (HBlistType::iterator donor = Donor_.begin(); donor!=Donor_.end(); donor++) {
      int atom = (*donor);
      ++donor;
      int a2   = (*donor);
      mprintf("        %8i:%4s - %8i:%4s\n",atom+1,setup.Top()[atom].c_str(),
              a2+1,setup.Top()[a2].c_str()); 
    } 
  }
  if ( Acceptor_.empty() && Donor_.empty() ) {
    mprintf("Warning: No HBond donors or acceptors.\n");
    return Action::SKIP;
  }

  // SOLVENT:
  if (calcSolvent_) {
    if (hasSolventAcceptor_) {
      SolventAcceptor_.clear();
      SearchAcceptor(SolventAcceptor_, SolventAcceptorMask_, false);
      mprintf("\tSet up %zu solvent acceptors\n", SolventAcceptor_.size() );
    }
    if (hasSolventDonor_) {
      SolventDonor_.clear();
      SearchDonor(SolventDonor_, SolventDonorMask_, false, false);
      mprintf("\tSet up %zu solvent donors\n", SolventDonor_.size()/2 );
    }
  }
  if (Image_.ImagingEnabled())
    mprintf("\tImaging on.\n");
  else
    mprintf("\tImaging off.\n");
  // Estimate maximum memory usage by hbond data.
  // Max # of U-U pairs.
  size_t nPairs = (Acceptor_.size() * (Donor_.size()/2));
  // If calculating solvent every U acceptor can have V donor etc.
  if (calcSolvent_)
    nPairs += (Acceptor_.size() + Donor_.size()/2);
  mprintf("\tEstimated max potential memory usage: %.2f MB\n", 
          MemoryUsage(nPairs, masterDSL_->MaxFrames()));

  return Action::OK;
}

double Action_Hbond::MemoryUsage(size_t nPairs, size_t nFrames) const {
  static const size_t HBmapTypeElt = 32 + sizeof(int) + 
                                     (2*sizeof(double) + sizeof(DataSet_integer*) + 4*sizeof(int));
  static const size_t BridgeTypeElt = 32 + sizeof(std::set<int>) + sizeof(int);
  size_t memTotal = nPairs * HBmapTypeElt;
  // If calculating series every hbond will have time series.
  // NOTE: This does not include memory used by DataSet.
  if (series_ && nFrames > 0) {
    size_t seriesSet = (nFrames * sizeof(int)) + sizeof(std::vector<int>);
    memTotal += (seriesSet * nPairs);
  }
  // Current memory used by bridging solvent
  for (BridgeType::const_iterator it = BridgeMap_.begin(); it != BridgeMap_.end(); ++it)
    memTotal += (it->first.size() * sizeof(int));
  memTotal += (BridgeMap_.size() * BridgeTypeElt);
  return (double)memTotal / (1024*1024);
}

double Action_Hbond::ImagedAngle(const double* xyz_a, const double* xyz_h, const double* xyz_d) const
{
  double angle;
  Vec3 VH = Vec3(xyz_h);
  Vec3 H_A = MinImagedVec(VH, Vec3(xyz_a), ucell_, recip_);
  Vec3 H_D = Vec3(xyz_d) - VH;
  double rha = H_A.Magnitude2();
  double rhd = H_D.Magnitude2();
  if (rha > Constants::SMALL && rhd > Constants::SMALL) {
    angle = (H_A * H_D) / sqrt(rha * rhd);
    if      (angle >  1.0) angle =  1.0;
    else if (angle < -1.0) angle = -1.0;
    angle = acos(angle);
  } else
    angle = 0.0;
  return angle;
}

// Action_Hbond::AtomsAreHbonded()
/** Used to determine if solute atoms are bonded to solvent atoms. */
int Action_Hbond::AtomsAreHbonded(Frame const& currentFrame, int frameNum, 
                                  int a_atom, int d_atom, int h_atom, 
                                  int hbidx, bool solutedonor) 
{
  std::string hblegend;
  HbondType HB;
  double angle;

  if (a_atom == d_atom) return 0;
  double dist2 = DIST2(currentFrame.XYZ(a_atom), currentFrame.XYZ(d_atom),
                       Image_.ImageType(), currentFrame.BoxCrd(),
                       ucell_, recip_);
  if (dist2 > dcut2_) return 0;
  /*mprintf("DEBUG: Donor %i@%s -- acceptor %i@%s = %lf",
         d_atom+1, (*currentParm)[d_atom].c_str(),
         a_atom+1, (*currentParm)[a_atom].c_str(), sqrt(dist2));*/
  // For ions, donor atom will be same as h atom so no angle needed.
  if (d_atom != h_atom) {
    if (Image_.ImageType() == NOIMAGE) {
      angle = CalcAngle( currentFrame.XYZ(a_atom), 
                         currentFrame.XYZ(h_atom),
                         currentFrame.XYZ(d_atom) );
    } else {
      angle = ImagedAngle( currentFrame.XYZ(a_atom),
                           currentFrame.XYZ(h_atom),
                           currentFrame.XYZ(d_atom) );
    }
    if (angle < acut_) return 0;
  } else
    angle = 0.0;
  double dist = sqrt(dist2);
  //mprintf( "A-D HBOND[%6i]: %6i@%-4s ... %6i@%-4s-%6i@%-4s Dst=%6.2lf Ang=%6.2lf\n", hbidx, 
  //        a_atom, (*currentParm)[a_atom].c_str(),
  //        h_atom, (*currentParm)[h_atom].c_str(), 
  //        d_atom, (*currentParm)[d_atom].c_str(), dist, angle*Constants::RADDEG);
  // Find hbond in map
  HBmapType::iterator entry = SolventMap_.find( hbidx );
  if (entry == SolventMap_.end() ) {
    // New Hbond
    if (solutedonor) {
      HB.A = -1; // Do not care about which solvent acceptor
      HB.D = d_atom;
      HB.H = h_atom;
      hblegend = CurrentParm_->TruncResAtomName(h_atom) + "-V";
    } else {
      HB.A = a_atom;
      HB.D = -1; // Do not care about solvent donor heavy atom
      HB.H = -1; // Do not care about solvent donor H atom
      hblegend = CurrentParm_->TruncResAtomName(a_atom) + "-V";
    }
    HB.Frames = 1;
    HB.dist = dist;
    HB.angle = angle;
    if (series_) {
      HB.data_ = (DataSet_integer*)
                 masterDSL_->AddSet( DataSet::INTEGER,
                                     MetaData(hbsetname_, "solventhb", hbidx) ); 
      if (UVseriesout_ != 0) UVseriesout_->AddDataSet( HB.data_ );
      //mprinterr("Created Solvent HB data frame %i idx %i %p\n",frameNum,hbidx,HB.data_);
      HB.data_->SetLegend( hblegend );
      HB.data_->AddVal( frameNum, 1 );
    }
    SolventMap_.insert( entry, std::pair<int,HbondType>(hbidx, HB) );
  } else {
    entry->second.Frames++;
    entry->second.dist += dist;
    entry->second.angle += angle;
    if (series_) {
      //mprinterr("Adding Solvent HB data frame %i idx %i %p\n",frameNum,hbidx,(*entry).second.data_);
      entry->second.data_->AddVal( frameNum, 1 );
    }
  }     
  return 1;
}

/** This macro is used instead of a function to ensure it is inlined, which
  * actually results in a 1.05x speedup vs an attempted inline function call.
  * This is also faster (1.08x) than having an 'if' statement in the solute 
  * hbond loop.
  */
#define SoluteHbond(a_atom, d_atom, h_atom)  { \
  dist2 = DIST2(frm.Frm().XYZ(a_atom), frm.Frm().XYZ(d_atom), Image_.ImageType(), frm.Frm().BoxCrd(), ucell_, recip_); \
  if (dist2 > dcut2_) continue; \
  if (Image_.ImageType() == NOIMAGE) \
    angle = CalcAngle(frm.Frm().XYZ(a_atom), frm.Frm().XYZ(h_atom), frm.Frm().XYZ(d_atom)); \
  else \
    angle = ImagedAngle(frm.Frm().XYZ(a_atom), frm.Frm().XYZ(h_atom), frm.Frm().XYZ(d_atom)); \
  if (angle < acut_) continue; \
  ++numHB; \
  dist = sqrt(dist2); \
  it = HbondMap_.find( hbidx ); \
  if (it == HbondMap_.end() ) { \
    HB.A = a_atom; \
    HB.D = d_atom; \
    HB.H = h_atom; \
    HB.Frames = 1; \
    HB.dist = dist; \
    HB.angle = angle; \
    if (series_) { \
      std::string hblegend = CurrentParm_->TruncResAtomName(a_atom) + "-" + \
                             CurrentParm_->TruncResAtomName(d_atom) + "-" + \
                             (*CurrentParm_)[h_atom].Name().Truncated(); \
      HB.data_ = (DataSet_integer*) \
                 masterDSL_->AddSet( DataSet::INTEGER, \
                                     MetaData(hbsetname_, "solutehb", hbidx) ); \
      if (UUseriesout_ != 0) UUseriesout_->AddDataSet( HB.data_ ); \
      HB.data_->SetLegend( hblegend ); \
      HB.data_->AddVal( frameNum, 1 ); \
    } \
    HbondMap_.insert( it, std::pair<int,HbondType>(hbidx, HB) ); \
  } else { \
    it->second.Frames++; \
    it->second.dist += dist; \
    it->second.angle += angle; \
    if (series_) \
      it->second.data_->AddVal( frameNum, 1 ); \
  } \
} 

// Action_Hbond::DoAction()
/** Calculate distance between all donors and acceptors. Store Hbond info.
  */    
Action::RetType Action_Hbond::DoAction(int frameNum, ActionFrame& frm) {
  int D, H;
  // accept ... H-D
<<<<<<< HEAD
  if (Image_.ImageType() == NONORTHO)
    frm.Frm().BoxCrd().ToRecip(ucell_, recip_);
=======
  if (Image_.ImagingEnabled())
    currentFrame->BoxCrd().ToRecip(ucell_, recip_);
>>>>>>> 40f3a27c
  // SOLUTE-SOLUTE HBONDS
# ifdef HBOND_OPENMP
  int dAt, hAt, aAt, didx, aidx, hbidx, mol1 = -1, numHB = 0;
  double dist, dist2, angle;
  HBmapType::iterator it;
  HbondType HB;

  for (didx = 0; didx < (int)Donor_.size(); didx += 2) {
    dAt = Donor_[didx  ];
    hAt = Donor_[didx+1];
    if (noIntramol_)
      mol1 = (*CurrentParm_)[dAt].MolNum();
    for (aidx = 0; aidx < (int)Acceptor_.size(); aidx++) {
      aAt = Acceptor_[aidx];
      if (aAt != dAt && mol1 != (*CurrentParm_)[aAt].MolNum()) {
        dist2 = DIST2(frm.Frm().XYZ(aAt), frm.Frm().XYZ(dAt), Image_.ImageType(),
                      frm.Frm().BoxCrd(), ucell_, recip_);
        if (dist2 > dcut2_) continue;
        if (Image_.ImageType() == NOIMAGE)
          angle = CalcAngle(frm.Frm().XYZ(aAt), frm.Frm().XYZ(hAt),
                            frm.Frm().XYZ(dAt));
        else
          angle = ImagedAngle(frm.Frm().XYZ(aAt), frm.Frm().XYZ(hAt),
                              frm.Frm().XYZ(dAt));
        if (angle < acut_) continue;
        ++numHB;
        hbidx = ((didx / 2) * Acceptor_.size()) + aidx;
        dist = sqrt(dist2);
        it = HbondMap_.find( hbidx );
        if (it == HbondMap_.end() ) {
          // New hbond
          HB.A = aAt; HB.D = dAt; HB.H = hAt;
          HB.Frames = 1; HB.dist = dist; HB.angle = angle;
          if (series_) {
            std::string hblegend = CurrentParm_->TruncResAtomName(aAt) + "-" +
                                   CurrentParm_->TruncResAtomName(dAt) + "-" +
                                   (*CurrentParm_)[hAt].Name().Truncated();
            HB.data_ = (DataSet_integer*)
                       masterDSL_->AddSet(DataSet::INTEGER,
                                          MetaData(hbsetname_,"solutehb",hbidx) );
            if (UUseriesout_ != 0) UUseriesout_->AddSet( HB.data_ );
            HB.data_->SetLegend( hblegend );
            HB.data_->AddVal( frameNum, 1 );
          }
          HbondMap_.insert( it, std::pair<int,HbondType>(hbidx, HB) );
        } else {
          // Update existing hbond
          it->second.Frames++;
          it->second.dist += dist;
          it->second.angle += angle;
          if (series_) it->second.data_->AddVal( frameNum, 1 );
        }
      }
    } // END acceptor loop
  } // END donor loop
  NumHbonds_->Add(frameNum, &numHB);
# else
  double dist, dist2, angle;
  HBmapType::iterator it;
  HbondType HB;

  int hbidx = 0; 
  int numHB=0;
  if (noIntramol_) {
    for (HBlistType::iterator donor = Donor_.begin(); donor!=Donor_.end(); ++donor) {
      D = (*donor);
      ++donor;
      H = (*donor);
      int mol1 = (*CurrentParm_)[D].MolNum();
      for (HBlistType::iterator accept = Acceptor_.begin(); 
                                accept != Acceptor_.end(); ++accept, ++hbidx) 
      {
        if (*accept == D || mol1 == (*CurrentParm_)[*accept].MolNum()) continue;
        // The following macro handles hbond determination.
        SoluteHbond(*accept, D, H);
      }
    }
  } else {
    for (HBlistType::iterator donor = Donor_.begin(); donor!=Donor_.end(); ++donor) {
      D = (*donor);
      ++donor;
      H = (*donor);
      for (HBlistType::iterator accept = Acceptor_.begin(); 
                                accept != Acceptor_.end(); ++accept, ++hbidx) 
      {
        if (*accept == D) continue;
        // The following macro handles hbond determination.
        SoluteHbond(*accept, D, H);
      }
    }
  } // END noIntramol
  NumHbonds_->Add(frameNum, &numHB);
  //mprintf("HBOND: Scanned %i hbonds.\n",hbidx);
# endif 
  if (calcSolvent_) {
    // Contains info about which residue(s) a Hbonding solvent mol is
    // Hbonded to.
    std::map< int, std::set<int> > solvent2solute;
    int solventHbonds = 0;
    // SOLUTE DONOR-SOLVENT ACCEPTOR
    // Index by solute H atom. 
    if (hasSolventAcceptor_) {
      numHB = 0;
      for (HBlistType::iterator donor = Donor_.begin(); 
                                donor != Donor_.end(); ++donor) 
      {
        D = (*donor);
        ++donor;
        H = (*donor);
        for (HBlistType::iterator accept = SolventAcceptor_.begin(); 
                                  accept != SolventAcceptor_.end(); ++accept)
        { 
          if (AtomsAreHbonded( frm.Frm(), frameNum, *accept, D, H, H, true )) {
            ++numHB;
            int soluteres = (*CurrentParm_)[D].ResNum();
            int solventmol = (*CurrentParm_)[*accept].ResNum();
            solvent2solute[solventmol].insert( soluteres );
            //mprintf("DBG:\t\tSolvent Res %i bonded to solute res %i\n",solventmol+1,soluteres+1);
          }
        }
      }
      //mprintf("DEBUG: # Solvent Acceptor to Solute Donor Hbonds is %i\n", numHB);
      solventHbonds += numHB;
    }
    // SOLVENT DONOR-SOLUTE ACCEPTOR
    // Index by solute acceptor atom
    if (hasSolventDonor_) {
      numHB = 0;
      for (HBlistType::iterator donor = SolventDonor_.begin();
                                donor != SolventDonor_.end(); ++donor)
      {
        D = (*donor);
        ++donor;
        H = (*donor);
        for (HBlistType::iterator accept = Acceptor_.begin();
                                  accept != Acceptor_.end(); ++accept)
        {
          if (AtomsAreHbonded( frm.Frm(), frameNum, *accept, D, H, *accept, false )) {
            ++numHB;
            int soluteres = (*CurrentParm_)[*accept].ResNum();
            int solventmol = (*CurrentParm_)[D].ResNum();
            solvent2solute[solventmol].insert( soluteres );
            //mprintf("DBG:\t\tSolvent Res %i bonded to solute res %i\n",solventmol+1,soluteres+1);
          }
        }
      }
      //mprintf("DEBUG: # Solvent Donor to Solute Acceptor Hbonds is %i\n", numHB);
      solventHbonds += numHB;
    }
    NumSolvent_->Add(frameNum, &solventHbonds);

    // Determine number of bridging waters.
    numHB = 0;
    std::string bridgeID;
    for (std::map< int, std::set<int> >::iterator bridge = solvent2solute.begin();
                                                  bridge != solvent2solute.end();
                                                  ++bridge)
    {
      // If solvent molecule is bound to 2 or more different residues,
      // it is bridging. 
      if ( (*bridge).second.size() > 1) {
        ++numHB;
        bridgeID.append(integerToString( (*bridge).first+1 ) + "("); // Bridging Solvent res 
        for (std::set<int>::iterator res = (*bridge).second.begin();
                                     res != (*bridge).second.end(); ++res)
          bridgeID.append( integerToString( *res+1 ) + "+" ); // Solute res being bridged
        bridgeID.append("),");
        // Find bridge in map based on this combo of residues (bridge.second)
        BridgeType::iterator b_it = BridgeMap_.find( (*bridge).second );
        if (b_it == BridgeMap_.end() ) // New Bridge 
          BridgeMap_.insert( b_it, std::pair<std::set<int>,int>((*bridge).second, 1) );
        else                           // Increment bridge #frames
          (*b_it).second++;
      }
    }
    if (bridgeID.empty())
      bridgeID.assign("None");
    NumBridge_->Add(frameNum, &numHB);
    BridgeID_->Add(frameNum, bridgeID.c_str());
  }

  ++Nframes_;

  return Action::OK;
}

/** Calculate average distance and angle for hbond. */
void Action_Hbond::HbondTypeCalcAvg(HbondType& hb) {
  double dFrames = (double)hb.Frames;
  hb.dist /= dFrames;
  hb.angle /= dFrames;
  hb.angle *= Constants::RADDEG;
}

// Action_Hbond::Print()
/** Print average occupancies over all frames for all detected Hbonds. */
void Action_Hbond::Print() {
  std::vector<HbondType> HbondList; // For sorting
  std::string Aname, Hname, Dname;

  // Final memory usage
  mprintf("    HBOND: Actual memory usage is %.2f MB\n",
          MemoryUsage(HbondMap_.size()+SolventMap_.size(), Nframes_));
  mprintf("\t%zu solute-solute hydrogen bonds.\n", HbondMap_.size());
  if (calcSolvent_) {
   mprintf("\t%zu solute-solvent hydrogen bonds.\n", SolventMap_.size());
   mprintf("\t%zu unique solute-solvent bridging interactions.\n", BridgeMap_.size());
  }

  // Ensure all series have been updated for all frames.
  if (series_ && Nframes_ > 0) {
    const int ZERO = 0;
    for (HBmapType::iterator hb = HbondMap_.begin(); hb != HbondMap_.end(); ++hb)
    {
      if ((int)hb->second.data_->Size() < Nframes_)
        hb->second.data_->Add( Nframes_-1, &ZERO );
    }
    for (HBmapType::iterator hb = SolventMap_.begin(); hb != SolventMap_.end(); ++hb)
    {
      if ((int)hb->second.data_->Size() < Nframes_)
        hb->second.data_->Add( Nframes_-1, &ZERO );
    }
  } 

  if (CurrentParm_ == 0) return;
  // Calculate necessary column width for strings based on how many residues.
  // ResName+'_'+ResNum+'@'+AtomName | NUM = 4+1+R+1+4 = R+10
  int NUM = DigitWidth( CurrentParm_->Nres() ) + 10;
  // If useAtomNum_ +'_'+AtomNum += 1+A
  if (useAtomNum_) NUM += ( DigitWidth( CurrentParm_->Natom() ) + 1 );

  // Solute Hbonds 
  if (avgout_ != 0) { 
    // Place all detected Hbonds in a list and sort.
    for (HBmapType::const_iterator it = HbondMap_.begin(); it!=HbondMap_.end(); ++it) {
      HbondList.push_back( (*it).second );
      // Calculate average distance and angle for this hbond.
      HbondTypeCalcAvg( HbondList.back() );
    }
    HbondMap_.clear();
    // Sort and Print 
    sort( HbondList.begin(), HbondList.end(), hbond_cmp() );
    avgout_->Printf("%-*s %*s %*s %8s %12s %12s %12s\n", NUM, "#Acceptor", 
                   NUM, "DonorH", NUM, "Donor", "Frames", "Frac", "AvgDist", "AvgAng");
    for (std::vector<HbondType>::const_iterator hbond = HbondList.begin(); 
                                                hbond != HbondList.end(); ++hbond ) 
    {
      double avg = ((double)(*hbond).Frames) / ((double) Nframes_);
      Aname = CurrentParm_->TruncResAtomName((*hbond).A);
      Hname = CurrentParm_->TruncResAtomName((*hbond).H);
      Dname = CurrentParm_->TruncResAtomName((*hbond).D);
      if (useAtomNum_) {
        Aname.append("_" + integerToString((*hbond).A+1));
        Hname.append("_" + integerToString((*hbond).H+1));
        Dname.append("_" + integerToString((*hbond).D+1));
      }
      avgout_->Printf("%-*s %*s %*s %8i %12.4f %12.4f %12.4f\n",
                     NUM, Aname.c_str(), NUM, Hname.c_str(), NUM, Dname.c_str(),
                     (*hbond).Frames, avg, (*hbond).dist, (*hbond).angle);
    }
  }

  // Solute-solvent Hbonds 
  if (solvout_ != 0 && calcSolvent_) {
    HbondList.clear();
    for (HBmapType::const_iterator it = SolventMap_.begin(); it != SolventMap_.end(); ++it) {
      HbondList.push_back( (*it).second );
      // Calculate average distance and angle for this hbond.
      HbondTypeCalcAvg( HbondList.back() );
    }
    SolventMap_.clear();
    sort( HbondList.begin(), HbondList.end(), hbond_cmp() );
    // Calc averages and print
    solvout_->Printf("#Solute-Solvent Hbonds:\n");
    solvout_->Printf("%-*s %*s %*s %8s %12s %12s %12s\n", NUM, "#Acceptor", 
                   NUM, "DonorH", NUM, "Donor", "Count", "Frac", "AvgDist", "AvgAng");
    for (std::vector<HbondType>::iterator hbond = HbondList.begin();
                                          hbond != HbondList.end(); ++hbond )
    {
      // Average has slightly diff meaning since for any given frame multiple
      // solvent can bond to the same solute.
      double avg = ((double)(*hbond).Frames) / ((double) Nframes_);
      if ((*hbond).A==-1) // Solvent acceptor
        Aname = "SolventAcc";
      else {
        Aname = CurrentParm_->TruncResAtomName((*hbond).A);
        if (useAtomNum_) Aname.append("_" + integerToString((*hbond).A+1));
      }
      if ((*hbond).D==-1) { // Solvent donor
        Dname = "SolventDnr";
        Hname = "SolventH";
      } else {
        Dname = CurrentParm_->TruncResAtomName((*hbond).D);
        Hname = CurrentParm_->TruncResAtomName((*hbond).H);
        if (useAtomNum_) {
          Dname.append("_" + integerToString((*hbond).D+1));
          Hname.append("_" + integerToString((*hbond).H+1));
        }
      }
      solvout_->Printf("%-*s %*s %*s %8i %12.4f %12.4f %12.4f\n",
                     NUM, Aname.c_str(), NUM, Hname.c_str(), NUM, Dname.c_str(),
                     (*hbond).Frames, avg, (*hbond).dist, (*hbond).angle);
    }
  }

  // BRIDGING INFO
  if (bridgeout_ != 0 && calcSolvent_) {
    bridgeout_->Printf("#Bridging Solute Residues:\n");
    // Place bridging values in a vector for sorting
    std::vector<std::pair< std::set<int>, int> > bridgevector;
    for (BridgeType::iterator it = BridgeMap_.begin(); 
                              it != BridgeMap_.end(); ++it) 
      bridgevector.push_back( *it );
    std::sort( bridgevector.begin(), bridgevector.end(), bridge_cmp() );
    for (std::vector<std::pair< std::set<int>, int> >::iterator bv = bridgevector.begin();
                                                                bv != bridgevector.end(); ++bv)
    {
      bridgeout_->Printf("Bridge Res");
      for (std::set<int>::iterator res = (*bv).first.begin();
                                   res != (*bv).first.end(); ++res)
        bridgeout_->Printf(" %i:%s", *res+1, CurrentParm_->Res( *res ).c_str());
      bridgeout_->Printf(", %i frames.\n", (*bv).second);
    } 
  } 
}<|MERGE_RESOLUTION|>--- conflicted
+++ resolved
@@ -575,13 +575,8 @@
 Action::RetType Action_Hbond::DoAction(int frameNum, ActionFrame& frm) {
   int D, H;
   // accept ... H-D
-<<<<<<< HEAD
-  if (Image_.ImageType() == NONORTHO)
+  if (Image_.ImagingEnabled())
     frm.Frm().BoxCrd().ToRecip(ucell_, recip_);
-=======
-  if (Image_.ImagingEnabled())
-    currentFrame->BoxCrd().ToRecip(ucell_, recip_);
->>>>>>> 40f3a27c
   // SOLUTE-SOLUTE HBONDS
 # ifdef HBOND_OPENMP
   int dAt, hAt, aAt, didx, aidx, hbidx, mol1 = -1, numHB = 0;
