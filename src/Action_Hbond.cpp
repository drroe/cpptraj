--- conflicted
+++ resolved
@@ -70,17 +70,11 @@
         P->names[atom][0]=='N'   )
       Acceptor.push_back(atom);
   }
-<<<<<<< HEAD
-  fprintf(stdout,"      HBOND: Set up %i acceptors:\n",(int)Acceptor.size());
+  mprintf("      HBOND: Set up %i acceptors:\n",(int)Acceptor.size());
   if (debug>0) {
     for (accept = Acceptor.begin(); accept!=Acceptor.end(); accept++)
-      fprintf(stdout,"        %8i: %4s\n",*accept,P->names[*accept]);
-  }
-=======
-  mprintf("      HBOND: Set up %i acceptors:\n",(int)Acceptor.size());
-  for (accept = Acceptor.begin(); accept!=Acceptor.end(); accept++)
-    mprintf("        %8i: %4s\n",*accept,P->names[*accept]);
->>>>>>> 897413fd
+      mprintf("        %8i: %4s\n",*accept,P->names[*accept]);
+  }
 
   // Set up donors: O-H, N-H
   // NOTE: Scan donor list and determine which ones have H?
@@ -101,23 +95,14 @@
       }
     }
   }
-<<<<<<< HEAD
-  fprintf(stdout,"      HBOND: Set up %i donors:\n",((int)Donor.size())/2);
+  mprintf("      HBOND: Set up %i donors:\n",((int)Donor.size())/2);
   if (debug>0) {
     for (donor = Donor.begin(); donor!=Donor.end(); donor++) {
       atom = (*donor);
       donor++;
       a2   = (*donor);
-      fprintf(stdout,"        %8i:%4s - %8i:%4s\n",atom,P->names[atom],a2,P->names[a2]);  
-    }
-=======
-  mprintf("      HBOND: Set up %i donors:\n",((int)Donor.size())/2);
-  for (donor = Donor.begin(); donor!=Donor.end(); donor++) {
-    atom = (*donor);
-    donor++;
-    a2   = (*donor);
-    mprintf("        %8i:%4s - %8i:%4s\n",atom,P->names[atom],a2,P->names[a2]);  
->>>>>>> 897413fd
+      mprintf("        %8i:%4s - %8i:%4s\n",atom,P->names[atom],a2,P->names[a2]); 
+    } 
   }
 
   return 0;
