--- conflicted
+++ resolved
@@ -83,26 +83,10 @@
     }
   }
   // Set datafile args
-<<<<<<< HEAD
-  if (!filename_.empty()) {
-    DataFile* df = DFL->GetDataFile( filename_ );
-    if (df == 0) {
-      mprinterr("Internal Error: File %s was not set up.\n", filename_.c_str());
-      return Action::ERR;
-    }
-  }
-
   mprintf("    PROJECTION: Calculating projection using modes %i to %i of %s\n",
           beg_, end_, modinfo_->Legend().c_str());
-  mprintf("                Results are written to %s\n", filename_.c_str());
-=======
-  if (DF != 0) DF->ProcessArgs("noemptyframes");
-
-  mprintf("    PROJECTION: Calculating projection using modes %i to %i of file %s\n",
-          beg_, end_, modinfo_.Legend().c_str());
   if (DF != 0)
     mprintf("                Results are written to %s\n", DF->DataFilename().full());
->>>>>>> 5f5e56de
   FrameCounterInfo();
   mprintf("                Atom Mask: [%s]\n", mask_.MaskString());
 
