--- conflicted
+++ resolved
@@ -46,13 +46,8 @@
     DataSet* operator[](int didx) { return DataList_[didx]; } // FIXME: No bounds check
     /// Set DataSetList and underlying DataSet debug level
     void SetDebug(int);
-<<<<<<< HEAD
-=======
-    /// Set current ensemble number.
-    void SetEnsembleNum(int i)   { ensembleNum_ = i;        }
     /// Set DataSets pending status.
     void SetDataSetsPending(bool b) { dataSetsPending_ = b; }
->>>>>>> 64773630
     /// Allocate 1D DataSet memory based on current max# expected frames.
     void AllocateSets(long int);
     /// Set width.precision of all DataSets in the list.
@@ -90,15 +85,11 @@
     DataSet* FindCoordsSet(std::string const&);
   private:
     /// Separate input string into DataSet args.
-<<<<<<< HEAD
     static std::string ParseArgString(std::string const&, std::string&, std::string&, std::string&);
     /// \return Set with name, index, aspect, ensemble number.
     DataSet* GetSet(std::string const&, int, std::string const&, int) const;
-=======
-    static std::string ParseArgString(std::string const&, std::string&, std::string&);
     /// Warn if DataSet not found but may be pending.
     inline void PendingWarning() const;
->>>>>>> 64773630
 
     typedef std::vector<DataSet*> DataListType;
     /// DataSet debug level
