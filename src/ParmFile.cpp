--- conflicted
+++ resolved
@@ -10,10 +10,6 @@
 #include "Parm_SDF.h"
 #include "Parm_Tinker.h"
 #include "Parm_Gromacs.h"
-<<<<<<< HEAD
-#include "Parm_CharmmParam.h"
-=======
->>>>>>> 506b3261
 
 // ----- STATIC VARS / ROUTINES ------------------------------------------------
 // NOTE: Must be in same order as ParmFormatType
@@ -26,7 +22,6 @@
   { "Gromacs Topology", 0,                  0,                     Parm_Gromacs::Alloc   },
   { "SDF File",         0,                  0,                     Parm_SDF::Alloc       },
   { "Tinker File",      0,                  0,                     Parm_Tinker::Alloc    },
-  { "Charmm Params",    0,                  0,                     Parm_CharmmParam::Alloc },
   { "Unknown Topology", 0,                  0,                     0                     }
 };
 
@@ -46,7 +41,6 @@
 const FileTypes::KeyToken ParmFile::PF_WriteKeyArray[] = {
   { AMBERPARM,    "amber",   ".parm7" },
   { CHARMMPSF,    "psf",     ".psf"   },
-  { CHARMMPARM,   "prm",     ".prm"   },
   { UNKNOWN_PARM, 0,         0        }
 };
 
