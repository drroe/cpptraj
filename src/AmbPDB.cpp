/*! \file AmbPDB.cpp
    \brief Potential replacement for ambpdb using cpptraj file routines.
    \author Daniel R. Roe
 */
#include <cstdio> // stdin, fileno
#include <unistd.h> // isatty
#include "CpptrajStdio.h"
#include "ParmFile.h"
#include "Trajin_Single.h"
#include "Trajout_Single.h"
#include "StringRoutines.h"
<<<<<<< HEAD
#define VERSION_STRING "V16.00a"
=======
#include "Traj_AmberRestart.h"
#define VERSION_STRING "V15.00"
>>>>>>> 13fa2541

static void Help(const char* prgname, bool showAdditional) {
  mprinterr("\nUsage: %s -p 'Top' -c 'Coords' [Additional Options]\n"
              "       %s -p 'Top' < 'AmberRestart' [Additional Options]\n"
              "    -p 'Top'       Topology file (default: prmtop).\n"
              "    -c 'Coords'    Coordinate file.\n"
              "    'AmberRestart' Amber restart file from STDIN.\n"
              "  PDB is written to STDOUT.\n", prgname, prgname);
  if (showAdditional) {
    mprinterr(
            "  Additional Options:\n"
            "    -tit <TITLE>  Write a REMARK record containing TITLE.\n"
            "                      (default: use prmtop title)\n"
            "    -aatm         Left-justified Amber atom names.\n"
            "    -bres         Brookhaven Residue names (HIE->HIS, etc.).\n"
            "    -ctr          Center molecule on (0,0,0).\n"
            "    -noter        Do not write TER records.\n"
            "    -ext          Use PRMTOP extended PDB info, if present.\n"
//            "    -ene <FLOAT>  Define H-bond energy cutoff for FIRST.\n"
//            "    -bin          The coordinate file is in binary form.\n"
            "    -offset <INT> Add offset to residue numbers.\n"
            "  Options for alternate output format (give only one of these):\n"
            "    -pqr          PQR (MEAD) format with charges and radii.\n"
//            "    -sas          PQR with 1.4 added to atom radii.\n"
            "    -mol2         TRIPOS MOL2 format.\n");
//            "    -bnd          list bonds from the PRMTOP.\n"
//            "    -atm          Mike Connolly surface/volume format.\n"
//            "    -first        Add REMARKs for input to FIRST.\n"
  } else
    mprinterr("  Use '-h' or '--help' to see additional options.\n");
  mprinterr("\n");
}

static bool Unsupported(std::string const& arg) {
  if (arg == "-ext" || arg == "-ene" || arg == "-bin" ||
      arg == "-sas" || arg == "-bnd" || arg == "-atm" ||
      arg == "-first") return true;
  return false;
}

// ----- M A I N ---------------------------------------------------------------
int main(int argc, char** argv) {
  SetWorldSilent(true); // No STDOUT output from cpptraj routines.
  mprinterr("| ambpdb (C++) Version %s\n", VERSION_STRING);
  std::string topname, crdname, title, aatm(" pdbatom"), bres, pqr;
  TrajectoryFile::TrajFormatType fmt = TrajectoryFile::PDBFILE;
  bool ctr_origin = false;
  bool noTER = false;
  bool useExtendedInfo = false;
  int res_offset = 0;
  int debug = 0;
  int numSoloArgs = 0;
  for (int i = 1; i < argc; ++i) {
    std::string arg( argv[i] );
    if (arg == "-p" && i+1 != argc && topname.empty()) // Topology
      topname = std::string( argv[++i] );
    else if (arg == "-c" && i+1 != argc && crdname.empty()) // Coords
      crdname = std::string( argv[++i] );
    else if (arg == "-tit" && i+1 != argc && title.empty()) // Title
      title = " title " + std::string( argv[++i] );
    else if (arg == "-offset" && i+1 != argc) // Residue # offset
      res_offset = convertToInteger( argv[++i] );
    else if ((arg == "-d" || arg == "--debug") && i+1 != argc) // Debug level
      debug = convertToInteger( argv[++i] );
    else if (arg == "-h" || arg == "--help") {// Help
      Help(argv[0], true);
      return 0;
    } else if (arg == "-aatm") // Amber atom names
      aatm.clear();
    else if (arg == "-bres") // PDB residue names
      bres.assign(" pdbres");
    else if (arg == "-ext") // Use extended PDB info from Topology
      useExtendedInfo = true;
    else if (arg == "-ctr")  // Center on origin
      ctr_origin = true;
    else if (arg == "-noter") // No TER cards
      noTER = true;
    else if (arg == "-pqr") { // Charge/Radii in occ/bfactor cols
      pqr.assign(" dumpq");
      ++numSoloArgs;
    } else if (arg == "-mol2") { // output as mol2
      fmt = TrajectoryFile::MOL2FILE;
      ++numSoloArgs;
    } else if (Unsupported(arg)) {
      mprinterr("Error: Option '%s' is not yet supported.\n\n", arg.c_str());
      return 1;
    } else {
      mprinterr("Error: Unrecognized option '%s'\n", arg.c_str());
      Help(argv[0], false);
      return 1;
    }
  }
  // Check command line for errors.
  if (topname.empty()) topname.assign("prmtop");
  if (crdname.empty())
    mprinterr("| Reading Amber restart from STDIN\n");
  if (numSoloArgs > 1) {
    mprinterr("Error: Only one alternate output format option may be specified (found %i)\n",
              numSoloArgs);
    Help(argv[0], true);
    return 1;
  }
  if (debug > 0) {
    mprinterr("Warning: debug is %i; debug info will be written to STDOUT.\n", debug);
    SetWorldSilent(false);
  }
  // Topology
  ParmFile pfile;
  Topology parm;
  if (pfile.ReadTopology(parm, topname, debug)) {
    if (topname == "prmtop") Help(argv[0], false);
    return 1;
  }
  parm.IncreaseFrames( 1 );
  if (noTER)
    parm.ClearMoleculeInfo();
  if (!useExtendedInfo)
    parm.ResetPDBinfo();
  if (res_offset != 0)
    for (int r = 0; r < parm.Nres(); r++)
      parm.SetRes(r).SetOriginalNum( parm.Res(r).OriginalResNum() + res_offset );
  ArgList trajArgs;
  // Input coords
  Frame TrajFrame;
  // TODO: Set coord info in parm?
  if (!crdname.empty()) {
    Trajin_Single trajin;
    if (trajin.SetupTrajRead(crdname, trajArgs, &parm, false)) return 1;
    TrajFrame.SetupFrameV(parm.Atoms(), trajin.TrajCoordInfo());
    trajin.BeginTraj(false);
    if (trajin.ReadTrajFrame(0, TrajFrame)) return 1;
    trajin.EndTraj();
  } else {
    // Assume Amber restart from STDIN
    // Check that input is from a redirect.
    if ( isatty(fileno(stdin)) ) {
      mprinterr("Error: No coordinates specified with '-c' and no STDIN '<'.\n");
      return 1;
    }
    Traj_AmberRestart restartIn;
    restartIn.SetDebug( debug );
    //restartIn.processReadArgs( trajArgs );
    int total_frames = restartIn.setupTrajin("", &parm);
    if (total_frames < 1) return 1;
    TrajFrame.SetupFrameV(parm.Atoms(), restartIn.CoordInfo());
    if (restartIn.openTrajin()) return 1;
    if (restartIn.readFrame(0, TrajFrame)) return 1;
    restartIn.closeTraj();
  }
  if (ctr_origin) 
    TrajFrame.CenterOnOrigin(false);
  // Output coords
  Trajout_Single trajout;
  trajArgs.SetList( aatm + bres + pqr + title, " " );
  if ( trajout.PrepareStdoutTrajWrite(trajArgs, &parm, fmt) ) return 1;
  trajout.WriteSingle(0, TrajFrame);
  trajout.EndTraj();
  return 0;
}<|MERGE_RESOLUTION|>--- conflicted
+++ resolved
@@ -9,12 +9,8 @@
 #include "Trajin_Single.h"
 #include "Trajout_Single.h"
 #include "StringRoutines.h"
-<<<<<<< HEAD
 #define VERSION_STRING "V16.00a"
-=======
 #include "Traj_AmberRestart.h"
-#define VERSION_STRING "V15.00"
->>>>>>> 13fa2541
 
 static void Help(const char* prgname, bool showAdditional) {
   mprinterr("\nUsage: %s -p 'Top' -c 'Coords' [Additional Options]\n"
