#include "DataIO_AmberLib.h"
#include "CpptrajStdio.h"
#include "BufferedLine.h"
#include "AssociatedData_Connect.h"

/// CONSTRUCTOR
DataIO_AmberLib::DataIO_AmberLib()
{

}

// DataIO_AmberLib::ID_DataFormat()
bool DataIO_AmberLib::ID_DataFormat(CpptrajFile& infile)
{
  if (infile.OpenFile()) return false;
  std::string line = infile.GetLine();
  infile.CloseFile();
  bool isLib = (line == "!!index array str");

  return isLib;
}

// DataIO_AmberLib::ReadHelp()
void DataIO_AmberLib::ReadHelp()
{

}

// DataIO_AmberLib::processReadArgs()
int DataIO_AmberLib::processReadArgs(ArgList& argIn)
{

  return 0;
}

// DataIO_AmberLib::ReadData()
int DataIO_AmberLib::ReadData(FileName const& fname, DataSetList& dsl, std::string const& dsname)
{
  BufferedLine infile;
  if (infile.OpenFileRead( fname )) {
    mprinterr("Error: Could not open Amber lib file '%s' for reading.\n", fname.full());
    return 1;
  }

  // Read first line
  std::string line = infile.GetLine();
  if (line != "!!index array str") {
    mprinterr("Error: Expected first line to be '!!index array str', got '%s'\n", line.c_str());
    return 1;
  }
  typedef std::vector<std::string> Sarray;
  Sarray UnitNames;
  // Read units
  line = infile.GetLine();
  while (!line.empty() && line[0] != '!')
  {
    // Using ArgList here is a hacky way to get rid of the quotes
    ArgList tmparg(line);
    UnitNames.push_back( tmparg[0] );
    line = infile.GetLine();
  }
  // Now should be at first unit
  if (debug_ > 0) mprintf("DEBUG: Units:\n");
  for (Sarray::const_iterator it = UnitNames.begin(); it != UnitNames.end(); ++it)
  {
    if (debug_ > 0) mprintf("DEBUG: Reading unit %s\n", it->c_str());
    std::string entryColumn = "!entry." + *it + ".unit.atoms";
    ArgList tmparg( line );
    if (tmparg.Nargs() < 1 || tmparg[0] != entryColumn) {
      mprinterr("Error: Expected '%s', got '%s'\n", entryColumn.c_str(), line.c_str());
      return 1;
    }
    DataSet_Coords* ds = (DataSet_Coords*)dsl.AddSet( DataSet::COORDS, MetaData(dsname, *it) );
    if (ds == 0) {
      mprinterr("Error: Could not create data set for unit %s\n", it->c_str());
      return 1;
    }
    if (read_unit( ds, infile, line, *it )) {
      mprinterr("Error: Reading unit '%s'\n", it->c_str());
      return 1;
    }
  }
  mprintf("\tRead %zu units from Amber OFF file.\n", UnitNames.size());

  return 0;
}

/** Strings corresponding to SectionType */
const char* DataIO_AmberLib::sectionStr_[] = {
  "atoms", "atomspertinfo", "boundbox", "childsequence", "connect",
  "connectivity", "hierarchy", "name", "positions", "residueconnect",
  "residues", "residuesPdbSequenceNumber", "solventcap", "velocities", 0 };

/** \return Section type from entry line. */
DataIO_AmberLib::SectionType DataIO_AmberLib::id_section(std::string const& line,
                                                         std::string const& unitName)
{
  std::string entry = "!entry." + unitName + ".unit.";
  for (int idx = 0; idx < (int)UNKNOWN_SECTION; idx++) {
    std::string sectionName = entry + std::string(sectionStr_[idx]);
    std::size_t found = line.find_first_of(" ");
    if (found == std::string::npos) {
      mprinterr("Error: Malformed entry line: %s\n", line.c_str());
      break;
    }
    if (line.compare(0, found, sectionName) == 0)
      return (SectionType)idx;
  }
  return UNKNOWN_SECTION;
}

/// Remove quotes from string
static inline std::string noquotes(const char* ptrIn) {
 std::string out;
 for (const char* ptr = ptrIn; *ptr != '\0'; ++ptr)
   if (*ptr != '"')
     out += *ptr;
  return out;
}

/** Read atoms line */
int DataIO_AmberLib::read_atoms(Topology& topOut, std::string const& line, std::string const& unitName) {
  // Format: "Atom name" "Type" "Type index (unused)" "resnum" "flags" "sequence" "element" "charge"
  char aname[16];
  char atype[16];
  int typex;
  int resx;
  int flags;
  int seq;
  int elt;
  double charge;

  if (sscanf(line.c_str(), "%s %s %i %i %i %i %i %lf",
             aname, atype, &typex, &resx, &flags, &seq, &elt, &charge) != 8)
  {
    mprinterr("Error: Expected 8 columns for atoms table line: %s\n", line.c_str());
    return 1;
  }
  // Sanity check
  //if (seq-1 != topOut.Natom()) {
  //  mprinterr("Error: For unit %s expected sequence %i, got %i\n", unitName.c_str(), topOut.Natom()+1, seq);
  //  return 1;
  //}
  Atom atm;
  atm.SetName( NameType(noquotes(aname)) );
  atm.SetTypeName( NameType(noquotes(atype)) );
  atm.DetermineElement( elt );
  atm.SetMassFromElement();
  atm.SetCharge( charge );
<<<<<<< HEAD
  // We dont know the actual residue name yet
  Residue res( "TMP", resx, ' ', ' ' );
=======
  Residue res( unitName, resx, ' ', "" );
>>>>>>> 44dba304
  topOut.AddTopAtom( atm, res );
  return 0;
}

/** Read positions line. */
int DataIO_AmberLib::read_positions(std::vector<Vec3>& positions, std::string const& line)
{
  double x, y, z;
  if (sscanf(line.c_str(), "%lf %lf %lf", &x, &y, &z) != 3) {
    mprinterr("Error: Expected 3 columns for positions line: %s\n", line.c_str());
    return 1;
  }
  positions.push_back( Vec3(x, y, z) );
  return 0;
}

/** Read bonds line */
int DataIO_AmberLib::read_bonds(Topology& topOut, std::string const& line) {
  int at0, at1, flags;
  if (sscanf(line.c_str(), "%i %i %i", &at0, &at1, &flags) != 3) {
    mprinterr("Error: Expected 3 columns for connectivity line: %s\n", line.c_str());
    return 1;
  }
  topOut.AddBond( at0-1, at1-1 );
  return 0;
}

/** Read connections line */
int DataIO_AmberLib::read_connect(AssociatedData_Connect& ConnectAtoms, std::string const& line) const {
  int connectAtom = -1;
  if (sscanf(line.c_str(), "%i", &connectAtom) != 1) {
    mprinterr("Error: Expected 1 column for connect line: %s\n", line.c_str());
    return 1;
  }
  // Amber lib atoms start from 1
  if (connectAtom < 1) {
    // This may be legit when only one connect atom
    if (debug_ > 0)
      mprintf("Warning: Atom index < 1 in connect line: %s\n", line.c_str());
  }
  ConnectAtoms.AddConnectAtom( connectAtom-1 );
  return 0;
}

/** Read a unit from OFF file. It is expected that the next line from
  * infile is the first entry in the unit.atoms table.
  */
int DataIO_AmberLib::read_unit(DataSet_Coords* crd,
                               BufferedLine& infile, std::string& Line,
                               std::string const& unitName)
const
{
  AssociatedData_Connect ConnectAtoms;
  SectionType currentSection = id_section( Line, unitName );
  if (currentSection == UNKNOWN_SECTION) {
    mprinterr("Error: Could not ID first section: %s\n", Line.c_str());
    return 1;
  }
  if (debug_ > 1) mprintf("DEBUG: First section is %s\n", sectionStr_[currentSection]);

  Topology top;
  top.SetParmName( unitName, FileName() );
  std::vector<Vec3> positions;
  Frame frm;
  int ridx = 0;

  bool readUnit = true;
  while (readUnit) {
    const char* lineptr = infile.Line();
    if (lineptr == 0) {
      readUnit = false;
      break;
    }
    Line.assign(lineptr);
    if (!Line.empty()) {
      if (debug_ > 2) mprintf("DEBUG: Line: %s\n", Line.c_str());
      //ArgList cols( Line, " \t\n" );
      if (Line[0] == '!') {
        // See if we are at another unit
        ArgList tmparg( Line, ". " );
        if (tmparg[2] == "unit" && tmparg[3] == "atoms" && tmparg[4] == "table") {
          readUnit = false;
          break;
        }
        currentSection = id_section( Line, unitName );
        if (currentSection == UNKNOWN_SECTION) {
          mprintf("Warning: Could not ID section: %s\n", Line.c_str());
        } else {
          if (debug_ > 1) mprintf("DEBUG: Section is %s\n", sectionStr_[currentSection]);
        }
      } else if (currentSection == ATOMTABLE) {
        if (read_atoms(top, Line, unitName)) return 1;
      } else if (currentSection == CONNECTIVITY) {
        if (read_bonds(top, Line)) return 1;
      } else if (currentSection == POSITIONS) {
        if (read_positions(positions, Line)) return 1;
      } else if (currentSection == CONNECT) {
        if (read_connect(ConnectAtoms, Line)) return 1;
      } else if (currentSection == RESIDUES) {
        // Rely on ArgList to remove quotes
        ArgList tmpArg( Line );
        if (tmpArg.Nargs() < 1) {
          mprinterr("Error: Could not read residue from residues section.\n");
          mprinterr("Error: Line: %s\n", Line);
          return 1;
        }
        if (ridx >= top.Nres()) {
          mprinterr("Error: Too many residues in residues section, or residues section before atom table.\n");
          return 1;
        }
        top.SetRes( ridx++ ).SetName( tmpArg[0] );
      }
    }
  }
  // Set up topology; determine molecules, but no residue renumber or bond parm determination
  top.CommonSetup(true, false, false);
  if (debug_ > 1) top.Summary();
  frm.SetupFrameV( top.Atoms(), CoordinateInfo() );
  frm.ClearAtoms();
  for (std::vector<Vec3>::const_iterator it = positions.begin(); it != positions.end(); ++it)
    frm.AddVec3( *it );

  crd->CoordsSetup(top, frm.CoordsInfo());
  crd->AddFrame( frm );
  crd->AssociateData( &ConnectAtoms );
  if (debug_ > 1) ConnectAtoms.Ainfo();
  if (debug_ > 0) mprintf("\n");
  
  return 0;
}

// DataIO_AmberLib::WriteHelp()
void DataIO_AmberLib::WriteHelp()
{

}

// DataIO_AmberLib::processWriteArgs()
int DataIO_AmberLib::processWriteArgs(ArgList& argIn)
{

  return 0;
}

// DataIO_AmberLib::WriteData()
int DataIO_AmberLib::WriteData(FileName const& fname, DataSetList const& dsl)
{

  return 1;
}<|MERGE_RESOLUTION|>--- conflicted
+++ resolved
@@ -147,12 +147,8 @@
   atm.DetermineElement( elt );
   atm.SetMassFromElement();
   atm.SetCharge( charge );
-<<<<<<< HEAD
   // We dont know the actual residue name yet
-  Residue res( "TMP", resx, ' ', ' ' );
-=======
-  Residue res( unitName, resx, ' ', "" );
->>>>>>> 44dba304
+  Residue res( "TMP", resx, ' ', "" );
   topOut.AddTopAtom( atm, res );
   return 0;
 }
