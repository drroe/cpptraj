#include "Analysis_Lifetime.h"
#include "CpptrajStdio.h"
#include "ProgressBar.h"

// CONSTRUCTOR
Analysis_Lifetime::Analysis_Lifetime() :
  windowSize_(0),
  cut_(0.5),
  averageonly_(false),
  cumulative_(false),
  deltaAvg_(false),
  Compare_(Compare_GreaterThan)
{}

void Analysis_Lifetime::Help() {
  mprintf("\t[out <filename>] <dsetarg0> [ <dsetarg1> ... ]\n");
  mprintf("\t[window <windowsize> [name <setname>]] [averageonly]\n");
  mprintf("\t[cumulative] [cut <cutoff>] [greater | less]\n");
  mprintf("\tCalculate lifetimes for specified data set(s) (time data is > <cutoff>,\n");
  mprintf("\tdefault 0.5) over windows of given size.\n");
}

Analysis::RetType Analysis_Lifetime::Setup(ArgList& analyzeArgs, DataSetList* datasetlist,
                            TopologyList* PFLin, DataFileList* DFLin, int debugIn)
{
  // Get Keywords
  DataFile* outfile = DFLin->AddDataFile(analyzeArgs.GetStringKey("out"), analyzeArgs);
  DataFile* maxfile = 0;
  DataFile* avgfile = 0;
  std::string setname = analyzeArgs.GetStringKey("name");
  windowSize_ = analyzeArgs.getKeyInt("window", -1);
  averageonly_ = analyzeArgs.hasKey("averageonly");
  if (!averageonly_ && outfile != 0) {
    maxfile = DFLin->AddDataFile("max." + outfile->DataFilename().Full(), analyzeArgs);
    avgfile = DFLin->AddDataFile("avg." + outfile->DataFilename().Full(), analyzeArgs);
  }
  cumulative_ = analyzeArgs.hasKey("cumulative");
  deltaAvg_ = analyzeArgs.hasKey("delta");
  cut_ = analyzeArgs.getKeyDouble("cut", 0.5);
  if (analyzeArgs.hasKey("greater"))
    Compare_ = Compare_GreaterThan;
  else if (analyzeArgs.hasKey("less"))
    Compare_ = Compare_LessThan;
  else
    Compare_ = Compare_GreaterThan;
  // Select datasets from remaining args
  if (inputDsets_.AddSetsFromArgs( analyzeArgs.RemainingArgs(), *datasetlist )) {
    mprinterr("Error: lifetime: Could not add data sets.\n");
    return Analysis::ERR;
  }

  // Create output datasets
  if ( windowSize_ != -1) {
    if (setname.empty()) 
      setname = datasetlist->GenerateDefaultName( "lifetime" );
    int didx = 0;
    for (Array1D::const_iterator set = inputDsets_.begin(); set != inputDsets_.end(); ++set)
    {
      DataSet* outSet = datasetlist->AddSetIdx( DataSet::FLOAT, setname, didx );
      if (outSet==0) {
        mprinterr("Error: lifetime: Could not allocate output set for %s\n", 
                  (*set)->Legend().c_str());
        return Analysis::ERR;
      }
      outSet->SetLegend( (*set)->Legend() );
      outputDsets_.push_back( outSet );
      if (outfile != 0) outfile->AddSet( outSet );
      if (!averageonly_) {
        // MAX
        // FIXME: CHeck for nullS
        outSet = datasetlist->AddSetIdxAspect( DataSet::INTEGER, setname, didx, "max" );
        outSet->SetLegend( (*set)->Legend() );
        maxDsets_.push_back( outSet );
        if (maxfile != 0) maxfile->AddSet( outSet );
        // AVG
        outSet = datasetlist->AddSetIdxAspect( DataSet::FLOAT, setname, didx, "avg" );
        outSet->SetLegend( (*set)->Legend() );
        avgDsets_.push_back( outSet );
        if (avgfile != 0) avgfile->AddSet( outSet );
      }
      ++didx;
    }
  } else if (outfile != 0) {
    mprinterr("Error: Output file name specified but no window size given ('window <N>')\n");
    return Analysis::ERR;
  }

  if (!averageonly_)
    mprintf("    LIFETIME: Calculating average lifetime using a cutoff of %f", cut_);
  else
    mprintf("    LIFETIME: Calculating only averages");
  mprintf(" of data in %i sets\n", inputDsets_.size());
  if (debugIn > 0)
<<<<<<< HEAD
    for (Array1D::const_iterator set = inputDsets_.begin(); set != inputDsets_.end(); ++set)
      mprintf("\t%s\n", (*set)->Legend().c_str());
=======
    inputDsets_.List();
  if (Compare_ == Compare_GreaterThan) 
    mprintf("\tValues greater than %f are considered present.\n");
  else
    mprintf("\tValues less than %f are considered present.\n");
>>>>>>> 21c7519c
  if (windowSize_ != -1) {
    mprintf("\tAverage of data over windows will be saved to sets named %s\n",
            setname.c_str());
    mprintf("\tWindow size for averaging: %i\n", windowSize_);
    if (cumulative_)
      mprintf("\tCumulative averages will be saved.\n");
    if (deltaAvg_)
      mprintf("\tChange of average from previous average will be saved.\n");
    if (outfile != 0) {
      mprintf("\tOutfile: %s", outfile->DataFilename().base());
      if (!averageonly_)
        mprintf(", %s, %s", maxfile->DataFilename().base(), avgfile->DataFilename().base());
      mprintf("\n");
    }
  }

  return Analysis::OK;
}

// Analysis_Lifetime::Analyze()
Analysis::RetType Analysis_Lifetime::Analyze() {
  float favg;
  int current = 0;
  ProgressBar progress( inputDsets_.size() );
  std::vector<DataSet*>::iterator outSet = outputDsets_.begin();
  std::vector<DataSet*>::iterator maxSet = maxDsets_.begin();
  std::vector<DataSet*>::iterator avgSet = avgDsets_.begin();
  for (Array1D::const_iterator inSet = inputDsets_.begin(); 
                                   inSet != inputDsets_.end(); ++inSet)
  {
    //mprintf("\t\tCalculating lifetimes for set %s\n", (*inSet)->Legend().c_str());
    progress.Update( current++ );
    // Loop over all values in set.
    int setSize = (*inSet)->Size();
    double sum = 0.0;
    double previous_windowavg = 0.0;
    int windowcount = 0; // Used to trigger averaging
    int Ncount = 0;      // Used in averaging; if !cumulative, == windowcount
    int frame = 0;       // Frame to add data at.
    int currentLifetimeCount = 0; // # of frames value has been present this lifetime
    int maximumLifetimeCount = 0; // Max observed lifetime
    int Nlifetimes = 0;           // # of separate lifetimes observed
    int sumLifetimes = 0;         // sum of lifetimeCount for each lifetime observed
    for (int i = 0; i < setSize; ++i) {
      double dval = ((DataSet_1D*)(*inSet))->Dval(i);
      //mprintf("\t\t\tValue[%i]= %.2f", i,dval);
      if (averageonly_) 
        // Average only
        sum += dval;
      else {
        // Lifetime calculation
        if ( Compare_(dval, cut_) ) {
          // Value is present at time i
          ++sum;
          ++currentLifetimeCount;
          //mprintf(" present; sum=%i LC=%i\n", sum, currentLifetimeCount);
        } else {
          //mprintf(" not present");
          // Value is not present at time i
          if (currentLifetimeCount > 0) {
            if (currentLifetimeCount > maximumLifetimeCount)
              maximumLifetimeCount = currentLifetimeCount;
            sumLifetimes += currentLifetimeCount;
            ++Nlifetimes;
            //mprintf("; LC=%i maxLC=%i NL=%i\n", currentLifetimeCount, maximumLifetimeCount, Nlifetimes);
            currentLifetimeCount = 0;
          }
          //mprintf("\n");
        }
      }
      //sum += (*inSet)->Dval(i);
      ++Ncount;
      ++windowcount;
      if (windowcount == windowSize_) {
        double windowavg = sum / (double)Ncount;
        float fval = (float)(windowavg - previous_windowavg);
        if (deltaAvg_) previous_windowavg = windowavg;
        (*outSet)->Add( frame, &fval );
        if (!averageonly_) {
          // Store lifetime information for this window
          // Update current lifetime total
          if (currentLifetimeCount > 0) {
            if (currentLifetimeCount > maximumLifetimeCount)
              maximumLifetimeCount = currentLifetimeCount;
            sumLifetimes += currentLifetimeCount;
            ++Nlifetimes;
          }
          // If Nlifetimes is 0 then value was never present. 
          if (Nlifetimes == 0) 
            favg = 0.0;
          else
            favg = (float)sumLifetimes / (float)Nlifetimes;
          //mprintf("\t\t\t[%i]Max lifetime observed: %i frames\n", frame,maximumLifetimeCount);
          //mprintf("\t\t\t[%i]Avg lifetime: %f frames\n", frame, favg);
          (*maxSet)->Add( frame, &maximumLifetimeCount );
          (*avgSet)->Add( frame, &favg );
        }
        frame += windowcount;
        // Window counter is always reset
        windowcount = 0;
        if (!cumulative_) {
          // Reset average counters
          sum = 0;
          Ncount = 0;
          // Reset lifetime counters
          currentLifetimeCount = 0;
          maximumLifetimeCount = 0;
          Nlifetimes = 0;
          sumLifetimes = 0;
        }
      }
    }
    // Print lifetime information if no window
    if ( !averageonly_ && windowSize_ == -1 ) {
      // Update current lifetime total
      if (currentLifetimeCount > 0) {
        if (currentLifetimeCount > maximumLifetimeCount)
          maximumLifetimeCount = currentLifetimeCount;
        sumLifetimes += currentLifetimeCount;
        ++Nlifetimes;
      }
      // If Nlifetimes is 0 then value was never present. 
      if (Nlifetimes == 0) 
        favg = 0.0;
      else
        favg = (float)sumLifetimes / (float)Nlifetimes;
      mprintf("\t\t\tMax lifetime observed: %i frames\n", maximumLifetimeCount);
      //mprintf("\t\tSumLifeTimes=%i  Nlifetimes=%i\n",sumLifetimes,Nlifetimes);
      mprintf("\t\t\tAvg lifetime: %f frames\n", favg);
    }
    ++outSet;
    ++maxSet;
    ++avgSet;
  }
  return Analysis::OK;
}<|MERGE_RESOLUTION|>--- conflicted
+++ resolved
@@ -91,16 +91,12 @@
     mprintf("    LIFETIME: Calculating only averages");
   mprintf(" of data in %i sets\n", inputDsets_.size());
   if (debugIn > 0)
-<<<<<<< HEAD
     for (Array1D::const_iterator set = inputDsets_.begin(); set != inputDsets_.end(); ++set)
       mprintf("\t%s\n", (*set)->Legend().c_str());
-=======
-    inputDsets_.List();
   if (Compare_ == Compare_GreaterThan) 
     mprintf("\tValues greater than %f are considered present.\n");
   else
     mprintf("\tValues less than %f are considered present.\n");
->>>>>>> 21c7519c
   if (windowSize_ != -1) {
     mprintf("\tAverage of data over windows will be saved to sets named %s\n",
             setname.c_str());
