#ifndef INC_DATASET_H
#define INC_DATASET_H
#include <cstddef> // size_t
#include <vector>
#include "MetaData.h"
#include "Dimension.h"
#include "AssociatedData.h"
#include "TextFormat.h"
#include "CpptrajFile.h"
#ifdef MPI
# include "Parallel.h"
#endif
/// Base class that all DataSet types will inherit.
/** The DataSet base class holds common information, like MetaData for
  * selection, TextFormat for text output, etc.
  * Note that specific parts of DataSet MetaData are not directly changeable
  * since changing things like name directly will affect searching. The
  * exception is ensemble number, which is not necessarily known at DataSet
  * creation time.
  */
class DataSet {
  public:
    typedef DataSet* (*AllocatorType)();
    typedef std::vector<size_t> SizeArray;
    /// DataSet base type.
    /** When adding new entries make sure that Descriptions_ is updated. */ 
    enum DataType {
      DOUBLE = 0, FLOAT, INTEGER, STRING, MATRIX_DBL, MATRIX_FLT, 
      COORDS, VECTOR, MODES, GRID_FLT, GRID_DBL, REMLOG, XYMESH, TRAJ, REF_FRAME,
      MAT3X3, TOPOLOGY, PH, PH_EXPL, PH_IMPL,
      PARAMETERS, PMATRIX_MEM, PMATRIX_NC, TENSOR, STRINGVAR, VECTOR_SCALAR, UNSIGNED_INTEGER,
<<<<<<< HEAD
      POTENTIALFXN
=======
      FRAMES,
      UNKNOWN_DATA
>>>>>>> 7ad8b517
    };
    /// Group DataSet belongs to.
    enum DataGroup {
      GENERIC=0, SCALAR_1D, MATRIX_2D, GRID_3D, COORDINATES, PHREMD, PWCACHE, VECTOR_1D
    };

    DataSet();
    /// Set DataSet type, group, text output format, and # of dimensions.
    DataSet(DataType,DataGroup,TextFormat const&,int);
    DataSet(const DataSet&);
    DataSet& operator=(const DataSet&);
    /// Destructor. Virtual since this class is inherited.
    virtual ~DataSet();
    // ----------===== Inheritable functions =====----------
    /// \return the number of data elements stored in the DataSet.
    virtual size_t Size() const = 0;
    /// \return SizeArray containing sizes in each dimension TODO pure virtual
    virtual SizeArray DimSizes() const { return SizeArray(); }
    /// Print DataSet information //TODO return string instead?
    virtual void Info() const = 0;
    /// Write data to file given start indices.
    virtual void WriteBuffer(CpptrajFile&, SizeArray const&) const = 0;
    /// \return value of coordinate for specified dimension d and position p.
    /** NOTE: It is assumed this can ALWAYS be represented as double precision. */
    virtual double Coord(unsigned int d, size_t p) const { return dim_[d].Coord(p); }
    /// Reserve memory for given number(s) of elements. TODO rename?
    virtual int Allocate(SizeArray const&) = 0;
    /// Actually allocate memory for given number(s) of elements TODO pure virtual?
    virtual int MemAlloc(SizeArray const&) { return 1; }
    /// Add element to data set.
    /** A pointer to the data is passed in as void - it is up to the
      * inheriting class to cast it. The X value for the data is passed
      * in as well. It is expected that each successive X value will
      * be greater than the preceeding one (does not need to be
      * consecutive however).
      */
    virtual void Add( size_t, const void* ) = 0;
    /// Can be used to append given data set to this one.
    virtual int Append(DataSet*) = 0;
    /// \return Size of data set in memory (in bytes).
    virtual size_t MemUsageInBytes() const = 0;
    /// Copy a block to position in this set from given set OF SAME TYPE using specified position and size TODO pure virtual
    virtual void CopyBlock(size_t, const DataSet*, size_t, size_t) {}
#   ifdef MPI
    /// Sync data across all processes for this DataSet to the master process.
    virtual int Sync(size_t, std::vector<int> const&, Parallel::Comm const&) = 0;
    // TODO pure virtual
    virtual int SendSet(int, Parallel::Comm const&) { return 1; }
    virtual int RecvSet(int, Parallel::Comm const&) { return 1; }
    /// Broadcast data from this DataSet to all other processes.
    virtual int Bcast(Parallel::Comm const&) { return 1; }
#   endif
    // -----------------------------------------------------
    /// Associate additional data with this set.
    void AssociateData(AssociatedData* a) { associatedData_.push_back( a->Copy() ); }
    /// Set DataSet MetaData
    int SetMeta(MetaData const&);
    /// Set DataSet ensemble number.
    void SetEnsemble(int e) { meta_.SetEnsembleNum( e ); }
    /// Set DataSet legend
    void SetLegend(std::string const& l) { meta_.SetLegend(l); }
    /// Set specific TextFormat part.
    TextFormat& SetupFormat() { return format_; }
    /// Set specified DataSet dimension.
    void SetDim(Dimension::DimIdxType i, Dimension const& d) { dim_[(int)i] = d; }
    void SetDim(int i, Dimension const& d)                   { dim_[i] = d;      }
#   ifdef MPI
    void SetNeedsSync(bool b) { needsSync_ = b;  }
    bool NeedsSync() const    { return needsSync_;  }
#   endif
    /// Check if name and/or index and aspect wildcard match this DataSet.
    bool Matches_WC(MetaData::SearchString const&, DataType) const;
    /// \return AssociateData of specified type.
    AssociatedData* GetAssociatedData(AssociatedData::AssociatedType) const;
    /// \return true if given metadata matches this set MetaData exactly.
    bool Matches_Exact(MetaData const& m) const { return meta_.Match_Exact(m); }
    /// \return True if DataSet is empty.
    bool Empty()                const { return (Size() == 0);      }
    /// \return DataSet output label.
    const char* legend()        const { return meta_.Legend().c_str();    }
    /// \return DataSet MetaData
    MetaData const& Meta()      const { return meta_; }
    /// \return DataSet TextFormat
    TextFormat const& Format()  const { return format_; }
    /// \return DataSet type.
    DataType Type()             const { return dType_;             }
    /// \return DataSet group
    DataGroup Group()           const { return dGroup_;            }

    /// \return number of dimensions.
    size_t Ndim()               const { return dim_.size();        }
    /// \return specified DataSet dimension. // TODO consolidate
    Dimension& ModifyDim(Dimension::DimIdxType i) { return dim_[(int)i]; }
    Dimension const& Dim(int i)             const { return dim_[i];      }

    /// Comparison for sorting, name/aspect/idx
    inline bool operator<(const DataSet& rhs) const { return meta_ < rhs.meta_; }
    /// Used to sort DataSet pointers (DataSetList, Array1D).
    struct DS_PtrCmp {
      inline bool operator()(DataSet const* first, DataSet const* second) const {
        return *first < *second;
      }
    };
    /// \return Text description based on given DataType
    static const char* description(DataType t) { return Descriptions_[t]; }
    /// \return DataType from description
    static DataType TypeFromDescription(std::string const&);
    /// \return Text description based on current DataType
    const char* description() const            { return Descriptions_[dType_]; }
  protected:
    TextFormat format_;         ///< Text output data format.
  private:
    /// Type to hold coordinate info for each dimension in DataSet.
    typedef std::vector<Dimension> DimArray;
    /// Type to hold any additional data associated with this data set.
    typedef std::vector<AssociatedData*> AdataArray;

    /// Clear any associated data.
    void ClearAssociatedData();
    /// Text descriptions of DataType
    static const char* Descriptions_[];
    // FIXME dim_ and associated functions like Coord need to be reworked
    //       depending on the set type. For example, dim_ doesnt really work
    //       for non-orthogonal grids.
    DimArray dim_;              ///< Holds info for each dimension in the DataSet.
    AdataArray associatedData_; ///< Holds any additonal data associated with this DataSet
    DataType dType_;            ///< The DataSet type
    DataGroup dGroup_;          ///< The DataSet group
    MetaData meta_;             ///< DataSet metadata
#   ifdef MPI
    bool needsSync_;            ///< True if DataSet needs sync. Should only be true once after run
#   endif
};
#endif <|MERGE_RESOLUTION|>--- conflicted
+++ resolved
@@ -29,12 +29,8 @@
       COORDS, VECTOR, MODES, GRID_FLT, GRID_DBL, REMLOG, XYMESH, TRAJ, REF_FRAME,
       MAT3X3, TOPOLOGY, PH, PH_EXPL, PH_IMPL,
       PARAMETERS, PMATRIX_MEM, PMATRIX_NC, TENSOR, STRINGVAR, VECTOR_SCALAR, UNSIGNED_INTEGER,
-<<<<<<< HEAD
-      POTENTIALFXN
-=======
-      FRAMES,
+      FRAMES, POTENTIALFXN
       UNKNOWN_DATA
->>>>>>> 7ad8b517
     };
     /// Group DataSet belongs to.
     enum DataGroup {
