// Action_Mask
#include "Action_Mask.h"
#include "CpptrajStdio.h"
#include "Trajout.h"

// CONSTRUCTOR
Action_Mask::Action_Mask() :
  CurrentParm_(0),
  debug_(0) 
{ } 

void Action_Mask::Help() {
  mprintf("mask <mask1> [maskout <filename>] [maskpdb <filename>]\n");
}

// Action_Mask::init()
// NOTE: Could also split the arglist at maskpdb and make it so any type of 
//       file can be written out.
Action::RetType Action_Mask::Init(ArgList& actionArgs, TopologyList* PFL, FrameList* FL,
                          DataSetList* DSL, DataFileList* DFL, int debugIn)
{
  debug_ = debugIn;
  // Get Keywords
  std::string maskFilename = actionArgs.GetStringKey("maskout");
  maskpdb_ = actionArgs.GetStringKey("maskpdb");

  // Get Mask
  Mask1_.SetMaskString( actionArgs.getNextMask() );

  mprintf("    ActionMask: Information on atoms in mask %s will be printed",
          Mask1_.MaskString());
  if (!maskFilename.empty())
    mprintf(" to file %s",maskFilename.c_str());
  mprintf(".\n");
  if (!maskpdb_.empty()) 
    mprintf("\tPDBs of atoms in mask will be written to %s.X\n",maskpdb_.c_str());

  // Open output file
  // TODO: Buffer write out
  if ( outfile_.OpenWrite( maskFilename ) )
    return Action::ERR;
  // Header
  outfile_.Printf("%-8s %8s %4s %8s %4s %8s\n","#Frame","AtomNum","Atom",
                  "ResNum","Res", "MolNum");

  return Action::OK;
}

Action::RetType Action_Mask::Setup(Topology* currentParm, Topology** parmAddress) {
  CurrentParm_ = currentParm;
  return Action::OK;
}

// Action_Mask::action()
<<<<<<< HEAD
int Action_Mask::action() {
  Trajout pdbout;
=======
Action::RetType Action_Mask::DoAction(int frameNum, Frame* currentFrame, Frame** frameAddress) {
  TrajectoryFile pdbout;
>>>>>>> 72ad5edb

  // Get atom selection
  if ( CurrentParm_->SetupCharMask(Mask1_, *currentFrame) ) {
    mprintf("Warning: ActionMask::action: Could not set up atom mask [%s]\n",
            Mask1_.MaskString());
    return Action::ERR;
  }

  // Print out information for every atom in the mask
  for (int atom=0; atom < CurrentParm_->Natom(); atom++) {
    if (Mask1_.AtomInCharMask(atom)) {
      int res = (*CurrentParm_)[atom].ResNum();
      outfile_.Printf("%8i %8i %4s %8i %4s %8i\n", frameNum+OUTPUTFRAMESHIFT,
                      atom+1, (*CurrentParm_)[atom].c_str(), res+1,
                      CurrentParm_->ResidueName(res), (*CurrentParm_)[atom].Mol()+1);
      /*mprintf(" Type=%4s",CurrentParm_->types[atom]);
      mprintf(" Charge=%lf",CurrentParm_->charge[atom]);
      mprintf(" Mass=%lf",CurrentParm_->mass[atom]);
      outfile.Printf("\n");*/
    }
  }

  // Optional PDB write out of selected atoms for the frame.
  if (!maskpdb_.empty()) {
    // Convert Mask1 to an integer mask for use in parm/frame functions
    AtomMask Mask2 = Mask1_;
    Mask2.ConvertMaskType();
    // Create new parm and frame based on atoms in Mask
    Topology* pdbParm = CurrentParm_->modifyStateByMask(Mask2);
    //pdbParm->Summary(); // DEBUG
    Frame pdbFrame(*currentFrame, Mask2);
    // Set up output file. 
    pdbout.SetDebug(debug_);
    // Set pdb output options: multi so that 1 file per frame is written; dumpq
    // so that charges are written out. 
    if (pdbout.SetupTrajWriteWithArgs(maskpdb_,"multi dumpq",pdbParm,TrajectoryFile::PDBFILE)) 
    {
      mprinterr("Error: Action_Mask: maskpdb %s: Could not set up for write of frame %i.\n",
                maskpdb_.c_str(),frameNum);
    } else {
      pdbout.PrintInfo(0);
      pdbout.WriteFrame(frameNum,pdbParm,pdbFrame);
      pdbout.EndTraj();
    }
    delete pdbParm;
  }

  return Action::OK;
} 

// Action_Mask::print()
/** Close the output file. */
void Action_Mask::Print() {
  outfile_.CloseFile();
}
<|MERGE_RESOLUTION|>--- conflicted
+++ resolved
@@ -52,13 +52,8 @@
 }
 
 // Action_Mask::action()
-<<<<<<< HEAD
-int Action_Mask::action() {
+Action::RetType Action_Mask::DoAction(int frameNum, Frame* currentFrame, Frame** frameAddress) {
   Trajout pdbout;
-=======
-Action::RetType Action_Mask::DoAction(int frameNum, Frame* currentFrame, Frame** frameAddress) {
-  TrajectoryFile pdbout;
->>>>>>> 72ad5edb
 
   // Get atom selection
   if ( CurrentParm_->SetupCharMask(Mask1_, *currentFrame) ) {
