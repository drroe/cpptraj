#include "Chirality.h"
#include "../Atom.h"
#include "../Constants.h"
#include "../CpptrajStdio.h"
#include "../Vec3.h"
#include <cmath> // fabs

/** LEaP routine for determining atom chirality.
  * This is done by crossing A to B and then dotting the
  * result with C. TODO use Chirality in BuildAtom? Use an Enum?
  * The chirality of the vectors is determined by the sign of
  * the result, which is determined by whether or not C has
  * a component in the direction AxB or in the opposite direction.
  */
double Cpptraj::Structure::Chirality::VectorAtomChirality(Vec3 const& Center,
                                                          Vec3 const& A, Vec3 const& B, Vec3 const& C)
{
  Vec3 vA = A - Center;
  Vec3 vB = B - Center;
  Vec3 vC = C - Center;
  Vec3 vCross = vA.Cross( vB );
  double dot = vCross * vC;
  if (dot > 0)
    return 1.0;
  else if (dot < 0)
    return -1.0;
  return 0.0;
}

/** LEaP routine for determining atom chirality when positions may or
  * may not be defined. Currently the criteria for chirality is 
  * absolute orientation of the vectors joining this atom to its neighbors.
  * The neighbors are passed as vPA, vPB, vPC, vPD and bA, bB, bC, bD
  * define whether or not the position is defined.
  *
  * This routine calculates the chirality using the defined vectors and
  * then flips the sign depending on which vectors were used to calculate
  * the chirality. If the ATOMs have (fKnown) set then their coordinate
  * is considered to be known.
  */
double Cpptraj::Structure::Chirality::VectorAtomNormalizedChirality(Vec3 const& Center,
                                                                    Vec3 const& vPA, bool bA,
                                                                    Vec3 const& vPB, bool bB,
                                                                    Vec3 const& vPC, bool bC,
                                                                    Vec3 const& vPD, bool bD)
{
  double dChi = 0;
  
  if (!bA) {
    // If A is not known then use B,C,D to calc chirality.
    // The chirality calculated will be negative w.r.t. the
    // correct chirality.
    if (!bB || !bC || !bD) return dChi;
    dChi = -VectorAtomChirality( Center, vPB, vPC, vPD );
    return dChi;
  }
<<<<<<< HEAD

  if (!bB) {
    // If B is not known then use A,C,D to calc chirality.
    // The chirality calculated will be correct.
    if (!bB || !bD) return dChi;
    dChi = VectorAtomChirality( Center, vPA, vPC, vPD );
    return dChi;
=======
  // For any identical priorities, need to check who they are bonded to.
  bool depth_limit_hit = false;
  for (int idx1 = 0; idx1 != atom.Nbonds(); idx1++) {
    for (int idx2 = idx1+1; idx2 != atom.Nbonds(); idx2++) {
      if (priority[idx1] == priority[idx2]) {
        bool identical_priorities = true;
        int depth = 1;
        while (identical_priorities) {
          if (debugIn > 0)
            mprintf("DEBUG: Priority of index %i == %i, depth %i\n", idx1, idx2, depth);
          std::vector<bool> Visited(topIn.Natom(), false);
          Visited[atnum] = true;
          priority[idx1].SetPriority2(totalPriority(topIn, atom.Bond(idx1), atom.ResNum(), 0, depth, Visited));
          if (debugIn > 0)
            mprintf("DEBUG:\tPriority2 of %i is %i\n", idx1, priority[idx1].Priority2());

          Visited.assign(topIn.Natom(), false);
          Visited[atnum] = true;
          priority[idx2].SetPriority2(totalPriority(topIn, atom.Bond(idx2), atom.ResNum(), 0, depth, Visited));
          if (debugIn > 0)
            mprintf("DEBUG:\tPriority2 of %i is %i\n", idx2, priority[idx2].Priority2());
          if (priority[idx1] != priority[idx2]) {
            identical_priorities = false;
            break;
          }
          if (depth == 10) {
            if (debugIn > -1)
              mprintf("Warning: Could not determine priority around '%s'\n",
                        topIn.AtomMaskName(atnum).c_str());
            depth_limit_hit = true;
            break;
          }
          depth++;
        } // END while identical priorities
      }
    }
>>>>>>> 6b08a517
  }

  if (!bC) {
    // If C is not known then use A,B,D to calc chirality.
    // The chirality calculated will be negative w.r.t. the
    // correct chirality.
    if (!bD) return dChi;
    dChi = -VectorAtomChirality( Center, vPA, vPB, vPD );
    return dChi;
  }

  dChi = VectorAtomChirality( Center, vPA, vPB, vPC );

  return dChi;
}

/** \return index of atom less than all others but larger than aLast */
static inline int findLeastLargerThan(Atom const& aAtom, int aLast)
{
  int aSmall = -1;
  for (Atom::bond_iterator aCur = aAtom.bondbegin(); aCur != aAtom.bondend(); ++aCur)
  {
    if (aLast != -1) {
      if (aLast >= *aCur) continue;
    }
    if (aSmall == -1)
      aSmall = *aCur;
    else if ( *aCur < aSmall )
      aSmall = *aCur;
  }
  return aSmall;
}

/** Transform the orientation that has been measured with 
 *      respect to the ordering in aaOrig[4] to the ordering
 *      in aaNew[4].  Return the result.
 *
 *      The transformation is done by swapping ATOMs in aaOrig until
 *      the order matches that of aaNew, each time two ATOMs are swapped,
 *      flip the sign of the orientation.
 *
 *      SIDE EFFECT:   The order in aaOrig is changed.
  */
static inline void chiralityTransformOrientation(double dOrig, int* aaOrig, double& dPNew, const int* aaNew)
{
  dPNew = dOrig;
  for (int i=0; i<4; i++ ) {
    int j = i;
    for ( ; j<4; j++ ) {
      if ( aaOrig[j] == aaNew[i] )
        break;
    }
    if ( j >= 4 ) {
      mprinterr("Error: Comparing atoms %i %i %i and %i to atoms %i %i %i and %i.\n",
                aaOrig[0]+1, aaOrig[1]+1, aaOrig[2]+1, aaOrig[3]+1,
                aaNew[0]+1, aaNew[1]+1, aaNew[2]+1, aaNew[3]+1);
      mprinterr("Error: This error may be due to faulty Connection atoms.\n");
      // TODO fatal
    }
    // Swap elements and flip sign
    if ( j != i ) {
      std::swap( aaOrig[j], aaOrig[i] );
      dPNew = -dPNew;
    }
  }
}

/** Sort neighbors of given atom in the same manner as LEaP. */
void Cpptraj::Structure::Chirality::chiralityOrderNeighbors(Atom const& aAtom,
                                                            int& aPAtomA, int& aPAtomB,
                                                            int& aPAtomC, int& aPAtomD)
{
  aPAtomA = -1;
  aPAtomB = -1;
  aPAtomC = -1;
  aPAtomD = -1;

  if (aAtom.Nbonds() < 1) return;

  aPAtomA = findLeastLargerThan(aAtom, -1);
  if (aAtom.Nbonds() < 2) return;

  aPAtomB = findLeastLargerThan(aAtom, aPAtomA);
  if (aAtom.Nbonds() < 3) return;

  aPAtomC = findLeastLargerThan(aAtom, aPAtomB);
  if (aAtom.Nbonds() < 4) return;

  aPAtomD = findLeastLargerThan(aAtom, aPAtomC);
}

/** Transform the chirality which has been measured with
 *  respect to ATOM ID ordering to an arbitrary ordering.
 */
double Cpptraj::Structure::Chirality::chiralityToOrientation(double dChirality, Atom const& aCenter,
                                            int aAtomA, int aAtomB, int aAtomC, int aAtomD)
{
<<<<<<< HEAD
  if (fabs(dChirality) < Constants::SMALL) return 0.0;

  int aaOrig[4];
  chiralityOrderNeighbors( aCenter, aaOrig[0], aaOrig[1], aaOrig[2], aaOrig[3] );

  int aaNew[4];
  aaNew[0] = aAtomA;
  aaNew[1] = aAtomB;
  aaNew[2] = aAtomC;
  aaNew[3] = aAtomD;

  bool newNull = (aaNew[3] == -1);
  bool origNull = (aaOrig[3] == -1);
  if (newNull && !origNull) {
    for (int i = 0; i < 4; i++) {
      bool found = false;
      for (int j=0; j<3; j++) found |= (aaOrig[i] == aaNew[j]);
      if ( !found ) {
        aaNew[3] = aaOrig[i];
        break;
      }
    }
  } else if (!newNull && origNull) {
    mprinterr("Error: Only three neighbors around: aCenter, but orientation has 4\n");
  }

  double dOrient;
  chiralityTransformOrientation( dChirality, aaOrig, dOrient, aaNew );

  return dOrient;
}

=======
  priority.resize( topIn[atnum].Nbonds() );
  double tors;
  return DetermineChirality(tors, &priority[0], atnum, topIn, frameIn, debugIn);
}

/** Set priority around a specified atom. Do not warn if priority cannot be set. */
Cpptraj::Structure::ChiralType
  Cpptraj::Structure::SetPriority_silent(std::vector<int>& priority,
                                         int atnum, Topology const& topIn,
                                         Frame const& frameIn)
{
  priority.resize( topIn[atnum].Nbonds() );
  double tors;
  return DetermineChirality(tors, &priority[0], atnum, topIn, frameIn, -1);
}
>>>>>>> 6b08a517
<|MERGE_RESOLUTION|>--- conflicted
+++ resolved
@@ -2,67 +2,105 @@
 #include "../Atom.h"
 #include "../Constants.h"
 #include "../CpptrajStdio.h"
+#include "../Frame.h"
+#include "../Topology.h"
+#include "../TorsionRoutines.h"
 #include "../Vec3.h"
 #include <cmath> // fabs
-
-/** LEaP routine for determining atom chirality.
-  * This is done by crossing A to B and then dotting the
-  * result with C. TODO use Chirality in BuildAtom? Use an Enum?
-  * The chirality of the vectors is determined by the sign of
-  * the result, which is determined by whether or not C has
-  * a component in the direction AxB or in the opposite direction.
+#include <algorithm> // sort
+
+/// \return Total priority (i.e. sum of atomic numbers) of atoms bonded to given atom.
+static int totalPriority(Topology const& topIn, int atnum, int rnum,
+                         int depth, int tgtdepth, std::vector<bool>& Visited)
+{
+  if (Visited[atnum] || depth == tgtdepth) return 0;
+  Visited[atnum] = true;
+  if (topIn[atnum].ResNum() != rnum) {
+    if (depth == 0)
+      // Atom in another residue bonded to chiral atom (e.g. O to C1)
+      return topIn[atnum].AtomicNumber();
+    else
+      // Atom in another residue bonded to atom bonded to chiral atom
+      return 0;
+  }
+  int sum = 0;
+  Atom const& atom = topIn[atnum];
+  for (Atom::bond_iterator bat = atom.bondbegin(); bat != atom.bondend(); ++bat)
+    sum += topIn[*bat].AtomicNumber() + totalPriority(topIn, *bat, rnum, depth+1, tgtdepth, Visited);
+  return sum;
+}
+
+/// Used to determine priority of moieties bonded to an atom
+class priority_element {
+  public:
+    /// CONSTRUCT from atom number and initial priority
+    priority_element(int a, int p1) : atnum_(a), priority1_(p1), priority2_(-1) {}
+    /// Set priority 2
+    void SetPriority2(int p2) { priority2_ = p2; }
+    /// \return Atom number
+    int AtNum() const { return atnum_; }
+    /// \return Priority 1
+    int Priority1() const { return priority1_; }
+    /// \return Priority 2
+    int Priority2() const { return priority2_; }
+    /// Sort on priority 1, then priority 2
+    bool operator<(const priority_element& rhs) const {
+      if (*this != rhs) {
+        if (priority1_ == rhs.priority1_) {
+          return (priority2_ > rhs.priority2_);
+        } else {
+          return (priority1_ > rhs.priority1_);
+        }
+      } else
+        return false;
+    }
+    /// \return true if priorities are identical
+    bool operator==(const priority_element& rhs) const {
+      return (priority1_ == rhs.priority1_) && (priority2_ == rhs.priority2_);
+    }
+    /// \return true if priorities are not equal
+    bool operator!=(const priority_element& rhs) const {
+      if (priority2_ != rhs.priority2_ ||
+          priority1_ != rhs.priority1_) return true;
+      return false;
+    }
+  private:
+    int atnum_;
+    int priority1_;
+    int priority2_;
+};
+
+
+/** Given an atom that is a chiral center, attempt to calculate a
+  * torsion that will help determine R vs S. Priorities will be 
+  * assigned to bonded atoms as 1, 2, 3, and optionally 4. The
+  * torsion will then be calculated as
+  *   1-2-3-0
+  * where 0 is the chiral center. Negative is S, positive is R.
   */
-double Cpptraj::Structure::Chirality::VectorAtomChirality(Vec3 const& Center,
-                                                          Vec3 const& A, Vec3 const& B, Vec3 const& C)
-{
-  Vec3 vA = A - Center;
-  Vec3 vB = B - Center;
-  Vec3 vC = C - Center;
-  Vec3 vCross = vA.Cross( vB );
-  double dot = vCross * vC;
-  if (dot > 0)
-    return 1.0;
-  else if (dot < 0)
-    return -1.0;
-  return 0.0;
-}
-
-/** LEaP routine for determining atom chirality when positions may or
-  * may not be defined. Currently the criteria for chirality is 
-  * absolute orientation of the vectors joining this atom to its neighbors.
-  * The neighbors are passed as vPA, vPB, vPC, vPD and bA, bB, bC, bD
-  * define whether or not the position is defined.
-  *
-  * This routine calculates the chirality using the defined vectors and
-  * then flips the sign depending on which vectors were used to calculate
-  * the chirality. If the ATOMs have (fKnown) set then their coordinate
-  * is considered to be known.
-  */
-double Cpptraj::Structure::Chirality::VectorAtomNormalizedChirality(Vec3 const& Center,
-                                                                    Vec3 const& vPA, bool bA,
-                                                                    Vec3 const& vPB, bool bB,
-                                                                    Vec3 const& vPC, bool bC,
-                                                                    Vec3 const& vPD, bool bD)
-{
-  double dChi = 0;
-  
-  if (!bA) {
-    // If A is not known then use B,C,D to calc chirality.
-    // The chirality calculated will be negative w.r.t. the
-    // correct chirality.
-    if (!bB || !bC || !bD) return dChi;
-    dChi = -VectorAtomChirality( Center, vPB, vPC, vPD );
-    return dChi;
-  }
-<<<<<<< HEAD
-
-  if (!bB) {
-    // If B is not known then use A,C,D to calc chirality.
-    // The chirality calculated will be correct.
-    if (!bB || !bD) return dChi;
-    dChi = VectorAtomChirality( Center, vPA, vPC, vPD );
-    return dChi;
-=======
+Cpptraj::Structure::ChiralType
+  Cpptraj::Structure::DetermineChirality(double& tors, int* AtomIndices,
+                                         int atnum,
+                                         Topology const& topIn,
+                                         Frame const& frameIn, int debugIn)
+{
+  tors = 0.0;
+  Atom const& atom = topIn[atnum];
+  if (atom.Nbonds() < 3) {
+    mprinterr("Error: CalcChiralAtomTorsion called for atom %s with less than 3 bonds.\n",
+              topIn.AtomMaskName(atnum).c_str());
+    return CHIRALITY_ERR;
+  }
+  // Calculate a priority score for each bonded atom.
+  // First just use the atomic number.
+  if (debugIn > 0)
+    mprintf("DEBUG: Determining priorities around atom %s\n", topIn.AtomMaskName(atnum).c_str());
+  std::vector<priority_element> priority;
+  for (int idx = 0; idx != atom.Nbonds(); idx++) {
+    priority.push_back( priority_element(atom.Bond(idx), topIn[atom.Bond(idx)].AtomicNumber()) );
+    if (debugIn > 0)
+      mprintf("DEBUG:\t\t%i Priority for %s is %i\n", idx, topIn.AtomMaskName(atom.Bond(idx)).c_str(), priority.back().Priority1());
+  }
   // For any identical priorities, need to check who they are bonded to.
   bool depth_limit_hit = false;
   for (int idx1 = 0; idx1 != atom.Nbonds(); idx1++) {
@@ -99,7 +137,128 @@
         } // END while identical priorities
       }
     }
->>>>>>> 6b08a517
+  }
+  std::sort(priority.begin(), priority.end());
+  if (debugIn > 0) {
+    mprintf("DEBUG: Sorted by priority:");
+    for (std::vector<priority_element>::const_iterator it = priority.begin();
+                                                       it != priority.end(); ++it)
+      mprintf(" %s", topIn.AtomMaskName(it->AtNum()).c_str());
+    mprintf("\n");
+  }
+
+  if (AtomIndices != 0) {
+    for (unsigned int ip = 0; ip != priority.size(); ++ip)
+      AtomIndices[ip] = priority[ip].AtNum();
+  }
+  if (depth_limit_hit) return IS_UNKNOWN_CHIRALITY;
+
+  tors = Torsion( frameIn.XYZ(priority[0].AtNum()),
+                  frameIn.XYZ(priority[1].AtNum()),
+                  frameIn.XYZ(priority[2].AtNum()),
+                  frameIn.XYZ(atnum) );
+  if (debugIn > 0)
+    mprintf("DEBUG: Torsion around '%s' is %f",  topIn.AtomMaskName(atnum).c_str(), tors*Constants::RADDEG);
+  ChiralType ret;
+  if (tors < 0) {
+    ret = IS_S;
+    if (debugIn > 0) mprintf(" (S)\n");
+  } else {
+    ret = IS_R;
+    if (debugIn > 0) mprintf(" (R)\n");
+  }
+  return ret;
+}
+
+/** Determine chirality around specified atom. */
+Cpptraj::Structure::ChiralType
+  Cpptraj::Structure::DetermineChirality(int atnum,
+                                         Topology const& topIn,
+                                         Frame const& frameIn, int debugIn)
+{
+  double tors;
+  return DetermineChirality(tors, 0, atnum, topIn, frameIn, debugIn);
+}
+
+/** Set priority around a specified atom. */
+Cpptraj::Structure::ChiralType
+  Cpptraj::Structure::SetPriority(std::vector<int>& priority,
+                                  int atnum, Topology const& topIn,
+                                  Frame const& frameIn, int debugIn)
+{
+  priority.resize( topIn[atnum].Nbonds() );
+  double tors;
+  return DetermineChirality(tors, &priority[0], atnum, topIn, frameIn, debugIn);
+}
+
+/** Set priority around a specified atom. Do not warn if priority cannot be set. */
+Cpptraj::Structure::ChiralType
+  Cpptraj::Structure::SetPriority_silent(std::vector<int>& priority,
+                                         int atnum, Topology const& topIn,
+                                         Frame const& frameIn)
+{
+  priority.resize( topIn[atnum].Nbonds() );
+  double tors;
+  return DetermineChirality(tors, &priority[0], atnum, topIn, frameIn, -1);
+}
+
+// ===== LEaP Chirality routines ===============================================
+/** LEaP routine for determining atom chirality.
+  * This is done by crossing A to B and then dotting the
+  * result with C. TODO use Chirality in BuildAtom? Use an Enum?
+  * The chirality of the vectors is determined by the sign of
+  * the result, which is determined by whether or not C has
+  * a component in the direction AxB or in the opposite direction.
+  */
+double Cpptraj::Structure::Chirality::VectorAtomChirality(Vec3 const& Center,
+                                                          Vec3 const& A, Vec3 const& B, Vec3 const& C)
+{
+  Vec3 vA = A - Center;
+  Vec3 vB = B - Center;
+  Vec3 vC = C - Center;
+  Vec3 vCross = vA.Cross( vB );
+  double dot = vCross * vC;
+  if (dot > 0)
+    return 1.0;
+  else if (dot < 0)
+    return -1.0;
+  return 0.0;
+}
+
+/** LEaP routine for determining atom chirality when positions may or
+  * may not be defined. Currently the criteria for chirality is 
+  * absolute orientation of the vectors joining this atom to its neighbors.
+  * The neighbors are passed as vPA, vPB, vPC, vPD and bA, bB, bC, bD
+  * define whether or not the position is defined.
+  *
+  * This routine calculates the chirality using the defined vectors and
+  * then flips the sign depending on which vectors were used to calculate
+  * the chirality. If the ATOMs have (fKnown) set then their coordinate
+  * is considered to be known.
+  */
+double Cpptraj::Structure::Chirality::VectorAtomNormalizedChirality(Vec3 const& Center,
+                                                                    Vec3 const& vPA, bool bA,
+                                                                    Vec3 const& vPB, bool bB,
+                                                                    Vec3 const& vPC, bool bC,
+                                                                    Vec3 const& vPD, bool bD)
+{
+  double dChi = 0;
+  
+  if (!bA) {
+    // If A is not known then use B,C,D to calc chirality.
+    // The chirality calculated will be negative w.r.t. the
+    // correct chirality.
+    if (!bB || !bC || !bD) return dChi;
+    dChi = -VectorAtomChirality( Center, vPB, vPC, vPD );
+    return dChi;
+  }
+
+  if (!bB) {
+    // If B is not known then use A,C,D to calc chirality.
+    // The chirality calculated will be correct.
+    if (!bB || !bD) return dChi;
+    dChi = VectorAtomChirality( Center, vPA, vPC, vPD );
+    return dChi;
   }
 
   if (!bC) {
@@ -197,7 +356,6 @@
 double Cpptraj::Structure::Chirality::chiralityToOrientation(double dChirality, Atom const& aCenter,
                                             int aAtomA, int aAtomB, int aAtomC, int aAtomD)
 {
-<<<<<<< HEAD
   if (fabs(dChirality) < Constants::SMALL) return 0.0;
 
   int aaOrig[4];
@@ -230,20 +388,3 @@
   return dOrient;
 }
 
-=======
-  priority.resize( topIn[atnum].Nbonds() );
-  double tors;
-  return DetermineChirality(tors, &priority[0], atnum, topIn, frameIn, debugIn);
-}
-
-/** Set priority around a specified atom. Do not warn if priority cannot be set. */
-Cpptraj::Structure::ChiralType
-  Cpptraj::Structure::SetPriority_silent(std::vector<int>& priority,
-                                         int atnum, Topology const& topIn,
-                                         Frame const& frameIn)
-{
-  priority.resize( topIn[atnum].Nbonds() );
-  double tors;
-  return DetermineChirality(tors, &priority[0], atnum, topIn, frameIn, -1);
-}
->>>>>>> 6b08a517
