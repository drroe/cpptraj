--- conflicted
+++ resolved
@@ -55,18 +55,8 @@
   // Check how many frames will actually be read
   if (setupFrameInfo() == 0) return 1;
   // Check traj box info against parm box info
-<<<<<<< HEAD
-  if (checkBox) { 
-    Box parmBox = tparmIn->ParmBox();
-    if (CheckBoxInfo(tparmIn->c_str(), parmBox, trajio_->TrajBox())) return 1;
-    tparmIn->SetBox( parmBox );
-  }
-  // Set replica dimension info
-  trajRepDimInfo_ = trajio_->ReplicaDimensions();
-=======
   // FIXME: Should this ever be done here?
   if (checkBox) tparmIn->SetParmCoordInfo( cInfo_ );
->>>>>>> 65fa996b
   // Check if a separate mdvel file will be read
   if (argIn.Contains("mdvel")) {
     std::string mdvelname = argIn.GetStringKey("mdvel");
@@ -147,18 +137,4 @@
     velio_->Info();
     mprintf("\n");
   }
-<<<<<<< HEAD
-}
-
-// Trajin_Single::HasVelocity()
-bool Trajin_Single::HasVelocity() const {
-  if (trajio_!=0) {
-    if (velio_ == 0)
-      return trajio_->HasV();
-    else
-      return true;
-  }
-  return false;
-=======
->>>>>>> 65fa996b
 }