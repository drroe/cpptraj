#ifndef INC_DATAIO_GNUPLOT_H
#define INC_DATAIO_GNUPLOT_H
#include "DataIO.h"
// Class: DataIO_Gnuplot
/// Read/write gnuplot data files.
class DataIO_Gnuplot : public DataIO {
  public:
    DataIO_Gnuplot();
<<<<<<< HEAD
    static DataIO* Alloc() { return (DataIO*)new DataIO_Gnuplot(); }
    int ReadData(std::string const&,DataSetList&) { return 1; }
    int processWriteArgs(ArgList&);
    int WriteData(std::string const&,DataSetList const&,DimArray const&);
    int WriteDataInverted(std::string const&,DataSetList const&,DimArray const&) { return 1; }
    int WriteData2D( std::string const&,DataSet const&, DimArray const&);
    int WriteData3D(std::string const&, DataSet const&, DimArray const&) { return 1; }
    bool ID_DataFormat(CpptrajFile&) { return false; }
=======
    int ReadData(std::string const&,ArgList&,DataSetList&,std::string const&) { return 1; }
    int processWriteArgs(ArgList &);
    int WriteData(std::string const&,DataSetList&);
    //int WriteDataInverted(DataSetList&);
    int WriteData2D( std::string const&,DataSet& );
>>>>>>> c3be59d2
  private:
    CpptrajFile file_;
    typedef std::vector<std::string> LabelArray;
    LabelArray Xlabels_;
    LabelArray Ylabels_;
    LabelArray Zlabels_;

    enum PM3D_OPT { OFF = 0, ON, MAP, C2C };
    static const char* BasicPalette[];
    PM3D_OPT pm3d_;
    bool printLabels_; 
    bool useMap_;
    bool jpegout_;
    bool binary_;
    bool writeHeader_;

    static LabelArray LabelArg(std::string const&);
    std::string Pm3d(size_t);
    void WriteRangeAndHeader(Dimension const&, size_t, Dimension const&, size_t,
                             std::string const&);
    void Finish();
    void JpegOut(size_t,size_t);
    void WriteDefinedPalette(int);
    int WriteDataAscii(std::string const&,DataSetList const&, DimArray const&);
    int WriteDataBinary(std::string const&,DataSetList const&, DimArray const&);
};
#endif<|MERGE_RESOLUTION|>--- conflicted
+++ resolved
@@ -6,22 +6,14 @@
 class DataIO_Gnuplot : public DataIO {
   public:
     DataIO_Gnuplot();
-<<<<<<< HEAD
     static DataIO* Alloc() { return (DataIO*)new DataIO_Gnuplot(); }
-    int ReadData(std::string const&,DataSetList&) { return 1; }
+    int ReadData(std::string const&,ArgList&,DataSetList&,std::string const&) { return 1; }
     int processWriteArgs(ArgList&);
     int WriteData(std::string const&,DataSetList const&,DimArray const&);
     int WriteDataInverted(std::string const&,DataSetList const&,DimArray const&) { return 1; }
     int WriteData2D( std::string const&,DataSet const&, DimArray const&);
     int WriteData3D(std::string const&, DataSet const&, DimArray const&) { return 1; }
     bool ID_DataFormat(CpptrajFile&) { return false; }
-=======
-    int ReadData(std::string const&,ArgList&,DataSetList&,std::string const&) { return 1; }
-    int processWriteArgs(ArgList &);
-    int WriteData(std::string const&,DataSetList&);
-    //int WriteDataInverted(DataSetList&);
-    int WriteData2D( std::string const&,DataSet& );
->>>>>>> c3be59d2
   private:
     CpptrajFile file_;
     typedef std::vector<std::string> LabelArray;
