#ifndef INC_DATAIO_REMLOG_H
#define INC_DATAIO_REMLOG_H
#include "DataIO.h"
#include "BufferedLine.h"
// Class: DataIO_RemLog
/// Read replica exchange log data.
class DataIO_RemLog : public DataIO {
  public:
    DataIO_RemLog();
    static DataIO* Alloc() { return (DataIO*)new DataIO_RemLog(); }
    int ReadData(std::string const&,ArgList&,DataSetList&,std::string const&);
<<<<<<< HEAD
    virtual int processWriteArgs(ArgList&) { return 0; }
    virtual int WriteData(std::string const&, DataSetList const&) { return 1; }
    virtual int WriteData2D(std::string const&, DataSet const&)   { return 1; }
    virtual int WriteData3D(std::string const&, DataSet const&)   { return 1; }
    virtual int WriteDataInverted(std::string const&,DataSetList const&) { return 1; }
    virtual bool ID_DataFormat(CpptrajFile&) { return false; }
=======
    int processWriteArgs(ArgList&) { return 0; }
    int WriteData(std::string const&, DataSetList const&, DimArray const&) { return 1; }
    int WriteData2D(std::string const&, DataSet const&, DimArray const&) { return 1; }
    int WriteData3D(std::string const&, DataSet const&, DimArray const&) { return 1; }
    int WriteDataInverted(std::string const&, DataSetList const &, DimArray const&)
      { return 1; }
    bool ID_DataFormat(CpptrajFile&) { return false; }
>>>>>>> 72c6875a
  private:
    enum ExchgType { UNKNOWN = 0, TREMD, HREMD, MREMD };
    int ReadRemlogHeader(BufferedLine&, ExchgType&);
    int debug_;
};
#endif<|MERGE_RESOLUTION|>--- conflicted
+++ resolved
@@ -9,22 +9,13 @@
     DataIO_RemLog();
     static DataIO* Alloc() { return (DataIO*)new DataIO_RemLog(); }
     int ReadData(std::string const&,ArgList&,DataSetList&,std::string const&);
-<<<<<<< HEAD
-    virtual int processWriteArgs(ArgList&) { return 0; }
-    virtual int WriteData(std::string const&, DataSetList const&) { return 1; }
-    virtual int WriteData2D(std::string const&, DataSet const&)   { return 1; }
-    virtual int WriteData3D(std::string const&, DataSet const&)   { return 1; }
-    virtual int WriteDataInverted(std::string const&,DataSetList const&) { return 1; }
-    virtual bool ID_DataFormat(CpptrajFile&) { return false; }
-=======
     int processWriteArgs(ArgList&) { return 0; }
-    int WriteData(std::string const&, DataSetList const&, DimArray const&) { return 1; }
-    int WriteData2D(std::string const&, DataSet const&, DimArray const&) { return 1; }
-    int WriteData3D(std::string const&, DataSet const&, DimArray const&) { return 1; }
-    int WriteDataInverted(std::string const&, DataSetList const &, DimArray const&)
+    int WriteData(std::string const&, DataSetList const&) { return 1; }
+    int WriteData2D(std::string const&, DataSet const&) { return 1; }
+    int WriteData3D(std::string const&, DataSet const&) { return 1; }
+    int WriteDataInverted(std::string const&, DataSetList const &)
       { return 1; }
     bool ID_DataFormat(CpptrajFile&) { return false; }
->>>>>>> 72c6875a
   private:
     enum ExchgType { UNKNOWN = 0, TREMD, HREMD, MREMD };
     int ReadRemlogHeader(BufferedLine&, ExchgType&);
