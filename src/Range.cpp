--- conflicted
+++ resolved
@@ -8,27 +8,16 @@
 /** CONSTRUCTOR */
 Range::Range() { }
 
-<<<<<<< HEAD
-/** CONSTRUCTOR - Takes argument string as input */
-=======
 /** CONSTRUCTOR - Takes argument string as input. */
->>>>>>> 7ad8b517
 Range::Range( std::string const& argIn ) {
   if (!argIn.empty())
     SetRange( argIn, SORTED );
 }
 
-<<<<<<< HEAD
-/** CONSTRUCTOR - Single number */
-Range::Range(int start) { SetRange(start, start+1); }
-
-/** CONSTRUCTOR - Argument string with offset */
-=======
 /** CONSTRUCTOR - Single number. */
 Range::Range(int start) { SetRange(start, start+1); }
 
 /** CONSTRUCTOR - Range expression and offset. */
->>>>>>> 7ad8b517
 Range::Range( std::string const& argIn, int offsetIn) {
   if (!argIn.empty()) {
     SetRange( argIn, SORTED );
@@ -105,39 +94,14 @@
     return 1;
   
   // Sort frames using default comparison
-<<<<<<< HEAD
   if (sortType == SORTED) {
-    rangeList_.sort();
-   //for (it=rangeList_.begin(); it!=rangeList_.end(); it++)
-    //  fprintf(stdout,"RangeList= %i\n",*it); 
-    // Remove duplicates
-    err = -1;
-    //fprintf(stdout,"Size of RangeList is %lu\n",rangeList_.size());
-    std::list<int>::iterator it = rangeList_.begin();
-    while (!rangeList_.empty()) {
-      //fprintf(stdout,"     List= %i  Last= %i",*it,err);
-      upper=*it;
-      if (*it == err) {
-        //fprintf(stdout,"REMOVING."); 
-        // Erasing effectively increments the iterator
-        it = rangeList_.erase(it);
-      } else {
-        ++it;
-      }
-      err=upper;
-      //fprintf(stdout,"\n");
-      // If we are past the last element exit now
-      if (it == rangeList_.end()) break;
-    }
-  }
-=======
-  std::sort(rangeList_.begin(), rangeList_.end());
+    std::sort(rangeList_.begin(), rangeList_.end());
   //for (it=rangeList_.begin(); it!=rangeList_.end(); it++)
   //  fprintf(stdout,"RangeList= %i\n",*it); 
   // Remove duplicates
-  RangeType::const_iterator it = std::unique( rangeList_.begin(), rangeList_.end() );
-  rangeList_.resize( it - rangeList_.begin() );
->>>>>>> 7ad8b517
+    RangeType::const_iterator it = std::unique( rangeList_.begin(), rangeList_.end() );
+    rangeList_.resize( it - rangeList_.begin() );
+  }
 
   return 0;
 }
