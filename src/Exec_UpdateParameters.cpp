#include "Exec_UpdateParameters.h"
#include "CpptrajStdio.h"
#include "DataSet_Parameters.h"
#include "DataSet_Topology.h"
<<<<<<< HEAD
=======

const char* Exec_UpdateParameters::disclaimer_ = "Warning: This command is provided for convenience only.\nWarning: For editing topology files, ParmEd is a much better alternative.\n";
>>>>>>> 506b3261

// Exec_UpdateParameters::Help()
void Exec_UpdateParameters::Help() const
{
  mprintf("\t%s setname <parm set>\n", DataSetList::TopArgs);
<<<<<<< HEAD
=======
  mprintf("  Update parameters in specified topology with those from <parm set>.\n"
          "  <parm set> can either be a parameter set or a topology. If a\n"
          "  parameter from <parm set> does not exist in the topology it\n"
          "  will be added.\n");
  mprintf("%s", disclaimer_);
>>>>>>> 506b3261
}

// Exec_UpdateParameters::Execute()
Exec::RetType Exec_UpdateParameters::Execute(CpptrajState& State, ArgList& argIn)
{
  mprintf("%s", disclaimer_);
  std::string dsname = argIn.GetStringKey("setname");
  if (dsname.empty()) {
    mprinterr("Error: Specify parameter set.\n");
    return CpptrajState::ERR;
  }
  DataSet* ds = State.DSL().GetDataSet( dsname );
  if (ds == 0) {
    mprinterr("Error: Parameter data set '%s' not found.\n", dsname.c_str());
    return CpptrajState::ERR;
  }
  if (ds->Type() != DataSet::PARAMETERS && ds->Type() != DataSet::TOPOLOGY) {
    mprinterr("Error: Set '%s' is not a parameter or topology data set.\n", ds->legend());
    return CpptrajState::ERR;
  }
  Topology* dstop = State.DSL().GetTopology( argIn );
  if (dstop == 0) {
    mprinterr("Error: No topology specified.\n");
    return CpptrajState::ERR;
  }
  Topology& top = static_cast<Topology&>( *dstop );

  mprintf("\tUpdating parameters in topology '%s' using those in set '%s'\n",
          top.c_str(), ds->legend());

<<<<<<< HEAD
  // Current parameters
  ParameterSet currentParams = top.GetParameters();
  if (ds->Type() == DataSet::PARAMETERS)
    currentParams.UpdateParams(static_cast<DataSet_Parameters const&>( *ds ));
  else if (ds->Type() == DataSet::TOPOLOGY) {
    DataSet_Topology const& topds = static_cast<DataSet_Topology const&>( *ds );
    currentParams.UpdateParams(topds.Top().GetParameters());
  } else // Sanity check
    return CpptrajState::ERR;
  top.AssignParameters( currentParams );
=======
  if (ds->Type() == DataSet::PARAMETERS)
    top.UpdateParams(static_cast<DataSet_Parameters const&>( *ds ));
  else if (ds->Type() == DataSet::TOPOLOGY) {
    DataSet_Topology const& topds = static_cast<DataSet_Topology const&>( *ds );
    top.UpdateParams(topds.Top().GetParameters());
  } else // Sanity check
    return CpptrajState::ERR;
>>>>>>> 506b3261

  return CpptrajState::OK;
}<|MERGE_RESOLUTION|>--- conflicted
+++ resolved
@@ -2,24 +2,18 @@
 #include "CpptrajStdio.h"
 #include "DataSet_Parameters.h"
 #include "DataSet_Topology.h"
-<<<<<<< HEAD
-=======
 
 const char* Exec_UpdateParameters::disclaimer_ = "Warning: This command is provided for convenience only.\nWarning: For editing topology files, ParmEd is a much better alternative.\n";
->>>>>>> 506b3261
 
 // Exec_UpdateParameters::Help()
 void Exec_UpdateParameters::Help() const
 {
   mprintf("\t%s setname <parm set>\n", DataSetList::TopArgs);
-<<<<<<< HEAD
-=======
   mprintf("  Update parameters in specified topology with those from <parm set>.\n"
           "  <parm set> can either be a parameter set or a topology. If a\n"
           "  parameter from <parm set> does not exist in the topology it\n"
           "  will be added.\n");
   mprintf("%s", disclaimer_);
->>>>>>> 506b3261
 }
 
 // Exec_UpdateParameters::Execute()
@@ -50,7 +44,6 @@
   mprintf("\tUpdating parameters in topology '%s' using those in set '%s'\n",
           top.c_str(), ds->legend());
 
-<<<<<<< HEAD
   // Current parameters
   ParameterSet currentParams = top.GetParameters();
   if (ds->Type() == DataSet::PARAMETERS)
@@ -61,15 +54,6 @@
   } else // Sanity check
     return CpptrajState::ERR;
   top.AssignParameters( currentParams );
-=======
-  if (ds->Type() == DataSet::PARAMETERS)
-    top.UpdateParams(static_cast<DataSet_Parameters const&>( *ds ));
-  else if (ds->Type() == DataSet::TOPOLOGY) {
-    DataSet_Topology const& topds = static_cast<DataSet_Topology const&>( *ds );
-    top.UpdateParams(topds.Top().GetParameters());
-  } else // Sanity check
-    return CpptrajState::ERR;
->>>>>>> 506b3261
 
   return CpptrajState::OK;
 }