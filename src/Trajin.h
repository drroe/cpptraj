#ifndef INC_TRAJIN_H
#define INC_TRAJIN_H
#include "TrajectoryFile.h"
#include "ProgressBar.h"
#include "ReplicaInfo.h"
/// Class that all input trajectories will inherit.
class Trajin : public TrajectoryFile {
  public:
    Trajin();
    virtual ~Trajin() {}
    virtual int SetupTrajRead(std::string const&, ArgList&, Topology *) = 0;
    virtual int ReadTrajFrame(int, Frame&) = 0;
    virtual int BeginTraj(bool) = 0;
    virtual void EndTraj() = 0;
    virtual void PrintInfo(int) const = 0;
<<<<<<< HEAD
    virtual bool HasVelocity() const = 0;
    virtual ReplicaDimArray const& TrajReplicaDimInfo() const = 0;
    virtual int EnsembleSize() const = 0;
    // NOTE: The following are currently for testing Trajin_Ensemble
    virtual void EnsembleInfo() const = 0;
    virtual int EnsembleSetup(FrameArray&, FramePtrArray&) = 0;
    virtual int ReadEnsemble(int, FrameArray&, FramePtrArray&) = 0;
    virtual bool  BadEnsemble() const = 0;
=======
    virtual CoordinateInfo const& TrajCoordInfo() const = 0;
>>>>>>> 65fa996b

    static int CheckFrameArgs(ArgList&, int, int&, int&, int&);
    inline int GetNextFrame(Frame&);
    inline int GetNextEnsemble(FrameArray&, FramePtrArray&);
    inline void SetTotalFrames(int); 
    int SetupTrajIO( std::string const&, TrajectoryIO&, ArgList& );
    int setupFrameInfo();
    void PrepareForRead(bool);
    void PrintInfoLine() const;
    void PrintFrameInfo() const;

    int NreplicaDimension()  const { return TrajReplicaDimInfo().Ndims(); } 
    int TotalFrames()        const { return total_frames_;       }
    int TotalReadFrames()    const { return total_read_frames_;  }
    int Start()              const { return start_;              }
    int Offset()             const { return offset_;             }
    int NumFramesProcessed() const { return numFramesProcessed_; }
    bool IsEnsemble()        const { return isEnsemble_;         }
    void SetEnsemble(bool b)       { isEnsemble_ = b;            }
    /// \return Current frame number (starting from 1).
    int CurrentFrameNumber() const { return currentFrame_ - offset_ + 1; }
  protected:
    // ----- Useful Ensemble Functions -----------
    ReplicaMap<double> SetReplicaTmap(int,FrameArray&) const;
    ReplicaMap<Frame::RemdIdxType> SetReplicaImap(int,int,FrameArray&) const;
    static void PrintReplicaTmap(ReplicaMap<double> const&);
    static void PrintReplicaImap(ReplicaMap<Frame::RemdIdxType> const&);
  private:
    inline bool CheckFinished();
    inline void UpdateCounters();

    int start_;              ///< Frame to begin processing
    int stop_;               ///< Frame to end processing
    int offset_;             ///< Number of frames to skip between processed frames
    int total_frames_;       ///< The total number of frames in the traj
    int total_read_frames_;  ///< # frames that will actually be read based on start/stop/offset
    int currentFrame_;       ///< The current frame number being read
    int numFramesProcessed_; ///< Number of frames that have actually been read.
    ProgressBar progress_;   ///< Keep track of trajectory progress
    bool useProgress_;       ///< Indicate whether progress should be shown.
    bool isEnsemble_;        ///< True if this will be processed as an ensemble.
};
// ----- INLINE FUNCTIONS ------------------------------------------------------
/** \return true if current frame is out of range. */
bool Trajin::CheckFinished() {
  if (currentFrame_ > stop_ && stop_ != -1) return true;
  if (useProgress_)
    progress_.Update(numFramesProcessed_);
  return false;
}
/** Update current frame and number of frames processed. */
void Trajin::UpdateCounters() {
  ++numFramesProcessed_;
  currentFrame_ += offset_;
}
/** \return 1 if more frames should be read, 0 if finished. */
int Trajin::GetNextFrame(Frame& frameIn) {
  // If the current frame is out of range, exit
  if (CheckFinished()) return 0;
  // Read current frame
  if ( ReadTrajFrame( currentFrame_, frameIn ) ) return 0;
  // Update counters
  UpdateCounters();
  return 1;
}
/** \return 1 if more ensembles should be read, 0 if finished. */
int Trajin::GetNextEnsemble( FrameArray& fe, FramePtrArray& fs ) {
  // If the current frame is out of range, exit
  if (CheckFinished()) return 0;
  // Read current ensemble, sorting if necessary.
  if ( ReadEnsemble( currentFrame_, fe, fs ) ) return 0;
  // Update counters
  UpdateCounters();
  return 1;
}
// Trajin::SetTotalFrames()
void Trajin::SetTotalFrames(int nfIn) { 
  total_frames_ = nfIn;
  if (stop_ > total_frames_) stop_ = total_frames_;
}
#endif<|MERGE_RESOLUTION|>--- conflicted
+++ resolved
@@ -13,18 +13,14 @@
     virtual int BeginTraj(bool) = 0;
     virtual void EndTraj() = 0;
     virtual void PrintInfo(int) const = 0;
-<<<<<<< HEAD
-    virtual bool HasVelocity() const = 0;
-    virtual ReplicaDimArray const& TrajReplicaDimInfo() const = 0;
+    virtual CoordinateInfo const& TrajCoordInfo() const = 0;
+
+    // NOTE: The following are currently for testing Trajin_Ensemble
     virtual int EnsembleSize() const = 0;
-    // NOTE: The following are currently for testing Trajin_Ensemble
     virtual void EnsembleInfo() const = 0;
     virtual int EnsembleSetup(FrameArray&, FramePtrArray&) = 0;
     virtual int ReadEnsemble(int, FrameArray&, FramePtrArray&) = 0;
     virtual bool  BadEnsemble() const = 0;
-=======
-    virtual CoordinateInfo const& TrajCoordInfo() const = 0;
->>>>>>> 65fa996b
 
     static int CheckFrameArgs(ArgList&, int, int&, int&, int&);
     inline int GetNextFrame(Frame&);
@@ -36,7 +32,6 @@
     void PrintInfoLine() const;
     void PrintFrameInfo() const;
 
-    int NreplicaDimension()  const { return TrajReplicaDimInfo().Ndims(); } 
     int TotalFrames()        const { return total_frames_;       }
     int TotalReadFrames()    const { return total_read_frames_;  }
     int Start()              const { return start_;              }
