#ifndef INC_PARM_CHARMMPSF_H
#define INC_PARM_CHARMMPSF_H
#include "ParmIO.h"
#include "ParameterSet.h"
class Parm_CharmmPsf : public ParmIO {
  public :
    Parm_CharmmPsf();
    static BaseIOtype* Alloc() { return (BaseIOtype*)new Parm_CharmmPsf(); }
    bool ID_ParmFormat(CpptrajFile&);
    static void ReadHelp();
    int processReadArgs(ArgList&);
    int ReadParm(FileName const&, Topology&);
    int WriteParm(FileName const&, Topology const&);
    static void WriteHelp();
    int processWriteArgs(ArgList&);
  private:
<<<<<<< HEAD
=======
    static const unsigned int ChmStrMax_;
    static inline int FindTag(char*, const char*, int, CpptrajFile&);
    static inline int ParseResID(char&, const char*);
>>>>>>> 506b3261
    static inline int FindTag(char*, const char*, CpptrajFile&);
    int ReadDihedrals(CpptrajFile&, int, const char*, Topology&) const;

    inline void WriteSectionHeader(CpptrajFile&, const char*, int) const;

    ParameterSet params_;
    bool extfmt_; ///< (write) If true use extended format
    bool cheq_;   ///< (write) If true include extra columns for polarization (CHarge EQuilibration)
    bool xplor_;  ///< (write) If true use XPLOR format PSF
};
#endif<|MERGE_RESOLUTION|>--- conflicted
+++ resolved
@@ -14,12 +14,9 @@
     static void WriteHelp();
     int processWriteArgs(ArgList&);
   private:
-<<<<<<< HEAD
-=======
     static const unsigned int ChmStrMax_;
     static inline int FindTag(char*, const char*, int, CpptrajFile&);
     static inline int ParseResID(char&, const char*);
->>>>>>> 506b3261
     static inline int FindTag(char*, const char*, CpptrajFile&);
     int ReadDihedrals(CpptrajFile&, int, const char*, Topology&) const;
 
