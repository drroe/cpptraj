#include "Action_LESsplit.h"
#include "CpptrajStdio.h"
#include "StringRoutines.h" // NumberFilename

// DESTRUCTOR
Action_LESsplit::~Action_LESsplit() { if (lesParm_ != 0) delete lesParm_; }

void Action_LESsplit::Help() {
  mprintf("\t[out <filename prefix>] [average <avg filename>] <trajout args>\n"
          "  Split and/or average LES trajectory. At least one of 'out' or 'average'\n"
          "  must be specified. If both are specified they share <trajout args>.\n");
}

// Action_LESsplit::Init()
Action::RetType Action_LESsplit::Init(ArgList& actionArgs, TopologyList* PFL, DataSetList* DSL, DataFileList* DFL, int debugIn)
{
  if (DSL->EnsembleNum() > -1) {
    mprinterr("Error: LESSPLIT currently cannot be used in ensemble mode.\n");
    return Action::ERR;
  }
  trajfilename_ = actionArgs.GetStringKey("out");
  avgfilename_ = actionArgs.GetStringKey("average");
  lesSplit_ = !trajfilename_.empty();
  lesAverage_ = !avgfilename_.empty();
  if (!lesSplit_ && !lesAverage_) {
    mprinterr("Error: Must specify at least 'out <prefix>' or 'average <name>'.\n");
    return Action::ERR;
  }
  trajArgs_ = actionArgs.RemainingArgs();
  
  mprintf("    LESSPLIT:\n");
  if (lesSplit_) mprintf("\tSplit output to '%s.X'\n", trajfilename_.c_str());
  if (lesAverage_) mprintf("\tAverage output to '%s'\n", avgfilename_.c_str());
  return Action::OK;
}

// Action_LESsplit::Setup()
Action::RetType Action_LESsplit::Setup(Topology* currentParm, Topology** parmAddress) {
  if ( !currentParm->LES().HasLES() ) {
    mprintf("Warning: No LES parameters in '%s', skipping.\n", currentParm->c_str());
    return Action::ERR;
  }
  if (lesParm_ == 0) { // First time setup
    // Set up masks for all copies
    lesMasks_.clear();
    lesMasks_.resize( currentParm->LES().Ncopies() );
    unsigned int atom = 0;
    for (LES_Array::const_iterator les = currentParm->LES().Array().begin();
                                   les != currentParm->LES().Array().end(); ++les, ++atom)
    {
      // Copy 0 is in all copies
      if ( les->Copy() == 0 ) {
        for (MaskArray::iterator mask = lesMasks_.begin(); mask != lesMasks_.end(); ++mask)
          mask->AddAtom( atom );
      } else
        lesMasks_[ les->Copy() - 1 ].AddAtom( atom );
    }
    for (unsigned int i = 0; i < lesMasks_.size(); i++) {
      mprintf("\t%i atoms in LES copy %u\n", lesMasks_[i].Nselected(), i+1);
      if ( lesMasks_[i].Nselected() != lesMasks_[0].Nselected() ) {
        mprinterr("Error: Currently all LES copies MUST have same # atoms.\n");
        return Action::ERR;
      }
    }
    // Create topology for first copy
    lesParm_ = currentParm->modifyStateByMask( lesMasks_[0] );
    if (lesParm_ == 0) return Action::ERR;
    // Set up frames to hold individual copies
    lesFrames_.resize( lesMasks_.size() );
    lesFrames_.SetupFrames(lesParm_->Atoms(), lesParm_->ParmCoordInfo());
    lesPtrs_.resize( lesMasks_.size() );
    for (unsigned int i = 0; i != lesMasks_.size(); i++)
      lesPtrs_[i] = &lesFrames_[i];
    if (lesSplit_) {
<<<<<<< HEAD
      // Set up output trajectories
      lesTraj_.clear();
      lesTraj_.reserve( lesMasks_.size() );
      for (unsigned int i = 0; i < lesMasks_.size(); i++) {
        lesTraj_.push_back( new Trajout_Single() );
        if ( lesTraj_.back()->InitTrajWrite(AppendNumber( trajfilename_, i+1 ), trajArgs_,
                                            lesParm_, TrajectoryFile::UNKNOWN_TRAJ) )
          return Action::ERR;
        lesTraj_.back()->PrintInfo(1);
      }
=======
      // Set up output ensemble FIXME check overwrites TODO combine init/setup?
      if (lesTraj_.InitEnsembleWrite(trajfilename_, trajArgs_, lesMasks_.size(),
                                     TrajectoryFile::UNKNOWN_TRAJ))
        return Action::ERR;
      if (lesTraj_.SetupEnsembleWrite(lesParm_, lesParm_->ParmCoordInfo(), lesParm_->Nframes()))
         return Action::ERR;
      lesTraj_.PrintInfo( 1 );
>>>>>>> d34f258a
    }
    if (lesAverage_) {
      // For average only care about coords.
      avgFrame_.SetupFrame( lesParm_->Natom() );
      if (avgTraj_.PrepareTrajWrite( avgfilename_, trajArgs_, lesParm_,
                                     lesParm_->ParmCoordInfo(), lesParm_->Nframes(),
                                     TrajectoryFile::UNKNOWN_TRAJ ))
        return Action::ERR;
      avgTraj_.PrintInfo(1);
    }
  } else {
    if (lesParm_->Pindex() != currentParm->Pindex()) {
      mprintf("Warning: Already set up for LES parm '%s'. Skipping '%s'\n",
              lesParm_->c_str(), currentParm->c_str());
      return Action::ERR;
    }
  }

  return Action::OK;
}

// Action_LESsplit::DoAction()
Action::RetType Action_LESsplit::DoAction(int frameNum, Frame* currentFrame, 
                                          Frame** frameAddress)
{
  for (unsigned int i = 0; i != lesMasks_.size(); i++)
    lesFrames_[i].SetFrame(*currentFrame, lesMasks_[i]);
  if (lesSplit_) {
    if ( lesTraj_.WriteEnsemble(frameNum, lesPtrs_) ) return Action::ERR;
  }
  if (lesAverage_) {
    avgFrame_.ZeroCoords();
    for (unsigned int i = 0; i != lesMasks_.size(); i++)
      avgFrame_ += lesFrames_[i];
    avgFrame_.Divide( lesMasks_.size() );
    if ( avgTraj_.WriteSingle(frameNum, avgFrame_) != 0 )
      return Action::ERR;
  }
  return Action::OK;
}<|MERGE_RESOLUTION|>--- conflicted
+++ resolved
@@ -72,18 +72,6 @@
     for (unsigned int i = 0; i != lesMasks_.size(); i++)
       lesPtrs_[i] = &lesFrames_[i];
     if (lesSplit_) {
-<<<<<<< HEAD
-      // Set up output trajectories
-      lesTraj_.clear();
-      lesTraj_.reserve( lesMasks_.size() );
-      for (unsigned int i = 0; i < lesMasks_.size(); i++) {
-        lesTraj_.push_back( new Trajout_Single() );
-        if ( lesTraj_.back()->InitTrajWrite(AppendNumber( trajfilename_, i+1 ), trajArgs_,
-                                            lesParm_, TrajectoryFile::UNKNOWN_TRAJ) )
-          return Action::ERR;
-        lesTraj_.back()->PrintInfo(1);
-      }
-=======
       // Set up output ensemble FIXME check overwrites TODO combine init/setup?
       if (lesTraj_.InitEnsembleWrite(trajfilename_, trajArgs_, lesMasks_.size(),
                                      TrajectoryFile::UNKNOWN_TRAJ))
@@ -91,7 +79,6 @@
       if (lesTraj_.SetupEnsembleWrite(lesParm_, lesParm_->ParmCoordInfo(), lesParm_->Nframes()))
          return Action::ERR;
       lesTraj_.PrintInfo( 1 );
->>>>>>> d34f258a
     }
     if (lesAverage_) {
       // For average only care about coords.
