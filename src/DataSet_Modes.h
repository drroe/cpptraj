#ifndef INC_DATASET_MODES_H
#define INC_DATASET_MODES_H
#include "DataSet_MatrixDbl.h"
<<<<<<< HEAD
#include "Frame.h"
=======
#include "Analysis.h"
>>>>>>> d23c47d8
/// Hold eigenvalues/eigenvectors and optionally averaged coords.
class DataSet_Modes : public DataSet {
  public:
    DataSet_Modes();
    ~DataSet_Modes();
    static DataSet* Alloc() { return (DataSet*)new DataSet_Modes();}
    static const char* DeprecateFileMsg;
    // ----- DataSet functions -------------------
    size_t Size() const { return nmodes_; }
    int Sync()          { return 1;       }
    void Info()   const { return;         }
    void Add( size_t, const void* ) {}
    void WriteBuffer(CpptrajFile&, SizeArray const&) const {} // TODO implement?
    int Allocate(SizeArray const&) { return 0; } // TODO implement?
    int Append(DataSet*) { return 1; }
    // -------------------------------------------
    typedef std::vector<double> Darray;
    typedef Darray::const_iterator AvgIt;
    AvgIt AvgBegin()                 const { return avgcrd_.begin(); } // TODO : Get rid of?
    Darray const& AvgCrd()           const { return avgcrd_; }
    Darray const& Mass()             const { return mass_;   }
    int NavgCrd()                    const { return (int)avgcrd_.size();  } // Project
    /// For reading directly into avgcrd buffer
    double* AvgFramePtr()                  { return &avgcrd_[0];          }
    const double* AvgFramePtr()      const { return &avgcrd_[0];          }
    void AllocateAvgCoords(int n)          { avgcrd_.resize(n, 0.0);      }

    void SetAvgCoords(DataSet_2D const&);
    int SetModes(bool, int, int, const double*, const double*);
    int CalcEigen(DataSet_2D const&,int);
    void PrintModes();
    int EigvalToFreq(double);
    int MassWtEigvect( DataSet_MatrixDbl::Darray const& );
    int ReduceVectors();
    int Thermo(CpptrajFile&, int, double, double) const;

    double Eigenvalue(int i)         const { return evalues_[i];                } // IRED
    const double* Eigenvectors()     const { return evectors_;                  } // IRED
    const double* Eigenvector(int i) const { return evectors_ + (i * vecsize_); }
    int Nmodes()                     const { return nmodes_;                    } // Project
    int VectorSize()                 const { return vecsize_;                   } // Project
    bool IsReduced()                 const { return reduced_;                   }
  private:
    int ReduceCovar();
    int ReduceDistCovar();

    Darray avgcrd_;               ///< Average coordinates
    Darray mass_;                 ///< Masses
    double* evalues_;             ///< Array of eigenvalues
    double* evectors_;            ///< Array of eigenvectors
    int nmodes_;                  ///< Number of eigenmodes
    int vecsize_;                 ///< Size of each eigenvector
    bool reduced_;                ///< True if modes have been reduced
};
#endif<|MERGE_RESOLUTION|>--- conflicted
+++ resolved
@@ -1,11 +1,6 @@
 #ifndef INC_DATASET_MODES_H
 #define INC_DATASET_MODES_H
 #include "DataSet_MatrixDbl.h"
-<<<<<<< HEAD
-#include "Frame.h"
-=======
-#include "Analysis.h"
->>>>>>> d23c47d8
 /// Hold eigenvalues/eigenvectors and optionally averaged coords.
 class DataSet_Modes : public DataSet {
   public:
