#include <stack> // For ParseMask
#include <algorithm> // sort
#ifdef _OPENMP
#  include "omp.h"
#endif
#include "Topology.h"
#include "CpptrajStdio.h"
#include "StringRoutines.h" // integerToString 
#include "DistRoutines.h"
#include "Constants.h"

const NonbondType Topology::LJ_EMPTY = NonbondType();

// CONSTRUCTOR
Topology::Topology() :
  offset_(0.20),
  debug_(0),
  ipol_(0),
  NsolventMolecules_(0),
  pindex_(0),
  nframes_(0),
  n_extra_pts_(0),
<<<<<<< HEAD
  ensembleSize_(0),
  hasVelInfo_(false)
=======
  n_atom_types_(0),
  hasVelInfo_(false),
  nRepDim_(0)
>>>>>>> 1f5da890
{ }

// Topology::SetParmName()
void Topology::SetParmName(std::string const& title, FileName const& filename) {
  parmName_ = title;
  fileName_ = filename;
}

// Topology::SetReferenceCoords()
void Topology::SetReferenceCoords( Frame const& frameIn ) {
  if (!frameIn.empty())
    refCoords_ = frameIn;
}

// -----------------------------------------------------------------------------
/** \return Range containing only solute residues. */
Range Topology::SoluteResidues() const {
  Range solute_res;
  atom_iterator atom = atoms_.begin();
  while (atom != atoms_.end()) {
    // If atom is in a solvent molecule skip molecule. Otherwise add res num
    // and skip to next residue.
    if (molecules_[atom->MolNum()].IsSolvent())
      atom += molecules_[atom->MolNum()].NumAtoms();
    else if (molecules_[atom->MolNum()].NumAtoms() == 1) // Assume ion.
      ++atom;
    else {
      solute_res.AddToRange( atom->ResNum() );
      if (debug_ > 0)
        mprintf("DEBUG:\t\tAdding solute residue %i\n", atom->ResNum()+1);
      atom += residues_[atom->ResNum()].NumAtoms();
    }
  }
  return solute_res;
}

// Topology::c_str()
/** Return a printf-compatible char* of the parm filename, or the parm
  * name (title) if the parm filename is empty.
  */
const char *Topology::c_str() const {
  if (!parmTag_.empty())
    return (parmTag_.c_str());
  else if (!fileName_.empty()) 
    return fileName_.full();
  return parmName_.c_str();
}

// -----------------------------------------------------------------------------

// Topology::TruncResAtomName()
/** Given an atom number, return a string containing the corresponding 
  * residue name and number (starting from 1) along with the atom name 
  * with format: 
  * "<resname><resnum>@<atomname>", e.g. "ARG_11@CA".
  * Truncate the residue and atom names so there are no blanks.
  */
std::string Topology::TruncResAtomName(int atom) const {
  std::string res_name;
  if (atom < 0 || atom >= (int)atoms_.size()) return res_name;
  // Atom name with no trailing spaces.
  std::string atom_name = atoms_[atom].Name().Truncated();
  int res = atoms_[atom].ResNum();
  // Residue name with no trailing spaces.
  // NOTE: ensure a residue size of 4?
  res_name = residues_[res].Name().Truncated();
  ++res; // want output as res+1
  res_name += "_";
  res_name += integerToString(res);
  res_name += "@";
  res_name += atom_name;
  return res_name;
}

// Topology::AtomMaskName()
/** \return A string of format :r@a where r is atoms residue number and
  *         a is atoms name.
  */
std::string Topology::AtomMaskName(int atom) const {
  if (atom < 0 || atom >= (int)atoms_.size()) return std::string(""); 
  std::string maskName = ":";
  maskName += integerToString( atoms_[atom].ResNum() + 1 );
  maskName += "@";
  maskName += atoms_[atom].Name().Truncated();
  return maskName;
}

std::string Topology::TruncAtomNameNum(int atom) const {
  if (atom < 0 || atom >= (int)atoms_.size()) return std::string("");
  std::string atom_name = atoms_[atom].Name().Truncated();
  atom_name += "_";
  atom_name += integerToString(atom + 1);
  return atom_name;
}

// Topology::TruncResNameNum()
/** Given a residue number (starting from 0), return a string containing 
  * residue name and number (starting from 1) with format: 
  * "<resname>:<resnum>", e.g. "ARG:11".
  * Truncate residue name so there are no blanks.
  */
// FIXME: Add residue bounds check.
std::string Topology::TruncResNameNum(int res) const {
  // Residue name with no trailing spaces.
  return residues_[res].Name().Truncated() + ":" + integerToString( res+1 );
}

// Topology::FindAtomInResidue()
/** Find the atom # of the specified atom name in the given residue.
  * \param res Residue number to search.
  * \param atname Atom name to find.
  * \return the atom number of the specified atom if found in the given residue.
  * \return -1 if atom not found in given residue.
  */
int Topology::FindAtomInResidue(int res, NameType const& atname) const {
  if (res < 0 || res >= (int)residues_.size()) return -1;
  for (int at = residues_[res].FirstAtom(); at < residues_[res].LastAtom(); ++at)
    if ( atoms_[at].Name() == atname )
      return at;
  return -1;
}

// Topology::FindResidueMaxNatom()
/** Return the # atoms in the largest residue. */
int Topology::FindResidueMaxNatom() const {
  if (residues_.size() <= 1)
    return (int)atoms_.size();
  int largest_natom = 0;
  for (std::vector<Residue>::const_iterator res = residues_.begin();
                                            res != residues_.end(); res++)
  {
    int diff = (*res).NumAtoms();
    if (diff > largest_natom) largest_natom = diff;
  }
  return largest_natom;
}

// -----------------------------------------------------------------------------
// Topology::Summary()
void Topology::Summary() const {
  mprintf("\tTopology %s contains %zu atoms.\n", c_str(), atoms_.size());
  if (!parmName_.empty())
    mprintf("\t\tTitle: %s\n", parmName_.c_str());
  mprintf("\t\t%zu residues.\n", residues_.size());
  mprintf("\t\t%zu molecules.\n", molecules_.size());
  size_t s1 = bondsh_.size();
  size_t s2 = bonds_.size();
  if (s1 + s2 > 0)
    mprintf("\t\t%zu bonds (%zu to H, %zu other).\n", s1+s2, s1, s2);
  s1 = anglesh_.size();
  s2 = angles_.size();
  if (s1 + s2 > 0)
    mprintf("\t\t%zu angles (%zu with H, %zu other).\n", s1+s2, s1 ,s2);
  s1 = dihedralsh_.size();
  s2 = dihedrals_.size();
  if (s1 + s2 > 0)
    mprintf("\t\t%zu dihedrals (%zu with H, %zu other).\n", s1+s2, s1, s2);
  mprintf("\t\tBox: %s\n",box_.TypeName());
  if (NsolventMolecules_>0) {
    mprintf("\t\t%i solvent molecules.\n", NsolventMolecules_);
  }
  if (!radius_set_.empty())
    mprintf("\t\tGB radii set: %s\n", radius_set_.c_str());
  if (chamber_.HasChamber()) {
    mprintf("\t\tCHAMBER: %zu Urey-Bradley terms, %zu Impropers\n",
            chamber_.UB().size(), chamber_.Impropers().size());
    if (chamber_.HasCmap())
      mprintf("\t\t         %zu CMAP grids, %zu CMAP terms.\n", 
              chamber_.CmapGrid().size(), chamber_.Cmap().size());
  }
  if (lesparm_.HasLES())
    mprintf("\t\tLES info: %i types, %i copies\n", lesparm_.Ntypes(), lesparm_.Ncopies());
  if (cap_.HasWaterCap())
    mprintf("\t\tCAP info: Last atom before cap = %s, Cut= %g, X= %g, Y= %g, Z= %g\n",
            AtomMaskName(cap_.NatCap()).c_str(), cap_.CutCap(), 
            cap_.xCap(), cap_.yCap(), cap_.zCap());
}

// Topology::Brief()
void Topology::Brief(const char* heading) const {
  if (heading != 0)
    mprintf("\t%s", heading);
  if (!parmTag_.empty())
    mprintf(" %s", parmTag_.c_str());
  if (!fileName_.empty())
    mprintf(" '%s',", fileName_.full());
  else if (!parmName_.empty())
    mprintf(" %s,", parmName_.c_str());
  mprintf(" %zu atoms, %zu res, box: %s, %zu mol", atoms_.size(), 
          residues_.size(), box_.TypeName(), molecules_.size());
  if (NsolventMolecules_>0)
    mprintf(", %i solvent", NsolventMolecules_);
  if (heading != 0)
    mprintf("\n");
}

// Topology::PrintAtomInfo()
/** Since this function may be called from command line with worldsilent
  * set to true, use loudPrintf and mprinterr.
  */
void Topology::PrintAtomInfo(std::string const& maskString) const {
  AtomMask mask( maskString );
  ParseMask(refCoords_, mask, true); // integer mask
  if ( mask.None() )
    mprinterr("\tSelection is empty.\n");
  else {
    int width = DigitWidth(atoms_.size());
    if (width < 5) width = 5;
    loudPrintf("%-*s %4s %*s %4s %*s %4s %8s %8s %8s %2s\n", 
               width, "#Atom", "Name", 
               width, "#Res",  "Name",
               width, "#Mol",  "Type", "Charge", "Mass", "GBradius", "El");
    for (AtomMask::const_iterator atnum = mask.begin(); atnum != mask.end(); atnum++) {
      const Atom& atom = atoms_[*atnum];
      int resnum = atom.ResNum();
      loudPrintf("%*i %4s %*i %4s %*i %4s %8.4f %8.4f %8.4f %2s\n", 
                 width, *atnum+1, atom.c_str(), 
                 width, resnum+1, residues_[resnum].c_str(),
                 width, atom.MolNum()+1, *(atom.Type()), atom.Charge(), 
                 atom.Mass(), atom.GBRadius(), atom.ElementName());
    }
  }
}

// Topology::PrintBonds()
/** \param maskIn AtomMask which should have already been set up as a char mask
  */
void Topology::PrintBonds(BondArray const& barray, AtomMask const& maskIn, int& nb) const
{
  int rwidth = DigitWidth(residues_.size()) + 7;
  for (BondArray::const_iterator batom = barray.begin();
                                 batom != barray.end(); ++batom)
  {
    int atom1 = (*batom).A1();
    int atom2 = (*batom).A2();
    if (maskIn.AtomInCharMask( atom1 ) || maskIn.AtomInCharMask( atom2 )) {
      mprintf("%8i:", nb);
      int bidx = (*batom).Idx();
      if ( bidx > -1 )
        mprintf(" %6.2f %6.3f", bondparm_[bidx].Rk(), bondparm_[bidx].Req());
      mprintf(" %-*s %-*s (%i,%i)",
              rwidth, AtomMaskName(atom1).c_str(), rwidth, AtomMaskName(atom2).c_str(),
              atom1+1, atom2+1);
      // Atom types
      const char* atype1 = *atoms_[atom1].Type();
      const char* atype2 = *atoms_[atom2].Type();
      mprintf(" %c%c-%c%c\n",atype1[0],atype1[1],atype2[0],atype2[1]);
    }
    nb++;
  }
  mprintf("\n");
}

// Topology::PrintBondInfo()
void Topology::PrintBondInfo(std::string const& maskString) const {
  AtomMask mask( maskString );
  if (ParseMask(refCoords_, mask, false)) return; // Char mask
  mprintf("#");
  mask.MaskInfo();
  if (mask.None()) return;
  mprintf("#   Bond     Kb     Req       atom names   (numbers)\n");
  int nb = 1;
  if (!bondsh_.empty())
    PrintBonds( bondsh_, mask, nb );
  if (!bonds_.empty())
    PrintBonds( bonds_, mask, nb );
}

// Topology::PrintAngles()
void Topology::PrintAngles(AngleArray const& aarray, AtomMask const& maskIn, int& na) const
{
  int rwidth = DigitWidth(residues_.size()) + 7;
  for (AngleArray::const_iterator aatom = aarray.begin();
                                  aatom != aarray.end(); ++aatom)
  {
    int atom1 = (*aatom).A1();
    int atom2 = (*aatom).A2();
    int atom3 = (*aatom).A3();
    if (maskIn.AtomInCharMask( atom1 ) || maskIn.AtomInCharMask( atom2 ) ||
        maskIn.AtomInCharMask( atom3 ))
    {
      mprintf("%8i:", na);
      int aidx = (*aatom).Idx();
      if ( aidx > -1 )
        mprintf(" %6.3f %6.2f", angleparm_[aidx].Tk(), angleparm_[aidx].Teq() * Constants::RADDEG);
      mprintf(" %-*s %-*s %-*s (%i,%i,%i)", rwidth, AtomMaskName(atom1).c_str(), 
              rwidth, AtomMaskName(atom2).c_str(), rwidth, AtomMaskName(atom3).c_str(),
              atom1+1, atom2+1, atom3+1); 
      // Atom types
      const char* atype1 = *atoms_[atom1].Type();
      const char* atype2 = *atoms_[atom2].Type();
      const char* atype3 = *atoms_[atom3].Type();
      mprintf(" %c%c-%c%c-%c%c\n",atype1[0],atype1[1],atype2[0],atype2[1],
              atype3[0],atype3[1]);
    }
    na++;
  }
  mprintf("\n");
}

// Topology::PrintAngleInfo()
void Topology::PrintAngleInfo(std::string const& maskString) const {
  AtomMask mask( maskString );
  if (ParseMask(refCoords_, mask, false)) return; // Char mask
  mprintf("#");
  mask.MaskInfo();
  if (mask.None()) return;
  mprintf("# Angle   Kthet  degrees        atom names        (numbers)\n");
  int na = 1;
  if (!anglesh_.empty())
    PrintAngles( anglesh_, mask, na );
  if (!angles_.empty())
    PrintAngles( angles_, mask, na );
}

// Topology::PrintDihedrals()
void Topology::PrintDihedrals(DihedralArray const& darray, AtomMask const& maskIn, 
                              int& nd) const
{
  int rwidth = DigitWidth(residues_.size()) + 7;
  for (DihedralArray::const_iterator datom = darray.begin();
                                     datom != darray.end(); ++datom)
  {
    int atom1 = (*datom).A1();
    int atom2 = (*datom).A2();
    int atom3 = (*datom).A3();
    int atom4 = (*datom).A4();
    if (maskIn.AtomInCharMask( atom1 ) || maskIn.AtomInCharMask( atom2 ) ||
        maskIn.AtomInCharMask( atom3 ) || maskIn.AtomInCharMask( atom4 )   )
    {
      // Determine dihedral type: 'E'nd, 'I'mproper, or 'B'oth
      char type = ' ';
      if ((*datom).Type() == DihedralType::END) type = 'E';
      else if ((*datom).Type() == DihedralType::IMPROPER) type = 'I';
      else if ((*datom).Type() == DihedralType::BOTH) type = 'B';
      mprintf("%c %8i:", type, nd);
      int didx = (*datom).Idx();
      if ( didx > -1 )
        mprintf(" %6.3f %4.2f %4.1f", dihedralparm_[didx].Pk(), dihedralparm_[didx].Phase(),
                 dihedralparm_[didx].Pn());
      mprintf(" %-*s %-*s %-*s %-*s (%i,%i,%i,%i)",
              rwidth, AtomMaskName(atom1).c_str(), rwidth, AtomMaskName(atom2).c_str(), 
              rwidth, AtomMaskName(atom3).c_str(), rwidth, AtomMaskName(atom4).c_str(),
              atom1+1, atom2+1, atom3+1, atom4+1);
      // Atom types
      const char* atype1 = *atoms_[atom1].Type();
      const char* atype2 = *atoms_[atom2].Type();
      const char* atype3 = *atoms_[atom3].Type();
      const char* atype4 = *atoms_[atom4].Type();
      mprintf(" %c%c-%c%c-%c%c-%c%c\n",atype1[0],atype1[1],atype2[0],atype2[1],
              atype3[0],atype3[1],atype4[0],atype4[1]);
    }
    nd++;
  }
  mprintf("\n");
}

// Topology::PrintDihedralInfo()
void Topology::PrintDihedralInfo(std::string const& maskString) const {
  AtomMask mask( maskString );
  if (ParseMask(refCoords_, mask, false)) return; // Char mask
  mprintf("#");
  mask.MaskInfo();
  if (mask.None()) return;
  mprintf("#Dihedral    pk     phase pn                atoms\n");
  int nd = 1;
  if (!dihedralsh_.empty())
    PrintDihedrals( dihedralsh_, mask, nd );
  if (!dihedrals_.empty())
    PrintDihedrals( dihedrals_, mask, nd );
}


// Topology::PrintMoleculeInfo()
void Topology::PrintMoleculeInfo(std::string const& maskString) const {
  if (molecules_.empty())
    mprintf("\t'%s' No molecule info.\n",c_str());
  else {
    AtomMask mask( maskString );
    ParseMask(refCoords_, mask, false); // Char mask
    if ( mask.None() )
      mprintf("\tSelection is empty.\n");
    else {
      int mwidth = DigitWidth(molecules_.size());
      if (mwidth < 5) mwidth = 5;
      int awidth = DigitWidth(atoms_.size());
      if (awidth < 5) awidth = 5;
      int rwidth = DigitWidth(residues_.size());
      if (rwidth < 5) rwidth = 5;
      mprintf("%-*s %*s %*s %4s\n", mwidth, "#Mol", awidth, "Natom", 
              rwidth, "#Res", "Name");
      unsigned int mnum = 1;
      for (std::vector<Molecule>::const_iterator mol = molecules_.begin(); 
                                                 mol != molecules_.end(); mol++)
      {
        if ( mask.AtomsInCharMask( mol->BeginAtom(), mol->EndAtom() ) ) {
          int firstres = atoms_[ mol->BeginAtom() ].ResNum();
          mprintf("%*u %*i %*i %4s", mwidth, mnum, awidth, mol->NumAtoms(),
                  rwidth, firstres+1, residues_[firstres].c_str());
          if ( mol->IsSolvent() ) mprintf(" SOLVENT");
          mprintf("\n");
        }
        ++mnum;
      }
    }
  }
}

// Topology::PrintResidueInfo()
/** Since this function may be called from command line with worldsilent
  * set to true, use loudPrintf and mprinterr.
  */
void Topology::PrintResidueInfo(std::string const& maskString) const {
  AtomMask mask( maskString );
  ParseMask(refCoords_, mask, true); // Integer mask
  if ( mask.None() )
    mprinterr("\tSelection is empty.\n");
  else {
    int awidth = DigitWidth(atoms_.size());
    if (awidth < 5) awidth = 5;
    int rwidth = DigitWidth(residues_.size());
    if (rwidth < 5) rwidth = 5;
    loudPrintf("%-*s %4s %*s %*s %*s %*s\n", rwidth, "#Res", "Name",
               awidth, "First", awidth, "Last", 
               awidth, "Natom", rwidth, "#Orig");
    int rn = -1;
    for (AtomMask::const_iterator atom = mask.begin();
                                  atom != mask.end(); ++atom)
    {
      if (atoms_[*atom].ResNum() > rn) {
        rn = atoms_[*atom].ResNum();
        Residue const& res = residues_[rn];
        loudPrintf("%*i %4s %*i %*i %*i %*i\n", rwidth, rn+1, res.c_str(),
                   awidth, res.FirstAtom()+1, awidth, res.LastAtom(),
                   awidth, res.NumAtoms(), rwidth, res.OriginalResNum());
      }
    }
  }
}

// Topology::PrintChargeMassInfo()
int Topology::PrintChargeMassInfo(std::string const& maskString, int type) const {
  AtomMask mask( maskString );
  if (ParseMask(refCoords_, mask, true)) return 1; // Int mask
  if (type == 0 || type == 2) {
    mprintf("\tSum of charges in mask");
    mask.BriefMaskInfo();
    double sumq = 0.0;
    for (AtomMask::const_iterator aidx = mask.begin(); aidx != mask.end(); ++aidx)
      sumq += atoms_[*aidx].Charge();
    mprintf(" is %g\n", sumq);
  }
  if (type == 1 || type == 2) {
    mprintf("\tSum of masses in mask");
    mask.BriefMaskInfo();
    double summ = 0.0;
    for (AtomMask::const_iterator aidx = mask.begin(); aidx != mask.end(); ++aidx)
      summ += atoms_[*aidx].Mass();
    mprintf(" is %g\n", summ);
  }
  return 0; 
}

// -----------------------------------------------------------------------------
// Topology::AddTopAtom()
int Topology::AddTopAtom(Atom const& atomIn, int o_resnum, 
                         NameType const& resname, const double* XYZin)
{
  // If no residues or res num has changed, this is a new residue.
  if ( residues_.empty() || residues_.back().OriginalResNum() != o_resnum )
  {
    // Last atom of old residue is == current # atoms.
    if (!residues_.empty())
      residues_.back().SetLastAtom( atoms_.size() );
    // First atom of new residue is == current # atoms.
    residues_.push_back( Residue(o_resnum, resname, atoms_.size()) );
  }
  atoms_.push_back(atomIn);
  // Set this atoms internal residue number 
  atoms_.back().SetResNum( residues_.size()-1 );
  // Add coordinate if given
  refCoords_.AddXYZ( XYZin );
  return 0;
}

// Topology::StartNewMol()
void Topology::StartNewMol() {
  // If this is the first time this routine has been called, consider all
  // atoms to this point as belonging to first molecule. 
  if (molecules_.empty()) {
    //mprintf("DEBUG:\tFirst molecule, atoms 0 to %zu\n",atoms_.size());
    molecules_.push_back( Molecule(0, atoms_.size()) );
  } else {
    // The first atom of this molecule will be end atom of last molecule.
    int molFirstAtom = molecules_.back().EndAtom();
    // Only add a new molecule if #atoms > first atom of the molecule.
    if ((int)atoms_.size() > molFirstAtom) 
      molecules_.push_back( Molecule( molFirstAtom, atoms_.size()) );
    // First atom
    //mprintf("DEBUG:\tMolecule %zu, atoms %i to %zu\n",
    //       molecules_.size(), lastAtom, atoms_.size());
  }
}

// Topology::CommonSetup()
int Topology::CommonSetup(bool bondsearch) {
  // Set residue last atom (PDB/Mol2/PSF) 
  residues_.back().SetLastAtom( atoms_.size() );
  // Set up bond information if specified and necessary
  if (bondsearch) {
    if (bonds_.empty() && bondsh_.empty() && !refCoords_.empty()) {
      GetBondsFromAtomCoords();
      molecules_.clear();
    }
  }
  // Assign default lengths if necessary (for e.g. CheckStructure)
  if (bondparm_.empty())
    AssignBondParameters();
  // Determine molecule info
  if (molecules_.empty())  
    if (DetermineMolecules()) 
      mprinterr("Error: Could not determine molecule information for %s.\n", c_str());
  // Set up solvent information
  if (SetSolventInfo())
    mprinterr("Error: Could not determine solvent information for %s.\n", c_str());
  // Determine excluded atoms
  DetermineExcludedAtoms();
  // Determine # of extra points.
  DetermineNumExtraPoints();

  return 0;
}

/** For topology formats that do not contain residue info, base residues
  * on molecules.
  */
int Topology::Setup_NoResInfo() {
  mprintf("\tAttempting to determine residue info from molecules.\n");
  if (DetermineMolecules()) {
    mprintf("Warning: Could not determine molecule info. Not setting up residues.\n");
    return 0;
  }
  // Save residue name if its there at all.
  NameType default_res_name, res_name;
  if (!residues_.empty())
    default_res_name = residues_[0].Name();
  else
    default_res_name = "RES";
  // Set residue info to match molecule info.
  residues_.clear();
  int resnum = 0;
  for (std::vector<Molecule>::const_iterator mol = molecules_.begin();
                                             mol != molecules_.end();
                                           ++mol, ++resnum)
  {
    // Try to detect at least water as solvent. Assume CommonSetup will be
    // run after this to set up molecule solvent info.
    if (mol->NumAtoms() == 3) {
      int nH = 0;
      int nO = 0;
      for (int atnum = mol->BeginAtom(); atnum != mol->EndAtom(); atnum++)
      {
        if (atoms_[atnum].Element() == Atom::HYDROGEN) nH++;
        if (atoms_[atnum].Element() == Atom::OXYGEN)   nO++;
      }
      if (nO == 1 && nH == 2) res_name = "HOH";
    } else
      res_name = default_res_name;
    residues_.push_back( Residue(resnum+1, res_name, mol->BeginAtom()) );
    residues_.back().SetLastAtom( mol->EndAtom() );
    // Update atom residue numbers
    for (int atnum = residues_.back().FirstAtom(); 
             atnum != residues_.back().LastAtom(); ++atnum)
      atoms_[atnum].SetResNum( resnum );
  }
  return 0;
}

static inline int NoAtomsErr(const char* msg) {
  mprinterr("Error: Cannot set up %s, no atoms present.\n");
  return 1;
}

// Topology::SetBondInfo()
int Topology::SetBondInfo(BondArray const& bondsIn, BondArray const& bondshIn,
                          BondParmArray const& bondparmIn)
{
  if (atoms_.empty()) return NoAtomsErr("bonds");
  // Clear away bond info from atoms array.
  for (std::vector<Atom>::iterator atom = atoms_.begin(); atom != atoms_.end(); atom++)
    atom->ClearBonds();
  bonds_ = bondsIn;
  bondsh_ = bondshIn;
  // Create bonds in atom array.
  SetAtomBondInfo( bonds_ );
  SetAtomBondInfo( bondsh_ );
  bondparm_ = bondparmIn;

  return 0;
}

// Topology::SetAngleInfo()
int Topology::SetAngleInfo(AngleArray const& anglesIn, AngleArray const& angleshIn,
                           AngleParmArray const& angleparmIn)
{
  if (atoms_.empty()) return NoAtomsErr("angles"); 
  angles_ = anglesIn;
  anglesh_ = angleshIn;
  angleparm_ = angleparmIn;
  return 0;
}

// Topology::SetDihedralInfo()
int Topology::SetDihedralInfo(DihedralArray const& dihedralsIn, DihedralArray const& dihedralshIn,
                              DihedralParmArray const& dihedralparmIn)
{
  if (atoms_.empty()) return NoAtomsErr("dihedrals"); 
  dihedrals_ = dihedralsIn;
  dihedralsh_ = dihedralshIn;
  dihedralparm_ = dihedralparmIn;
  return 0;
}

/** This is for any extra information that is not necessarily pertinent to
  * all topologies, like Ambers ITREE or PDB chain ID etc.
  */
int Topology::SetExtraAtomInfo(int natyp, std::vector<AtomExtra> const& extraIn) 
{
  n_atom_types_ = natyp;
  if (!extraIn.empty()) {
    if (extraIn.size() != atoms_.size()) {
      mprinterr("Error: Size of extra atom info (%zu) != # atoms (%zu)\n",
                 extraIn.size(), atoms_.size());
      return 1;
    }
    extra_ = extraIn;
  }
  return 0;
}

// Topology::SetNonbondInfo()
int Topology::SetNonbondInfo(NonbondParmType const& nonbondIn) {
  nonbond_ = nonbondIn;
  return 0;
}

// Topology::SetAtomBondInfo()
/** Set up bond information in the atoms array based on given BondArray.
  */
void Topology::SetAtomBondInfo(BondArray const& bonds) {
  // Add bonds based on array 
  for (BondArray::const_iterator bnd = bonds.begin(); bnd != bonds.end(); ++bnd) {
    atoms_[ (*bnd).A1() ].AddBond( (*bnd).A2() );
    atoms_[ (*bnd).A2() ].AddBond( (*bnd).A1() );
  }
}

// -----------------------------------------------------------------------------
// Topology::AddBondParam()
/** Create parameters for given bond based on element types. */
void Topology::AddBondParam(BondType& bnd, BP_mapType& bpMap)
{
  unsigned int bp_idx;
  Atom::AtomicElementType a1Elt = atoms_[bnd.A1()].Element();
  Atom::AtomicElementType a2Elt = atoms_[bnd.A2()].Element();
  std::set<Atom::AtomicElementType> Eset;
  Eset.insert( a1Elt );
  Eset.insert( a2Elt );
  // Has this bond parameter been defined?
  BP_mapType::iterator bp = std::find(bpMap.begin(), bpMap.end(), Eset);
  if (bp == bpMap.end()) { // Bond parameter Not defined
    bp_idx = bondparm_.size();
    bpMap.push_back( Eset );
    bondparm_.push_back( BondParmType(0.0, Atom::GetBondLength(a1Elt, a2Elt)) );
  } else
    bp_idx = bp - bpMap.begin();
  //mprintf("DEBUG:\t\t%i:[%s] -- %i:[%s] Cut=%f BPidx=%u\n",
  //        bnd.A1()+1, atoms_[bnd.A1()].c_str(), bnd.A2()+1, atoms_[bnd.A2()].c_str(),
  //        bondparm_[bp_idx].Req(), bp_idx);
  bnd.SetIdx( bp_idx );
}

// Topology::AssignBondParameters()
void Topology::AssignBondParameters() {
  mprintf("Warning: %s: Determining default bond distances from element types.\n", c_str());
  bondparm_.clear();
  // Hold indices into bondparm for unique element pairs
  BP_mapType bpMap;
  for (BondArray::iterator bnd = bondsh_.begin(); bnd != bondsh_.end(); ++bnd)
    AddBondParam( *bnd, bpMap ); 
  for (BondArray::iterator bnd = bonds_.begin(); bnd != bonds_.end(); ++bnd)
    AddBondParam( *bnd, bpMap );
} 

// Topology::GetBondsFromAtomCoords()
void Topology::GetBondsFromAtomCoords() {
  mprintf("\t%s: determining bond info from distances.\n",c_str());
  // ----- STEP 1: Determine bonds within residues
  for (std::vector<Residue>::iterator res = residues_.begin(); 
                                      res != residues_.end(); ++res) 
  {
    // Get residue start atom.
    int startatom = (*res).FirstAtom();
    // Get residue end atom.
    int stopatom = (*res).LastAtom();
    // Check for bonds between each atom in the residue.
    for (int atom1 = startatom; atom1 < stopatom - 1; ++atom1) {
      Atom::AtomicElementType a1Elt = atoms_[atom1].Element();
      // If this is a hydrogen and it already has a bond, move on.
      if (a1Elt==Atom::HYDROGEN && atoms_[atom1].Nbonds() > 0 )
        continue;
      for (int atom2 = atom1 + 1; atom2 < stopatom; ++atom2) {
        Atom::AtomicElementType a2Elt = atoms_[atom2].Element();
        double D2 = DIST2_NoImage(refCoords_.XYZ(atom1), refCoords_.XYZ(atom2) );
        double cutoff2 = Atom::GetBondLength(a1Elt, a2Elt) + offset_;
        cutoff2 *= cutoff2;
        if (D2 < cutoff2) {
          AddBond(atom1, atom2);
          // Once a bond has been made to hydrogen move on.
          if (a1Elt==Atom::HYDROGEN) break;
        }
      }
    }
  }
  // ----- STEP 2: Determine bonds between adjacent residues
  std::vector<Molecule>::iterator nextmol = molecules_.begin();
  if (!molecules_.empty())
    ++nextmol;
  for (std::vector<Residue>::iterator res = residues_.begin() + 1;
                                      res != residues_.end(); ++res)
  {
    // If molecule information is already present, check if first atom of 
    // this residue >= first atom of next molecule, which indicates this
    // residue and the previous residue are in different molecules.
    if ( (nextmol != molecules_.end()) && 
         ((*res).FirstAtom() >= (*nextmol).BeginAtom()) )
    {
      ++nextmol;
      continue;
    }
    // If this residue is recognized as solvent, no need to check previous or
    // next residue
    if ( (*res).NameIsSolvent() ) {
      ++res;
      if (res == residues_.end()) break;
      continue;
    }
    // Get previous residue
    std::vector<Residue>::iterator previous_res = res - 1;
    // If previous residue is recognized as solvent, no need to check previous.
    if ( (*previous_res).NameIsSolvent() ) continue;
    // Get previous residue start atom
    int startatom = (*previous_res).FirstAtom();
    // Previous residue stop atom, this residue start atom
    int midatom = (*res).FirstAtom();
    // This residue stop atom
    int stopatom = (*res).LastAtom();
    // Check for bonds between adjacent residues
    for (int atom1 = startatom; atom1 < midatom; atom1++) {
      Atom::AtomicElementType a1Elt = atoms_[atom1].Element();
      if (a1Elt==Atom::HYDROGEN) continue;
      for (int atom2 = midatom; atom2 < stopatom; atom2++) {
        Atom::AtomicElementType a2Elt = atoms_[atom2].Element();
        if (a2Elt==Atom::HYDROGEN) continue;
        double D2 = DIST2_NoImage(refCoords_.XYZ(atom1), refCoords_.XYZ(atom2) );
        double cutoff2 = Atom::GetBondLength(a1Elt, a2Elt) + offset_;
        cutoff2 *= cutoff2;
        if (D2 < cutoff2) 
          AddBond(atom1, atom2);
      }
    }
  }
  if (debug_>0)
    mprintf("\t%s: %zu bonds to hydrogen, %zu other bonds.\n",c_str(), 
            bondsh_.size(), bonds_.size());
}

// Topology::AddBond()
/** Create a bond between atom1 and atom2, update the atoms array.
  * For bonds to H always insert the H second.
  */
void Topology::AddBond(int atom1, int atom2) {
  // Check for duplicate bond
  for (Atom::bond_iterator ba = atoms_[atom1].bondbegin();
                           ba != atoms_[atom1].bondend(); ++ba)
    if ( *ba == atom2 ) {
      mprintf("Warning: Bond between atoms %i and %i already exists.\n", atom1+1, atom2+1);
      return;
    }
  bool a1H = (atoms_[atom1].Element() == Atom::HYDROGEN);
  bool a2H = (atoms_[atom2].Element() == Atom::HYDROGEN);
  //mprintf("\t\t\tAdding bond %i to %i (isH=%i)\n",atom1+1,atom2+1,(int)isH);
  // Update bonds arrays
  if (a1H || a2H) {
    if (a1H)
      bondsh_.push_back( BondType(atom2, atom1, -1) );
    else
      bondsh_.push_back( BondType(atom1, atom2, -1) );
  } else
    bonds_.push_back( BondType( atom1, atom2, -1 ) );
  // Update atoms
  atoms_[atom1].AddBond( atom2 );
  atoms_[atom2].AddBond( atom1 );
}

// Topology::VisitAtom()
// NOTE: Use iterator instead of atom num?
void Topology::VisitAtom(int atomnum, int mol) {
  // Return if this atom already has a molecule number
  if (!atoms_[atomnum].NoMol()) return;
  // Mark this atom as visited
  atoms_[atomnum].SetMol( mol );
  // Visit each atom bonded to this atom
  for (Atom::bond_iterator bondedatom = atoms_[atomnum].bondbegin();
                           bondedatom != atoms_[atomnum].bondend(); bondedatom++)
    VisitAtom(*bondedatom, mol);
}

// Topology::DetermineMolecules()
/** Determine individual molecules using bond information. Performs a 
  * recursive search over the bonds of each atom.
  */
int Topology::DetermineMolecules() {
  std::vector<Atom>::iterator atom;
  // Since this is always done only print when debugging
  if (debug_>0) mprintf("\t%s: determining molecule info from bonds.\n",c_str());
  // Reset molecule info for each atom
  for (atom = atoms_.begin(); atom != atoms_.end(); atom++)
    (*atom).SetMol( -1 );
  // Perform recursive search along bonds of each atom
  int mol = 0;
  int atomnum = 0;
  for (atom = atoms_.begin(); atom != atoms_.end(); atom++)
  {
    if ( (*atom).NoMol() ) {
      VisitAtom( atomnum, mol );
      ++mol;
    }
    ++atomnum;
  }
  if (debug_>0) {
    mprintf("\t%i molecules.\n",mol);
    if (debug_ > 1)
    for (atom = atoms_.begin(); atom != atoms_.end(); ++atom)
      mprintf("\t\tAtom %i assigned to molecule %i\n", atom - atoms_.begin(), (*atom).MolNum());
  }

  // Update molecule information
  molecules_.resize( mol );
  if (mol == 0) return 0;
  std::vector<Molecule>::iterator molecule = molecules_.begin();
  (*molecule).SetFirst(0);
  atom = atoms_.begin(); 
  int lastMol = (*atom).MolNum();
  int atomNum = 0;
  for (; atom != atoms_.end(); atom++)
  {
    if ( (*atom).MolNum() > lastMol ) {
      // Set last atom of molecule
      (*molecule).SetLast( atomNum );
      // Set first atom of next molecule
      ++molecule;
      (*molecule).SetFirst( atomNum );
      lastMol = (*atom).MolNum();
    } else if ( (*atom).MolNum()  < lastMol) {
      mprinterr("Error: Atom %u was assigned a lower molecule # than previous atom. This can\n"
                "Error:   happen if 1) bond information is incorrect or missing, or 2) if the\n"
                "Error:   atom numbering in molecules is not sequential. If topology did not\n"
                "Error:   originally contain bond info, 1) can potentially be fixed by\n"
                "Error:   increasing the bondsearch cutoff offset (currently %.3f). 2) can be\n"
                "Error:   fixed by either using the 'fixatomorder' command, or using\n"
                "Error:   the 'setMolecules' command in parmed.py.\n",
                atom - atoms_.begin() + 1, offset_);
      molecules_.clear();
      // Reset molecule info for each atom
      for (atom = atoms_.begin(); atom != atoms_.end(); atom++)
        (*atom).SetMol( -1 );
      return 1;
    }
    ++atomNum;
  }
  (*molecule).SetLast( atoms_.size() );
  return 0;
}

// Topology::AtomDistance()
void Topology::AtomDistance(int originalAtom, int atom, int dist, std::set<int> &excluded) const 
{
  // If this atom is already too far away return
  if (dist==4) return;
  // dist is less than 4 and this atom greater than original, add exclusion
  if (atom > originalAtom)
    excluded.insert( atom ); 
  // Visit each atom bonded to this atom
  for (Atom::bond_iterator bondedatom = atoms_[atom].bondbegin();
                           bondedatom != atoms_[atom].bondend();
                           bondedatom++)
    AtomDistance(originalAtom, *bondedatom, dist+1, excluded);
}

// Topology::DetermineExcludedAtoms()
/** For each atom, determine which atoms with greater atom# are within
  * 4 bonds (and therefore should be excluded from a non-bonded calc).
  */
void Topology::DetermineExcludedAtoms() {
  // A set is used since it automatically sorts itself and rejects duplicates.
  std::set<int> excluded_i;
  int natom = (int)atoms_.size();
  for (int atomi = 0; atomi < natom; atomi++) {
    excluded_i.clear();
    //mprintf("    Determining excluded atoms for atom %i\n",atomi+1);
    // AtomDistance recursively sets each atom bond distance from atomi
    AtomDistance(atomi, atomi, 0, excluded_i);
    atoms_[atomi].AddExclusionList( excluded_i );
    // DEBUG
    //mprintf("\tAtom %i Excluded:",atomi+1);
    //for (Atom::excluded_iterator ei = atoms_[atomi].excludedbegin(); 
    //                             ei != atoms_[atomi].excludedend(); ++ei)
    //  mprintf(" %i",*ei + 1);
    //mprintf("\n");
  } // END loop over atomi
}

// Topology::DetermineNumExtraPoints()
void Topology::DetermineNumExtraPoints() {
  n_extra_pts_ = 0;
  for (std::vector<Atom>::const_iterator atom = atoms_.begin();
                                         atom != atoms_.end(); ++atom)
    if ( (*atom).Element() == Atom::EXTRAPT ) ++n_extra_pts_;
}

// -----------------------------------------------------------------------------
// Topology::SetSolvent()
/** Set solvent information from atom mask. */
int Topology::SetSolvent(std::string const& maskexpr) {
  // Require molecule information
  if (molecules_.empty()) {
    mprinterr("Error: SetSolvent [%s]: No molecule information.\n", c_str());
    return 1;
  }
  // If maskexpr is empty this means remove all solvent information.
  if (maskexpr.empty()) {
    mprintf("Warning: Removing all solvent information from %s\n", c_str());
    for (std::vector<Molecule>::iterator mol = molecules_.begin(); 
                                         mol != molecules_.end(); ++mol)
      mol->SetNoSolvent();
    NsolventMolecules_ = 0;
    return 0;
  }
  // Setup mask
  AtomMask mask( maskexpr );
  SetupCharMask( mask );
  if (mask.None()) {
    mprinterr("Error: SetSolvent [%s]: Mask %s selects no atoms.\n", c_str(), maskexpr.c_str());
    return 1;
  }
  // Loop over all molecules
  NsolventMolecules_ = 0;
  int numSolvAtoms = 0;
  for (std::vector<Molecule>::iterator mol = molecules_.begin();
                                       mol != molecules_.end(); ++mol)
  {
    // Reset old solvent information.
    mol->SetNoSolvent();
    // If any atoms in this molecule are selected by mask, make entire
    // molecule solvent.
    for (int atom = mol->BeginAtom(); atom < mol->EndAtom(); ++atom) {
      if ( mask.AtomInCharMask( atom ) ) {
        mol->SetSolvent();
        ++NsolventMolecules_;
        numSolvAtoms += mol->NumAtoms();
        break;
      }
    }
  }

  mprintf("\tSolvent Mask [%s]: %i solvent molecules, %i solvent atoms\n",
          maskexpr.c_str(), NsolventMolecules_, numSolvAtoms);
  return 0;
}

// Topology::SetSolventInfo()
/** Determine which molecules are solvent based on residue name. */
int Topology::SetSolventInfo() {
  // Require molecule information
  if (molecules_.empty()) {
    mprinterr("Error: SetSolventInfo: No molecule information.\n");
    return 1;
  }
  // Loop over each molecule. Check if first residue of molecule is solvent.
  NsolventMolecules_ = 0;
  int numSolvAtoms = 0;
  for (std::vector<Molecule>::iterator mol = molecules_.begin();
                                       mol != molecules_.end(); mol++)
  {
    int firstRes = atoms_[ mol->BeginAtom() ].ResNum();
    if ( residues_[firstRes].NameIsSolvent() ) {
      mol->SetSolvent();
      ++NsolventMolecules_;
      numSolvAtoms += mol->NumAtoms();
    }
  }

  if (debug_>0) {
    if (NsolventMolecules_ == 0) 
      mprintf("    No solvent.\n");
    else
      mprintf("    %i solvent molecules, %i solvent atoms\n",NsolventMolecules_,numSolvAtoms);
  }
  return 0;
}

// -----------------------------------------------------------------------------
// Topology::SetupIntegerMask()
bool Topology::SetupIntegerMask(AtomMask &mask) const { 
  return ParseMask(refCoords_, mask, true);
}

// Topology::SetupCharMask()
bool Topology::SetupCharMask(AtomMask &mask) const {
  return ParseMask(refCoords_, mask, false);
}

// Topology::SetupIntegerMask()
bool Topology::SetupIntegerMask(AtomMask &mask, Frame const& frame) const {
  if (frame.empty()) return ParseMask(refCoords_, mask, true);
  return ParseMask( frame, mask, true );
}

// Topology::SetupCharMask()
bool Topology::SetupCharMask(AtomMask &mask, Frame const& frame) const {
  if (frame.empty()) return ParseMask(refCoords_, mask, false);
  return ParseMask( frame, mask, false );
}

// Topology::Mask_SelectDistance()
int Topology::Mask_SelectDistance( Frame const& REF, char *mask, bool within, 
                                    bool byAtom, double distance ) const 
{
  int endatom, resi;
  bool selectresidue;
  int atomi, idx, atomj;
  double d2;
  const double* i_crd;

  if (REF.empty()) {
    mprinterr("Error: No reference set for [%s], cannot select by distance.\n",c_str());
    return 1;
  }
  // Distance has been pre-squared.
  // Create temporary array of atom #s currently selected in mask. Also
  // reset mask, it will be the output mask.
  std::vector<unsigned int> selected;
  for (unsigned int i = 0; i < atoms_.size(); i++) {
    if (mask[i]=='T') {
      selected.push_back( i );
      mask[i] = 'F';
    }
  }
  if (selected.empty()) {
    mprinterr("Error: SelectAtomsWithin(%f): No atoms in prior selection.\n",distance);
    return 1;
  }
/*  if (debug_ > 1) {
    mprintf("\t\t\tDistance Op: Within=%i  byAtom=%i  distance^2=%lf\n",
            (int)within, (int)byAtom, distance);
    mprintf("\t\t\tInitial Mask=[");
    for (std::vector<unsigned int>::iterator at = selected.begin(); at != selected.end(); at++)
      mprintf(" %u",*at + 1);
    mprintf(" ]\n");
  }*/

  if (byAtom) { // Select by atom
    // Loop over all atoms
    int n_of_atoms = (int)atoms_.size();
#ifdef _OPENMP
#pragma omp parallel private(atomi, idx, atomj, d2, i_crd)
{
#pragma omp for
#endif
    for (atomi = 0; atomi < n_of_atoms; atomi++) {
      // No need to calculate if atomi already selected
      if (mask[atomi] == 'T') continue;
      // Loop over initially selected atoms
      i_crd = REF.XYZ( atomi );
      for (idx = 0; idx < (int)selected.size(); idx++) {
        atomj = selected[idx];
        d2 = DIST2_NoImage(i_crd, REF.XYZ(atomj));
        if (within) {
          if (d2 < distance) {
            mask[atomi] = 'T';
            break;
          }
        } else {
          if (d2 > distance) {
            mask[atomi] = 'T';
            break;
          }
        }
      }
    }
#ifdef _OPENMP
} // END pragma omp parallel
#endif
  } else { // Select by residue
    int n_of_res = (int)residues_.size();
#ifdef _OPENMP
#pragma omp parallel private(atomi, idx, atomj, d2, resi, selectresidue, endatom, i_crd)
{
#pragma omp for
#endif
    for (resi = 0; resi < n_of_res; resi++) {
      selectresidue = false;
      // Determine end atom for this residue
      endatom = residues_[resi].LastAtom();
      // Loop over mask atoms
      for (idx = 0; idx < (int)selected.size(); idx++) {
        atomj = selected[idx];
        i_crd = REF.XYZ( atomj );
        // Loop over residue atoms
        for (atomi = residues_[resi].FirstAtom(); atomi < endatom; atomi++) {
          d2 = DIST2_NoImage(REF.XYZ(atomi), i_crd);
          if (within) {
            if (d2 < distance) selectresidue = true;
          } else {
            if (d2 > distance) selectresidue = true;
          }
          if (selectresidue) break; 
        }
        if (selectresidue) break;
      }
      if (selectresidue) {
        for (atomi = residues_[resi].FirstAtom(); atomi < endatom; atomi++)
          mask[atomi] = 'T';
        continue;
      }
    }
#ifdef _OPENMP
} // END pragma omp parallel
#endif
  }
  return 0;
}

// Topology::Mask_AND()
void Topology::Mask_AND(char *mask1, char *mask2) const {
  //mprintf("\t\t\tPerforming AND on masks.\n");
  for (unsigned int i = 0; i < atoms_.size(); i++) {
    //mprintf(" [%c|%c]",mask1[i],mask2[i]);
    if (mask1[i]=='F' || mask2[i]=='F')
      mask1[i] = 'F';
    // Otherwise mask1 should already be T
  }
  //mprintf("\n");
}

// Topology::Mask_OR()
void Topology::Mask_OR(char *mask1, char *mask2) const {
  //mprintf("\t\t\tPerforming OR on masks.\n");
  for (unsigned int i = 0; i < atoms_.size(); i++) {
    if (mask1[i]=='T' || mask2[i]=='T')
      mask1[i] = 'T';
    else
      mask1[i] = 'F';
  }
}

// Topology::Mask_NEG()
void Topology::Mask_NEG(char *mask1) const {
  //mprintf("\t\t\tNegating mask.\n");
  for (unsigned int i = 0; i < atoms_.size(); i++) {
    if (mask1[i]=='T')
      mask1[i] = 'F';
    else
      mask1[i] = 'T';
  }
}

// Topology::MaskSelectResidues()
void Topology::MaskSelectResidues(NameType const& name, char *mask) const {
  //mprintf("\t\t\tSelecting residues named [%s]\n",*name);
  for (std::vector<Residue>::const_iterator res = residues_.begin();
                                            res != residues_.end(); res++)
  {
    if ( (*res).Name().Match( name ) ) {
      std::fill(mask + (*res).FirstAtom(), mask + (*res).LastAtom(), 'T');
    }
  }
}

// Topology::MaskSelectResidues()
// Mask args expected to start from 1
void Topology::MaskSelectResidues(int res1, int res2, char *mask) const {
  int endatom;
  int nres = (int) residues_.size();
  //mprintf("\t\t\tSelecting residues %i to %i\n",res1,res2);
  // Check start atom. res1 and res2 are checked by MaskToken
  if (res1 > nres) {
    if (debug_>0)
      mprintf("Warning: Select residues: res 1 out of range (%i)\n",res1);
    return;
  }
  // If last res > nres, make it nres
  if ( res2 >= nres )
    endatom = (int)atoms_.size();
  else
    endatom = residues_[res2-1].LastAtom();
  // Select atoms
  std::fill(mask + residues_[res1-1].FirstAtom(), mask + endatom, 'T');
}

// Topology::MaskSelectElements()
void Topology::MaskSelectElements( NameType const& element, char* mask ) const {
  unsigned int m = 0;
  for (std::vector<Atom>::const_iterator atom = atoms_.begin();
                                         atom != atoms_.end(); ++atom)
  {
    NameType atom_element( (*atom).ElementName() );
    if ( atom_element.Match( element ) )
      mask[m] = 'T';
    ++m;
  } 
}

// Topology::MaskSelectTypes()
void Topology::MaskSelectTypes( NameType const& type, char* mask ) const {
  unsigned int m = 0;
  for (std::vector<Atom>::const_iterator atom = atoms_.begin();
                                         atom != atoms_.end(); ++atom)
  {
    if ( (*atom).Type().Match( type ) )
      mask[m] = 'T';
    ++m;
  } 
}

// Topology::MaskSelectAtoms()
void Topology::MaskSelectAtoms( NameType const& name, char *mask) const {
  //mprintf("\t\t\tSelecting atoms named [%s]\n",*name);
  unsigned int m = 0;
  for (std::vector<Atom>::const_iterator atom = atoms_.begin();
                                         atom != atoms_.end(); atom++)
  {
    //mprintf("\t\t\t%u PARM[%s]  NAME[%s]",m,(*atom).c_str(),*name);
    if ( (*atom).Name().Match( name ) )
      mask[m] = 'T';
    //mprintf(" %c\n",mask[m]);
    ++m;
  } 
}

// Topology::MaskSelectAtoms()
// Mask args expected to start from 1
void Topology::MaskSelectAtoms(int atom1, int atom2, char *mask) const {
  int startatom, endatom;
  //mprintf("\t\t\tSelecting atoms %i to %i\n",atom1,atom2);
  if (atom1 > (int)atoms_.size()) {
    if (debug_>0) 
      mprintf("Warning: Select atoms: atom 1 out of range (%i)\n",atom1);
    return;
  }
  startatom = atom1 - 1;
  if (atom2 > (int)atoms_.size()) 
    //mprinterr("Error: Select atoms: atom 2 out of range (%i)\n",atom2)
    endatom = atoms_.size();
  else
    endatom = atom2;
  // Select atoms
  std::fill(mask + startatom, mask + endatom, 'T');
}

// Topology::ParseMask()
bool Topology::ParseMask(Frame const& REF, AtomMask &maskIn, bool intMask) const {
  std::stack<char*> Stack;
  char *pMask = 0; 
  char *pMask2 = 0;
  int err = 0;

  for (AtomMask::token_iterator token = maskIn.begintoken();
                                token != maskIn.endtoken(); ++token)
  {
    if (pMask==0) {
      // Create new blank mask
      pMask = new char[ atoms_.size() ];
      std::fill(pMask, pMask + atoms_.size(), 'F');
    }
    switch ( token->Type() ) {
      case MaskToken::ResNum : 
        MaskSelectResidues( token->Res1(), token->Res2(), pMask );
        break;
      case MaskToken::ResName :
        MaskSelectResidues( token->Name(), pMask );
        break;
      case MaskToken::AtomNum :
        MaskSelectAtoms( token->Res1(), token->Res2(), pMask );
        break;
      case MaskToken::AtomName :
        MaskSelectAtoms( token->Name(), pMask );
        break;
      case MaskToken::AtomType :
        MaskSelectTypes( token->Name(), pMask );
        break;
      case MaskToken::AtomElement :
        MaskSelectElements( token->Name(), pMask );
        break;
      case MaskToken::SelectAll :
        std::fill(pMask, pMask + atoms_.size(), 'T');
        break;
      case MaskToken::OP_AND :
        pMask2 = Stack.top();
        Stack.pop();
        Mask_AND( Stack.top(), pMask2 );
        delete[] pMask2;
        break;
      case MaskToken::OP_OR :
        pMask2 = Stack.top();
        Stack.pop();
        Mask_OR( Stack.top(), pMask2 );
        delete[] pMask2;
        break;
      case MaskToken::OP_NEG :
        Mask_NEG( Stack.top() );
        break;
      case MaskToken::OP_DIST :
        err = Mask_SelectDistance( REF, Stack.top(), token->Within(), 
                                   token->ByAtom(), token->Distance() );
        break;
      default:
        mprinterr("Error: Invalid mask token (Mask [%s], type [%s]).\n",
                  maskIn.MaskString(), token->TypeName() );
    }
    // If an error occurred, exit the loop.
    if (err != 0 ) break;
    // Check if this mask should now go on the stack
    if ( token->OnStack() ) {
      //mprintf("Pushing Mask on stack, last Token [%s]\n",token->TypeName());
      Stack.push( pMask );
      pMask = 0;
    }
  }
  // If pMask is not null it is probably a blank leftover
  if (pMask!=0) delete[] pMask;

  // If stack is empty here there was an error.
  if (Stack.empty()) {
    mprinterr("Error: Could not parse mask [%s].\n",maskIn.MaskString());
    return true;
  }

  // Top of the stack should point to the final mask
  pMask = Stack.top();
  Stack.pop();
  // Stack should be empty now
  if (!Stack.empty()) {
    mprinterr("Error: Mask stack is not empty.\n");
    while (!Stack.empty()) {
      delete[] Stack.top();
      Stack.pop();
    }
    delete[] pMask;
    return true;
  }
  if (err == 0) {
    if (intMask)
      maskIn.SetupIntMask( pMask, atoms_.size(), debug_ );
    else
      maskIn.SetupCharMask( pMask, atoms_.size(), debug_);
  }
  delete[] pMask;
  return (err != 0); // false if no error occurred
}

// -----------------------------------------------------------------------------
void Topology::ScaleDihedralK(double scale_factor) {
  for (DihedralParmArray::iterator dk = dihedralparm_.begin();
                                   dk != dihedralparm_.end(); ++dk)
    (*dk).Pk() *= scale_factor;
}

// Topology::ModifyByMap()
/** \return Pointer to new Topology based on this Topology, deleting atoms
  *         that are not in the given map (Map[newatom] = oldatom).
  */
Topology* Topology::ModifyByMap(std::vector<int> const& MapIn, bool setupFullParm) const {
  Topology *newParm = new Topology();

  newParm->parmName_ = parmName_;
  newParm->fileName_ = fileName_;
  // NOTE: Do NOT copy tag to avoid duplication.
  newParm->radius_set_ = radius_set_;
  newParm->debug_ = debug_;
  newParm->hasVelInfo_ = hasVelInfo_;
<<<<<<< HEAD
  newParm->RepDim_ = RepDim_;
  newParm->ensembleSize_ = ensembleSize_;
=======
  newParm->nRepDim_ = nRepDim_;
  newParm->n_atom_types_ = n_atom_types_;
>>>>>>> 1f5da890

  // Reverse Atom map
  std::vector<int> atomMap( atoms_.size(),-1 );

  // Copy atoms from this parm that are in Mask to newParm.
  int oldres = -1;
  // TODO: Check the map size
  for (int newatom = 0; newatom < (int)MapIn.size(); newatom++) {
    int oldatom = MapIn[ newatom ];
    if (oldatom < 0) continue;
    // Store map of oldatom to newatom
    atomMap[oldatom] = newatom;
    // Copy oldatom 
    Atom newparmAtom = atoms_[oldatom];
    // Save oldatom residue number
    int curres = newparmAtom.ResNum();
    // Check if this old atom is in a different residue than the last. If so,
    // set new residue information.
    if ( curres != oldres ) {
      if (!newParm->residues_.empty())
        newParm->residues_.back().SetLastAtom( newatom );
      newParm->residues_.push_back( Residue(residues_[curres].OriginalResNum(),
                                            residues_[curres].Name(), newatom) );
      oldres = curres;
    }
    // Clear bond information from new atom
    newparmAtom.ClearBonds();
    // Set new atom num and residue num
    newparmAtom.SetResNum( newParm->residues_.size() - 1 );
    // Place new atom in newParm
    newParm->atoms_.push_back( newparmAtom );
  }
  if (newParm->atoms_.empty()) {
    mprintf("Warning: All atoms have been stripped.\n");
    return newParm;
  }

  // Set last residue last atom
  newParm->residues_.back().SetLastAtom( newParm->atoms_.size() );

  // Copy reference if present
  if (!refCoords_.empty()) {
    newParm->refCoords_.SetupFrameM( atoms_ );
    newParm->refCoords_.ModifyByMap( refCoords_, MapIn );
  }

  // NOTE: Since in the bond/angle/dihedral atom arrays the parm indices have 
  //       survived intact we can just include direct copies of all the 
  //       parameter arrays for now. May want to cull unused params later.

  // Set up new bond information
  newParm->bonds_ = StripBondArray( bonds_, atomMap );
  newParm->bondsh_ = StripBondArray( bondsh_, atomMap );
  newParm->SetAtomBondInfo( newParm->bonds_ );
  newParm->SetAtomBondInfo( newParm->bondsh_ );
  newParm->bondparm_ = bondparm_;
  // Give stripped parm the same pindex as original
  newParm->pindex_ = pindex_;
  newParm->nframes_ = nframes_;
  // Copy box information
  newParm->box_ = box_;
  // If we dont care about setting up full parm information, exit now.
  if (!setupFullParm) return newParm;

  // Set new molecule information based on new bonds
  if (newParm->DetermineMolecules()) {
    mprintf("Warning: Could not set up molecule information for stripped topology %s\n",
            newParm->c_str());
  }
  // Set new solvent information based on new molecules
  if (newParm->SetSolventInfo()) {
    mprintf("Warning: Could not set up solvent information for stripped topology %s\n",
            newParm->c_str());
  } 
  // Set up new angle info
  newParm->angles_ = StripAngleArray( angles_, atomMap );
  newParm->anglesh_ = StripAngleArray( anglesh_, atomMap );
  newParm->angleparm_ = angleparm_;
  // Set up new dihedral info
  newParm->dihedrals_ = StripDihedralArray( dihedrals_, atomMap );
  newParm->dihedralsh_ = StripDihedralArray( dihedralsh_, atomMap );
  newParm->dihedralparm_ = dihedralparm_;
  // Set up nonbond info
  // Since nbindex depends on the atom type index and those entries were 
  // not changed this is still valid. May want to cull unused parms later.
  newParm->nonbond_ = nonbond_;
  // LES info - FIXME: Not sure if stripping this is valid so print a warning.
  if (lesparm_.HasLES()) {
    mprintf("Warning: LES info present. Stripped topology may not have correct LES info.\n");
    newParm->lesparm_.SetTypes( lesparm_.Ntypes(), lesparm_.FAC() );
    for (std::vector<int>::const_iterator old_it = MapIn.begin(); old_it != MapIn.end(); ++old_it)
    {
      if (*old_it >= 0)
        newParm->lesparm_.AddLES_Atom( lesparm_.Array()[*old_it] );
    }
  }
  // CAP info - dont support stripping such topologies right now
  if (cap_.HasWaterCap())
    mprintf("Warning: Stripping of CAP info not supported. Removing CAP info.\n");
  // CHAMBER info - Parameters remain intact
  if (chamber_.HasChamber()) {
    newParm->chamber_.SetChamber( chamber_.FF_Version(), chamber_.FF_Type() );
    newParm->chamber_.SetUB( StripBondArray(chamber_.UB(),atomMap), chamber_.UBparm() );
    newParm->chamber_.SetImproper( StripDihedralArray(chamber_.Impropers(),atomMap),
                                   chamber_.ImproperParm() );
    newParm->chamber_.SetLJ14( chamber_.LJ14() );
    if (chamber_.HasCmap()) {
      for (CmapArray::const_iterator cmap = chamber_.Cmap().begin();
                                     cmap != chamber_.Cmap().end(); ++cmap)
      {
        int newA1 = atomMap[ cmap->A1() ];
        if (newA1 != -1) {
          int newA2 = atomMap[ cmap->A2() ];
          if (newA2 != -1) {
            int newA3 = atomMap[ cmap->A3() ];
            if (newA3 != -1) {
              int newA4 = atomMap[ cmap->A4() ];
              if (newA4 != -1) {
                int newA5 = atomMap[ cmap->A5() ];
                if (newA5 != -1)
                  newParm->chamber_.AddCmapTerm( CmapType(newA1,newA2,newA3,
                                                          newA4,newA5,cmap->Idx()) );
              }
            }
          }
        }
      }
      // Only add CMAP grids if there are CMAP terms left.
      if (!newParm->chamber_.Cmap().empty()) {
        for (CmapGridArray::const_iterator g = chamber_.CmapGrid().begin();
                                           g != chamber_.CmapGrid().end(); ++g)
          newParm->chamber_.AddCmapGrid( *g );
      }
    }
  }
  // Amber extra info.
  if (!extra_.empty()) {
    for (std::vector<int>::const_iterator old_it = MapIn.begin(); old_it != MapIn.end(); ++old_it)
      if (*old_it >= 0)
        newParm->extra_.push_back( extra_[*old_it] );
  }
  
  // Setup excluded atoms list - Necessary?
  newParm->DetermineExcludedAtoms();

  // Determine number of extra points
  newParm->DetermineNumExtraPoints();

  return newParm;
}

/** \return BondArray with bonds for which both atoms are still present.
  * \param atomMap format Map[oldAtom]=newAtom
  */
BondArray Topology::StripBondArray(BondArray const& bondsIn, std::vector<int> const& atomMap) const {
  BondArray bondsOut;
  // Go through old array. Use atomMap to determine what goes into newArray.
  for (BondArray::const_iterator oldbond = bondsIn.begin(); oldbond != bondsIn.end(); ++oldbond) {
    int newA1 = atomMap[ oldbond->A1() ];
    if (newA1 != -1) {
      int newA2 = atomMap[ oldbond->A2() ];
      if (newA2 != -1)
        bondsOut.push_back( BondType(newA1, newA2, oldbond->Idx() ) );
    }
  }
  return bondsOut;
}

/** \return AngleArray with angles for which all atoms are still present.
  * \param atomMap format Map[oldAtom]=newAtom
  */
AngleArray Topology::StripAngleArray(AngleArray const& anglesIn, std::vector<int> const& atomMap) const {
  AngleArray anglesOut;
  for (AngleArray::const_iterator oldangle = anglesIn.begin(); oldangle != anglesIn.end(); ++oldangle) {
    int newA1 = atomMap[ oldangle->A1() ];
    if (newA1 != -1) {
      int newA2 = atomMap[ oldangle->A2() ];
      if (newA2 != -1) {
        int newA3 = atomMap[ oldangle->A3() ];
        if (newA3 != -1)
          anglesOut.push_back( AngleType(newA1, newA2, newA3, oldangle->Idx()) );
      }
    }
  }
  return anglesOut;
}

/** \return DihedralArray with dihedrals for which all atoms are still present.
  * \param atomMap format Map[oldAtom]=newAtom
  */
DihedralArray Topology::StripDihedralArray(DihedralArray const& dihIn, std::vector<int> const& atomMap) const {
  DihedralArray dihOut;
  for (DihedralArray::const_iterator olddih = dihIn.begin(); olddih != dihIn.end(); ++olddih) {
    int newA1 = atomMap[ olddih->A1() ];
    if (newA1 != -1) {
      int newA2 = atomMap[ olddih->A2() ];
      if (newA2 != -1) {
        int newA3 = atomMap[ olddih->A3() ];
        if (newA3 != -1) {
          int newA4 = atomMap[ olddih->A4() ];
          if (newA4 != -1) {
            // Since in Amber improper/end dihedrals are stored as negative #s,
            // atom index 0 cannot be in 3rd or 4th position. Reverse.
            if (olddih->Type() != DihedralType::NORMAL && (newA3 == 0 || newA4 == 0))
              dihOut.push_back( DihedralType( newA4, newA3, newA2, newA1, 
                                              olddih->Type(), olddih->Idx() ) );
            else
              dihOut.push_back( DihedralType( newA1, newA2, newA3, newA4, 
                                              olddih->Type(), olddih->Idx() ) );
          }
        }
      }
    }
  }
  return dihOut;
}

// Topology::AddBondArray()
void Topology::AddBondArray(BondArray const& barray, int atomOffset) {
  for (BondArray::const_iterator bond = barray.begin(); bond != barray.end(); ++bond)
    AddBond( bond->A1() + atomOffset, bond->A2() + atomOffset );
}

// Topology::AppendTop()
int Topology::AppendTop(Topology const& CurrentTop) {
  int atomOffset = (int)atoms_.size();
  // ATOMS
  for (atom_iterator atom = CurrentTop.begin(); atom != CurrentTop.end(); ++atom)
  {
    Atom CurrentAtom = *atom;
    Residue const& res = CurrentTop.Res( CurrentAtom.ResNum() );
    // Bonds need to be cleared and re-added.
    CurrentAtom.ClearBonds();
    AddTopAtom( CurrentAtom, res.OriginalResNum(), res.Name(), 0 );
  }
  // BONDS
  AddBondArray(CurrentTop.Bonds(),  atomOffset);
  AddBondArray(CurrentTop.BondsH(), atomOffset);
  // Re-set up this topology
  // TODO: Could get expensive for multiple appends.
  return CommonSetup(false);
}<|MERGE_RESOLUTION|>--- conflicted
+++ resolved
@@ -20,14 +20,9 @@
   pindex_(0),
   nframes_(0),
   n_extra_pts_(0),
-<<<<<<< HEAD
+  n_atom_types_(0),
   ensembleSize_(0),
   hasVelInfo_(false)
-=======
-  n_atom_types_(0),
-  hasVelInfo_(false),
-  nRepDim_(0)
->>>>>>> 1f5da890
 { }
 
 // Topology::SetParmName()
@@ -1419,14 +1414,10 @@
   // NOTE: Do NOT copy tag to avoid duplication.
   newParm->radius_set_ = radius_set_;
   newParm->debug_ = debug_;
+  newParm->n_atom_types_ = n_atom_types_;
   newParm->hasVelInfo_ = hasVelInfo_;
-<<<<<<< HEAD
   newParm->RepDim_ = RepDim_;
   newParm->ensembleSize_ = ensembleSize_;
-=======
-  newParm->nRepDim_ = nRepDim_;
-  newParm->n_atom_types_ = n_atom_types_;
->>>>>>> 1f5da890
 
   // Reverse Atom map
   std::vector<int> atomMap( atoms_.size(),-1 );
