--- conflicted
+++ resolved
@@ -593,13 +593,10 @@
     }
   } // END renumber residues based on molecules
 
-  // Set up solvent information. Only do this if there are molecules.
-  if (molsearch || !molecules_.empty()) {
-    if (SetSolventInfo()) {
-      mprinterr("Error: Could not determine solvent information for %s.\n", c_str());
-      return 1;
-    }
-  }
+  // Set up solvent information
+  if (SetSolventInfo())
+    mprinterr("Error: Could not determine solvent information for %s.\n", c_str());
+
   // Determine # of extra points.
   DetermineNumExtraPoints();
 
@@ -2133,319 +2130,6 @@
   }
 }
 
-<<<<<<< HEAD
-=======
-// Topology::AddBondArray()
-void Topology::AddBondArray(BondArray const& barray, BondParmArray const& bp, int atomOffset) {
-  if (bp.empty()) {
-    for (BondArray::const_iterator bond = barray.begin(); bond != barray.end(); ++bond)
-      AddBond( bond->A1() + atomOffset, bond->A2() + atomOffset );
-  } else {
-    bool missingParameters = false;
-    for (BondArray::const_iterator bond = barray.begin(); bond != barray.end(); ++bond) {
-      if (bond->Idx() > -1)
-        AddBond( bond->A1() + atomOffset, bond->A2() + atomOffset, bp[bond->Idx()] );
-      else {
-        missingParameters = true;
-        AddBond( bond->A1() + atomOffset, bond->A2() + atomOffset );
-      }
-    }
-    if (missingParameters)
-      mprintf("Warning: Some bonds were missing parameters.\n");
-  }
-}
-
-// Topology::AddAngleArray()
-void Topology::AddAngleArray(AngleArray const& aarray, AngleParmArray const& ap, int atomOffset) {
-  if (ap.empty())
-    for (AngleArray::const_iterator angle = aarray.begin(); angle != aarray.end(); ++angle)
-      AddAngle( angle->A1() + atomOffset,
-                angle->A2() + atomOffset,
-                angle->A3() + atomOffset );
-  else
-    for (AngleArray::const_iterator angle = aarray.begin(); angle != aarray.end(); ++angle)
-      AddAngle( angle->A1() + atomOffset,
-                angle->A2() + atomOffset,
-                angle->A3() + atomOffset, ap[angle->Idx()] );
-}
-
-// Topology::AddDihArray()
-void Topology::AddDihArray(DihedralArray const& darray, DihedralParmArray const& dp, int atomOffset)
-{
-  if (dp.empty())
-    for (DihedralArray::const_iterator dih = darray.begin(); dih != darray.end(); ++dih)
-      AddDihedral( DihedralType( dih->A1() + atomOffset, dih->A2() + atomOffset,
-                                 dih->A3() + atomOffset, dih->A4() + atomOffset,
-                                 dih->Type() ), -1 );
-  else
-    for (DihedralArray::const_iterator dih = darray.begin(); dih != darray.end(); ++dih)
-      AddDihedral( DihedralType( dih->A1() + atomOffset, dih->A2() + atomOffset,
-                                 dih->A3() + atomOffset, dih->A4() + atomOffset,
-                                 dih->Type() ), dp[dih->Idx()] );
-}
-
-/// Map type indices to LJ parameters 
-class TypeArray {
-  public:
-    typedef std::map<int,AtomType> Tarray;
-    typedef Tarray::const_iterator const_iterator;
-    typedef std::pair<int,AtomType> Tpair;
-    TypeArray() {}
-    size_t size()    const { return types_.size();  }
-    const_iterator begin() const { return types_.begin(); }
-    const_iterator end()   const { return types_.end();   }
-    AtomType const& LastType() const { return lastType_->second; }
-    /// Add params for atom to array if not present
-    int AddAtomType(Atom const& atom, int anum, Topology const& top) {
-      if (atom.TypeIndex() < 0 || atom.Type().len() < 1) {
-        mprintf("Warning: Invalid atom type information in '%s'\n", top.c_str());
-        return 1;
-      }
-      //mprintf("DEBUG: %s %s %i %s\n", *(atom.Name()), *(atom.Type()), anum, top.c_str());
-      // See if index already present.
-      Tarray::iterator it = types_.find( atom.TypeIndex() );
-      if (it == types_.end()) {
-        AtomType type(top.GetVDWradius(anum), top.GetVDWdepth(anum), atom.TypeIndex());
-        //mprintf("\tAdding [%4zu] %4i %s %12.5g %12.5g (%s)\n", types_.size(), 
-        //         atom.TypeIndex(), *(atom.Type()),
-        //         type.Radius(), type.Depth(), top.c_str());
-        std::pair<Tarray::iterator, bool> ret = types_.insert( Tpair(atom.TypeIndex(), type) );
-        lastType_ = ret.first;
-      }
-      return 0;
-    }
-    /// Add to array
-    void AddType(int idx, AtomType const& typeIn) { types_.insert(Tpair(idx, typeIn)); }
-  private:
-    Tarray types_;
-    Tarray::iterator lastType_;
-};
-
-/** This template can be used when doing Append() on a generic std::vector array
-  * of type T. The array will be appended to a given array of the same type.
-  * If one is empty and the other is not, values will be filled in if necessary.
-  */
-template <class T> class TopVecAppend {
-  public:
-    /// CONSTRUCTOR
-    TopVecAppend() {}
-    /// Append current array to given array of same type
-    void Append(std::vector<T>& arrayOut, std::vector<T> const& arrayToAdd, unsigned int expectedSize)
-    {
-      if (arrayToAdd.empty() && arrayOut.empty()) {
-        // Both arrays are empty. Nothing to do.
-        return;
-      } else if (arrayToAdd.empty()) {
-        // The current array is empty but the given array is not. Fill in 
-        // array to append with blank values.
-        for (unsigned int idx = 0; idx != expectedSize; idx++)
-          arrayOut.push_back( T() );
-      } else {
-        // Append current array to array to given array. TODO use std::copy?
-        for (typename std::vector<T>::const_iterator it = arrayToAdd.begin(); it != arrayToAdd.end(); ++it)
-          arrayOut.push_back( *it );
-      }
-    }
-};
-
-// Topology::AppendTop()
-int Topology::AppendTop(Topology const& NewTop) {
-  int atomOffset = (int)atoms_.size();
-  //int resOffset = (int)residues_.size();
-
-  // NONBONDS
-  // Make sure that either both topologies have non-bond parameters or neither
-  // do. If the current topology is empty just check incoming topology.
-  bool doNonBond = true;
-  if (atoms_.empty()) {
-    doNonBond = NewTop.Nonbond().HasNonbond();
-  } else {
-    doNonBond = (Nonbond().HasNonbond() && NewTop.Nonbond().HasNonbond());
-    if (!doNonBond && (Nonbond().HasNonbond() != NewTop.Nonbond().HasNonbond())) {
-      if (Nonbond().HasNonbond())
-        mprintf("Warning: Topology '%s' does not have non-bond parameters.\n", NewTop.c_str());
-      else
-        mprintf("Warning: Topology '%s' does not have non-bond parameters.\n", c_str());
-    }
-  }
-  // Create an array of existing nonbond types so we can compare to incoming.
-  TypeArray ExistingTypes;
-  if (doNonBond) {
-    for (atom_iterator atom = atoms_.begin(); atom != atoms_.end(); ++atom) {
-      if (ExistingTypes.AddAtomType(*atom, atom-atoms_.begin(), *this)) {
-        doNonBond = false;
-        break;
-      }
-    }
-    // DEBUG
-    if (debug_ > 0) {
-      mprintf("DEBUG: %zu existing atom type indices:\n", ExistingTypes.size());
-      for (TypeArray::const_iterator ti = ExistingTypes.begin();
-                                     ti != ExistingTypes.end(); ++ti)
-        mprintf("\t%8i %12.5g %12.5g\n", ti->first, ti->second.LJ().Radius(), ti->second.LJ().Depth());
-    }
-  }
-  int NexistingAtomTypes = (int)ExistingTypes.size();
-  int currentTypeIdx = NexistingAtomTypes;
-
-  // ATOMS
-  typedef std::map<int,int> TypeMap;
-  TypeMap type_newToExisting; ///< Track what existing atom type new types correspond to.
-  TypeArray NewTypes;
-  for (atom_iterator atom = NewTop.begin(); atom != NewTop.end(); ++atom)
-  {
-    if (debug_ > 1)
-      mprintf("DBG: %6li %s %s %4i\n", atom-NewTop.begin(), 
-              *(atom->Name()), *(atom->Type()), atom->TypeIndex());
-    Atom CurrentAtom = *atom;
-    Residue const& res = NewTop.Res( CurrentAtom.ResNum() );
-    // Bonds need to be cleared and re-added.
-    CurrentAtom.ClearBonds();
-    // NONBONDS
-    if (doNonBond) {
-      if (NewTypes.AddAtomType(*atom, atom-NewTop.begin(), NewTop)) {
-        doNonBond = false;
-      } else {
-        // Update type index
-        int newTypeIdx = -1;
-        // Check if this atom type has already been added to existing types.
-        TypeMap::iterator it = type_newToExisting.find( atom->TypeIndex() );
-        if (it == type_newToExisting.end()) {
-          // Type has not yet been mapped. See if it is an existing type.
-          for (TypeArray::const_iterator et = ExistingTypes.begin();
-                                         et != ExistingTypes.end(); ++et)
-            if (et->second == NewTypes.LastType()) {
-              newTypeIdx = et->first;
-              type_newToExisting.insert(std::pair<int,int>(atom->TypeIndex(), newTypeIdx));
-              if (debug_ > 1)
-                mprintf("\tType (%i) matches existing type (%i)\n",
-                        atom->TypeIndex(), newTypeIdx);
-              break;
-            }
-          if (newTypeIdx == -1) {
-            // Type not found among existing types. Need new type index.
-            if (debug_ > 1)
-              mprintf("\tNeed new type. Converting %i to %i\n",
-                      atom->TypeIndex(), currentTypeIdx);
-            newTypeIdx = currentTypeIdx;
-            type_newToExisting.insert(std::pair<int,int>(atom->TypeIndex(), newTypeIdx));
-            ExistingTypes.AddType(newTypeIdx, NewTypes.LastType());
-            currentTypeIdx++;
-          }
-        } else {
-          // Type has been mapped.
-          newTypeIdx = it->second;
-          if (debug_ > 1)
-            mprintf("\tType %i already present as %i.\n", atom->TypeIndex(),newTypeIdx);
-        }
-        // Update type index
-        CurrentAtom.SetTypeIndex( newTypeIdx );
-      }
-    }
-    //AddTopAtom( CurrentAtom, Residue(res.Name(), CurrentAtom.ResNum() + resOffset + 1,
-    AddTopAtom( CurrentAtom, Residue(res.Name(), res.OriginalResNum(),
-                                     res.Icode(), res.ChainID()) );
-  } // END loop over incoming atoms
-  // NONBONDS
-  if (!doNonBond) {
-    if (Nonbond().HasNonbond()) {
-      mprintf("Warning: Removing non-bond parameters\n");
-      nonbond_.Clear();
-    }
-  } else {
-    // DEBUG
-    if (debug_ > 0) {
-      mprintf("DEBUG: %zu new atom type indices:\n", NewTypes.size());
-      for (TypeArray::const_iterator ti = NewTypes.begin();
-                                     ti != NewTypes.end(); ++ti)
-        mprintf("\t%8i %12.5g %12.5g\n", ti->first, ti->second.LJ().Radius(), ti->second.LJ().Depth());
-      mprintf("DEBUG: New to existing mapping:\n");
-      for (TypeMap::const_iterator it = type_newToExisting.begin();
-                                   it != type_newToExisting.end(); ++it)
-        mprintf("\t%6i to %6i\n", it->first, it->second);
-      mprintf("DEBUG: Atom Types:\n");
-      for (TypeArray::const_iterator it = ExistingTypes.begin();
-                                     it != ExistingTypes.end(); ++it)
-      {
-        mprintf("\t%8i %12.5g %12.5g (%8i)", it->first, it->second.LJ().Radius(),
-                it->second.LJ().Depth(), it->second.OriginalIdx());
-        if (it->first >= NexistingAtomTypes)
-          mprintf(" (NEW)\n");
-        else
-          mprintf(" (EXISTING)\n");
-      }
-    }
-    // Set up new nonbond array.
-    NonbondParmType newNB;
-    newNB.SetupLJforNtypes( ExistingTypes.size() );
-    // Go through all interactions.
-    for (TypeArray::const_iterator t1 = ExistingTypes.begin();
-                                   t1 != ExistingTypes.end(); ++t1)
-    {
-      for (TypeArray::const_iterator t2 = ExistingTypes.begin();
-                                     t2 != ExistingTypes.end(); ++t2)
-      {
-        if (t1->first >= t2->first)
-        {
-          bool OneIsNew = (t1->first >= NexistingAtomTypes);
-          bool TwoIsNew = (t2->first >= NexistingAtomTypes);
-          NonbondType LJ = LJ_EMPTY;
-          if (OneIsNew && TwoIsNew) {
-            // Both types from new topology. Look there for LJ params using
-            // the original atom indices.
-            int nbidx = NewTop.Nonbond().GetLJindex( t1->second.OriginalIdx(),
-                                                     t2->second.OriginalIdx() );
-            if (nbidx >= 0)
-              LJ = NewTop.Nonbond().NBarray( nbidx );
-          } else if (!OneIsNew && !TwoIsNew) {
-            // Both types from existing topology. Look here for LJ params.
-            int nbidx = nonbond_.GetLJindex( t1->first, t2->first );
-            if (nbidx >= 0)
-              LJ = nonbond_.NBarray( nbidx );
-          } else {
-            // Mix new and existing.
-            LJ = t1->second.LJ().Combine_LB( t2->second.LJ() );
-          }
-          if (debug_ > 1)
-            mprintf("DEBUG: Adding LJ term for %i %i A=%g B=%g\n", t1->first, t2->first,
-                    LJ.A(), LJ.B()); 
-          newNB.AddLJterm(t1->first, t2->first, LJ);
-        }
-      }
-    }
-    nonbond_ = newNB;
-  }
-  // EXTRA ATOM INFO
-  TopVecAppend<NameType> appendNameType;
-  appendNameType.Append( tree_, NewTop.tree_, NewTop.Natom() );
-  TopVecAppend<int> appendInt;
-  appendInt.Append( ijoin_, NewTop.ijoin_, NewTop.Natom() );
-  appendInt.Append( irotat_, NewTop.irotat_, NewTop.Natom() );
-  appendInt.Append( pdbSerialNum_, NewTop.pdbSerialNum_, NewTop.Natom() );
-  TopVecAppend<char> appendChar;
-  appendChar.Append( atom_altloc_, NewTop.atom_altloc_, NewTop.Natom() );
-  TopVecAppend<float> appendFloat;
-  appendFloat.Append( occupancy_, NewTop.occupancy_, NewTop.Natom() );
-  appendFloat.Append( bfactor_, NewTop.bfactor_, NewTop.Natom() );
-
-  // BONDS
-  AddBondArray(NewTop.Bonds(),  NewTop.BondParm(), atomOffset);
-  AddBondArray(NewTop.BondsH(), NewTop.BondParm(), atomOffset);
-  // ANGLES
-  AddAngleArray(NewTop.Angles(),  NewTop.AngleParm(), atomOffset);
-  AddAngleArray(NewTop.AnglesH(), NewTop.AngleParm(), atomOffset);
-  // DIHEDRALS
-  AddDihArray(NewTop.Dihedrals(),  NewTop.DihedralParm(), atomOffset);
-  AddDihArray(NewTop.DihedralsH(), NewTop.DihedralParm(), atomOffset);
-
-  // TODO append missing stuff?
-
-  // Re-set up this topology
-  // TODO: Could get expensive for multiple appends.
-  return CommonSetup();
-}
-
->>>>>>> 44dba304
 // -----------------------------------------------------------------------------
 static void paramOverwriteWarning(const char* type) {
   mprintf("Warning: An existing %s parameter would have been overwritten. This\n"
@@ -2811,7 +2495,7 @@
       CurrentAtom.AddBondToIdx( *bat + atomOffset );
 
     AddTopAtom( CurrentAtom, Residue(res.Name(), res.OriginalResNum(),
-                                     res.Icode(), res.ChainId()) );
+                                     res.Icode(), res.ChainID()) );
   }
   // Recreate bonds for the added atoms
   addBondsWithOffset( bonds_, NewTop.Bonds(), atomOffset, atoms_ );
