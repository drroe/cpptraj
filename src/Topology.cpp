--- conflicted
+++ resolved
@@ -20,13 +20,7 @@
   pindex_(0),
   nframes_(0),
   n_extra_pts_(0),
-<<<<<<< HEAD
-  n_atom_types_(0),
-  ensembleSize_(0),
-  hasVelInfo_(false)
-=======
   n_atom_types_(0)
->>>>>>> 65fa996b
 { }
 
 // Topology::SetParmName()
@@ -1530,14 +1524,8 @@
   // NOTE: Do NOT copy tag to avoid duplication.
   newParm->radius_set_ = radius_set_;
   newParm->debug_ = debug_;
-<<<<<<< HEAD
-=======
   newParm->coordInfo_ = coordInfo_; // TODO: Necessary? This should also copy box
->>>>>>> 65fa996b
   newParm->n_atom_types_ = n_atom_types_;
-  newParm->hasVelInfo_ = hasVelInfo_;
-  newParm->RepDim_ = RepDim_;
-  newParm->ensembleSize_ = ensembleSize_;
 
   // Reverse Atom map
   std::vector<int> atomMap( atoms_.size(),-1 );
