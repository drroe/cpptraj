#include <stack> // For ParseMask
#include <algorithm> // sort
#ifdef _OPENMP
#  include "omp.h"
#endif
#include "Topology.h"
#include "CpptrajStdio.h"
#include "StringRoutines.h" // integerToString 
#include "DistRoutines.h"
// DEBUG
//#include <cmath> // sqrt

// CONSTRUCTOR
Topology::Topology() :
  offset_(0.20),
  debug_(0),
  NsolventMolecules_(0),
  finalSoluteRes_(-1),
  pindex_(0),
  nframes_(0),
  ntypes_(0),
  n_extra_pts_(0),
  hasVelInfo_(false),
  nRepDim_(0)
{ }

// Topology::SetOffset()
void Topology::SetOffset( double oIn ) {
  if (oIn > 0.0) offset_ = oIn;
}

// Topology::SetDebug()
void Topology::SetDebug(int debugIn) {
  debug_ = debugIn;
}

// Topology::SetParmName()
void Topology::SetParmName(std::string const& title, FileName const& filename) {
  parmName_ = title;
  fileName_ = filename;
}

// Topology::SetGBradiiSet()
void Topology::SetGBradiiSet(std::string const& gbset) {
  radius_set_ = gbset;
}  

// Topology::SetPindex()
void Topology::SetPindex(int pindexIn) {
  pindex_ = pindexIn;
}

// Topology::SetReferenceCoords()
void Topology::SetReferenceCoords( Frame* frameptr ) {
  if (frameptr == 0) return;
  refCoords_ = *frameptr;
}

// Topology::IncreaseFrames()
void Topology::IncreaseFrames(int frames) {
  nframes_ += frames;
}

// -----------------------------------------------------------------------------
// Topology::FinalSoluteRes()
/** Return 1 past the last solute residue. */
int Topology::FinalSoluteRes() const {
  return finalSoluteRes_ + 1;
}

// Topology::c_str()
/** Return a printf-compatible char* of the parm filename, or the parm
  * name (title) if the parm filename is empty.
  */
const char *Topology::c_str() const {
  if (!parmTag_.empty())
    return (parmTag_.c_str());
  else if (!fileName_.empty()) 
    return fileName_.full();
  return parmName_.c_str();
}

// -----------------------------------------------------------------------------
int Topology::GetBondParamIdx( int idx, double &Rk, double &Req) const {
  if (idx < 0 || idx > (int)bondrk_.size()) return 1;
  Rk = bondrk_[idx];
  Req = bondreq_[idx];
  return 0;
}
double Topology::GetBondedCutoff(int atom1, int atom2) const {
  if (atom1 < 0 || atom2 < 0) return -1;
  if (atom1 >= Natom() || atom2 >= Natom()) return -1;
  return GetBondLength( atoms_[atom1].Element(), atoms_[atom2].Element() );
}
// -----------------------------------------------------------------------------

// Topology::TruncResAtomName()
/** Given an atom number, return a string containing the corresponding 
  * residue name and number (starting from 1) along with the atom name 
  * with format: 
  * "<resname><resnum>@<atomname>", e.g. "ARG_11@CA".
  * Truncate the residue and atom names so there are no blanks.
  */
std::string Topology::TruncResAtomName(int atom) const {
  std::string res_name;
  if (atom < 0 || atom >= (int)atoms_.size()) return res_name;
  // Atom name with no trailing spaces.
  std::string atom_name = atoms_[atom].Name().Truncated();
  int res = atoms_[atom].ResNum();
  // Residue name with no trailing spaces.
  // NOTE: ensure a residue size of 4?
  res_name = residues_[res].Name().Truncated();
  ++res; // want output as res+1
  res_name += "_";
  res_name += integerToString(res);
  res_name += "@";
  res_name += atom_name;
  return res_name;
}

// Topology::TruncResNameNum()
/** Given a residue number (starting from 0), return a string containing 
  * residue name and number (starting from 1) with format: 
  * "<resname>:<resnum>", e.g. "ARG:11".
  * Truncate residue name so there are no blanks.
  */
// FIXME: Add residue bounds check.
std::string Topology::TruncResNameNum(int res) const {
  // Residue name with no trailing spaces.
  return residues_[res].Name().Truncated() + ":" + integerToString( res+1 );
}

// Topology::FindAtomInResidue()
/** Find the atom # of the specified atom name in the given residue.
  * \param res Residue number to search.
  * \param atname Atom name to find.
  * \return the atom number of the specified atom if found in the given residue.
  * \return -1 if atom not found in given residue.
  */
int Topology::FindAtomInResidue(int res, NameType const& atname) const {
  if (res < 0 || res >= (int)residues_.size()) return -1;
  for (int at = residues_[res].FirstAtom(); at < residues_[res].LastAtom(); ++at)
    if ( atoms_[at].Name() == atname )
      return at;
  return -1;
}

// Topology::FindResidueMaxNatom()
/** Return the # atoms in the largest residue. */
int Topology::FindResidueMaxNatom() const {
  if (residues_.size() <= 1)
    return (int)atoms_.size();
  int largest_natom = 0;
  for (std::vector<Residue>::const_iterator res = residues_.begin();
                                            res != residues_.end(); res++)
  {
    int diff = (*res).NumAtoms();
    if (diff > largest_natom) largest_natom = diff;
  }
  return largest_natom;
}

// Topology::SoluteAtoms()
// TODO: do not rely on finalsoluteres since it makes assumptions about
//       system layout
int Topology::SoluteAtoms() const {
  if (NsolventMolecules_ == 0)
    return (int)atoms_.size();
  return ( residues_[finalSoluteRes_].LastAtom() );
}

// -----------------------------------------------------------------------------
// Topology::Summary()
void Topology::Summary() const {
  mprintf("\t\tTopology %s contains %zu atoms.\n", c_str(), atoms_.size());
  mprintf("\t\t                  %zu residues.\n", residues_.size());
  mprintf("\t\t                  %zu bonds.\n", (bonds_.size()+bondsh_.size()) / 3 );
  mprintf("\t\t                  %zu molecules.\n", molecules_.size());
  mprintf("\t\t                  Box: %s\n",box_.TypeName());
  if (NsolventMolecules_>0) {
    mprintf("\t\t                  %i solvent molecules.\n", NsolventMolecules_);
    if (finalSoluteRes_>-1)
      mprintf("\t\t                  Final solute residue is %i\n", finalSoluteRes_+1);
  }
  /*if (!bondsh_.empty() || !bonds_.empty())
    mprintf("  %zu bonds to hydrogen, %zu other bonds.\n",bondsh_.size()/3,
            bonds_.size()/3);*/
}

// Topology::Brief()
void Topology::Brief() const {
  if (!parmTag_.empty())
    mprintf(" %s", parmTag_.c_str());
  mprintf(" '%s', %zu atoms, %zu res, box: %s, %zu mol", fileName_.full(),
          atoms_.size(), residues_.size(), box_.TypeName(), molecules_.size());
  if (NsolventMolecules_>0)
    mprintf(", %i solvent", NsolventMolecules_);
}

// Topology::PrintAtomInfo()
void Topology::PrintAtomInfo(std::string const& maskString) const {
  AtomMask mask( maskString );
  ParseMask(refCoords_, mask, true); // integer mask
  if ( mask.None() )
    mprintf("\tSelection is empty.\n");
  else {
    int width = DigitWidth(atoms_.size());
    if (width < 5) width = 5;
    mprintf("%-*s %4s %*s %4s %*s %4s %8s %8s\n", 
            width, "#Atom", "Name", 
            width, "#Res",  "Name",
            width, "#Mol",  "Type", "Charge", "Mass");
    for (AtomMask::const_iterator atnum = mask.begin(); atnum != mask.end(); atnum++) {
      const Atom& atom = atoms_[*atnum];
      int resnum = atom.ResNum();
      mprintf("%*i %4s %*i %4s %*i %4s %8.4f %8.4f\n", 
              width, *atnum+1, atom.c_str(), 
              width, resnum+1, residues_[resnum].c_str(),
              width, atom.MolNum()+1, *(atom.Type()), atom.Charge(), atom.Mass());
    }
  }
}

// Topology::PrintBonds()
/** \param maskIn AtomMask which should have already been set up as a char mask
  */
void Topology::PrintBonds(std::vector<int> const& barray, AtomMask const& maskIn) const {
  for (std::vector<int>::const_iterator batom = barray.begin();
                                        batom != barray.end(); batom++)
  {
    int atom1 = ((*batom++) / 3);
    int atom2 = ((*batom++) / 3);
    if (maskIn.AtomInCharMask( atom1 ) || maskIn.AtomInCharMask( atom2 )) {
      mprintf("\tAtom %i:%s to %i:%s", atom1+1, atoms_[atom1].c_str(),
                                       atom2+1, atoms_[atom2].c_str());
      if (*batom==-1) {
        double req = GetBondLength(atoms_[atom1].Element(),atoms_[atom2].Element());
        mprintf("  EQ=%lf\n", req);
      } else {
        // TODO: Bond index should be -1
        double req = bondreq_[*batom - 1];
        double rk = bondrk_[*batom - 1];
        mprintf("  EQ=%lf K=%lf\n", req, rk);
      }
    }
  }
}

// Topology::PrintBondInfo()
void Topology::PrintBondInfo(std::string const& maskString) const {
  AtomMask mask( maskString );
  ParseMask(refCoords_, mask, false); // Char mask
  if (!bondsh_.empty()) {
    mprintf("%zu BONDS TO HYDROGEN:\n",bondsh_.size()/3);
    PrintBonds( bondsh_, mask );
  }
  if (!bonds_.empty()) {
    mprintf("%zu BONDS TO NON-HYDROGEN:\n",bonds_.size()/3);
    PrintBonds( bonds_, mask );
  }
}

// Topology::PrintMoleculeInfo()
void Topology::PrintMoleculeInfo(std::string const& maskString) const {
  if (molecules_.empty())
    mprintf("\t[%s] No molecule info.\n",c_str());
  else {
    AtomMask mask( maskString );
    ParseMask(refCoords_, mask, false); // Char mask
    mprintf("MOLECULES:\n");
    unsigned int mnum = 1;
    for (std::vector<Molecule>::const_iterator mol = molecules_.begin(); 
                                               mol != molecules_.end(); mol++)
    {
      if ( mask.AtomsInCharMask( (*mol).BeginAtom(), (*mol).EndAtom() ) ) {
        int firstres = atoms_[ (*mol).BeginAtom() ].ResNum();
        mprintf("\tMolecule %u, %i atoms, first residue %i:%s",mnum,(*mol).NumAtoms(),
                firstres+1, residues_[firstres].c_str());
        if ( (*mol).IsSolvent() ) mprintf(" SOLVENT");
        mprintf("\n");
      }
      ++mnum;
    }
  }
}

// Topology::PrintResidueInfo()
void Topology::PrintResidueInfo(std::string const& maskString) const {
  AtomMask mask( maskString );
  ParseMask(refCoords_, mask, false); // Char mask
  mprintf("RESIDUES:\n");
  unsigned int rnum = 1;
  for (std::vector<Residue>::const_iterator res = residues_.begin();
                                            res != residues_.end(); res++)
  {
    if ( mask.AtomsInCharMask( (*res).FirstAtom(), (*res).LastAtom() ) ) {
      mprintf("\tResidue %u %s atoms %i-%i (%i), original#=%i\n",
              rnum, (*res).c_str(), (*res).FirstAtom()+1, (*res).LastAtom(),
              (*res).NumAtoms(), (*res).OriginalResNum());
    }
    ++rnum;
  }
}

// Topology::PrintChargeMassInfo()
void Topology::PrintChargeMassInfo(std::string const& maskString, int type) const {
  AtomMask mask( maskString );
<<<<<<< HEAD
  ParseMask(refCoords_, mask, true); // Int mask
  if (type == 0 || type == 2) {
    mprintf("\tSum of charges in mask");
    mask.BriefMaskInfo();
    double sumq = 0.0;
    for (AtomMask::const_iterator aidx = mask.begin(); aidx != mask.end(); ++aidx)
      sumq += atoms_[*aidx].Charge();
    mprintf(" is %f\n", sumq);
  }
  if (type == 1 || type == 2) {
    mprintf("\tSum of masses in mask");
    mask.BriefMaskInfo();
    double summ = 0.0;
    for (AtomMask::const_iterator aidx = mask.begin(); aidx != mask.end(); ++aidx)
      summ += atoms_[*aidx].Mass();
    mprintf(" is %f\n", summ);
  } 
=======
  if (ParseMask(refCoords_, mask, true)) return; // Int mask
  double sumq = 0.0;
  for (AtomMask::const_iterator aidx = mask.begin(); aidx != mask.end(); ++aidx)
    sumq += atoms_[*aidx].Charge();
  mprintf("\tSum of charges in mask");
  mask.BriefMaskInfo();
  mprintf(" is %f\n", sumq);
>>>>>>> 8a944871
}

// -----------------------------------------------------------------------------
// Topology::AddTopAtom()
void Topology::AddTopAtom(Atom const& atomIn, NameType const& resname, int current_res, 
                          int& last_res, const double* XYZin) 
{
  // Check if this is a new residue
  if (residues_.empty() || current_res != last_res) {
    // Last atom of old residue is == current # atoms.
    if (!residues_.empty())
      residues_.back().SetLastAtom( atoms_.size() );
    // First atom of new residue is == current # atoms.
    residues_.push_back( Residue(current_res, resname, atoms_.size()) );
    last_res = current_res;
  }
  atoms_.push_back(atomIn);
  // Set this atoms residue number 
  atoms_.back().SetResNum( residues_.size()-1 );
  // Add coordinate if given
  refCoords_.AddXYZ( XYZin );
}

// Topology::StartNewMol()
void Topology::StartNewMol() {
  // If this is the first time this routine has been called, consider all
  // atoms to this point as belonging to first molecule. 
  if (molecules_.empty()) {
    //mprintf("DEBUG:\tFirst molecule, atoms 0 to %zu\n",atoms_.size());
    molecules_.push_back( Molecule(0, atoms_.size()) );
  } else {
    // The first atom of this molecule will be end atom of last molecule.
    int molFirstAtom = molecules_.back().EndAtom();
    // Only add a new molecule if #atoms > first atom of the molecule.
    if ((int)atoms_.size() > molFirstAtom) 
      molecules_.push_back( Molecule( molFirstAtom, atoms_.size()) );
    // First atom
    //mprintf("DEBUG:\tMolecule %zu, atoms %i to %zu\n",
    //       molecules_.size(), lastAtom, atoms_.size());
  }
}

// Topology::CreateAtomArray()
int Topology::CreateAtomArray(std::vector<NameType>& names, std::vector<double>& charge,
                        std::vector<int>& at_num, std::vector<double>& mass,
                        std::vector<int>& atype_index, std::vector<NameType>& types,
                        std::vector<double>& gb_radii, std::vector<double>& gb_screen, 
                        std::vector<NameType>& resnames, std::vector<int>& resnums)
{
  if (names.empty() || resnames.empty()) {
    mprinterr("Error: Topology: Cannot create Atom/Residue arrays from empty input arrays.\n");
    return 1;
  }
  size_t natom = names.size();
  if ( natom != charge.size() ||
       natom != mass.size() ||
       natom != atype_index.size() ||
       natom != types.size()
     )
  {
    mprinterr("Error: Topology: Array sizes for #atoms from input parm do not match.\n");
    mprinterr("\tNames = %zu\n",names.size());
    mprinterr("\tCharges = %zu\n",charge.size());
    mprinterr("\tMass = %zu\n",mass.size());
    mprinterr("\tAtomType Index = %zu\n",atype_index.size());
    mprinterr("\tTypes = %zu\n",types.size());
    return 1;
  }
  if (resnames.size() != resnums.size()) {
    mprinterr("Error: Topology: Array sizes for #residues from input parm do not match.\n");
    mprinterr("\tResNames = %zu\n",resnames.size());
    mprinterr("\tResNums = %zu\n",resnums.size());
    return 1;
  }
  // ATOMIC_NUMBER may not be present
  if (at_num.empty()) {
    if (debug_>0) mprintf("Warning: [%s] ATOMIC_NUMBER not present in topology.\n", c_str());
    at_num.resize(natom, 0);
  }
  // GB params may be empty in old amber parm
  if (gb_radii.empty()) {
    if (debug_>0) mprintf("Warning: [%s] GB RADII not present in topology.\n", c_str());
    gb_radii.resize(natom, 0);
  }
  if (gb_screen.empty()) {
    if (debug_>0) mprintf("Warning: [%s] GB SCREEN not present in topology.\n", c_str());
    gb_screen.resize(natom, 0);
  }
  // Create atom information
  atoms_.reserve( natom );
  int resnum = 0;
  std::vector<int>::iterator Res = resnums.begin() + 1;
  for (size_t atom = 0; atom < natom; atom++) {
    if (Res!=resnums.end() && atom >= (size_t)*Res) {
      ++resnum;
      ++Res;
    }
    atoms_.push_back( Atom( names[atom], charge[atom], at_num[atom],
                            mass[atom], atype_index[atom], types[atom],
                            gb_radii[atom], gb_screen[atom], resnum)
                    );
  }
  // Create residue information
  size_t nres = resnames.size();
  residues_.reserve( nres );
  for (size_t res = 0; res < nres - 1; res++) 
    residues_.push_back( Residue( res+1, resnames[res], resnums[res], resnums[res+1] ) );
  residues_.push_back( Residue( nres, resnames[nres-1], resnums[nres-1], atoms_.size() ) );

  return 0;
}

// Topology::SetBondInfo()
int Topology::SetBondInfo(std::vector<int> &bonds, std::vector<int> &bondsh,
                          std::vector<double> &bond_rk, std::vector<double> &bond_req) 
{
  if (bonds.empty() && bondsh.empty())
    mprinterr("Warning: Topology: Input bonds and bondsh are empty.\n");

  if (atoms_.empty()) {
    mprinterr("Error: Topology: Cannot set up bonds, no atoms present.\n");
    return 1;
  }
  // NOTE: Clear any previous bond info here?
  bonds_ = bonds;
  bondsh_ = bondsh;
  SetAtomBondInfo();
  // Create bond parameter arrays
  if (bond_rk.size() != bond_req.size()) {
    mprinterr("Error: Topology: Bond parameters have different lengths (%zu != %zu)\n",
              bond_rk.size(), bond_req.size());
    return 1;
  }
  bondrk_ = bond_rk;
  bondreq_ = bond_req;

  return 0;
}

// Topology::SetAngleInfo()
int Topology::SetAngleInfo(std::vector<int>& angles, std::vector<int>& anglesh,
                           std::vector<double>& tk, std::vector<double>& teq)
{
  angles_ = angles;
  anglesh_ = anglesh;
  angletk_ = tk;
  angleteq_ = teq;
  return 0;
}

// Topology::SetDihedralInfo()
int Topology::SetDihedralInfo(std::vector<int>& dihedrals, std::vector<int>& dihedralsh,
                              std::vector<double>& pk, std::vector<double>& pn,
                              std::vector<double>& phase,
                              std::vector<double>& scee, std::vector<double>& scnb)
{
  dihedrals_ = dihedrals;
  dihedralsh_ = dihedralsh;
  dihedralpk_ = pk;
  dihedralpn_ = pn;
  dihedralphase_ = phase;
  scee_ = scee;
  scnb_ = scnb;
  if (scee_.empty())
    scee_.resize( dihedralpk_.size(), 1.2);
  if (scnb.empty())
    scnb_.resize( dihedralpk_.size(), 2.0);
  return 0;
}

// Topology::SetAmberHbond()
int Topology::SetAmberHbond(std::vector<double>& asol, std::vector<double>& bsol,
                            std::vector<double>& hbcut)
{
  asol_ = asol;
  bsol_ = bsol;
  hbcut_ = hbcut;
  return 0;
}

// Topology::SetAmberExtra()
// TODO: Auto generate
int Topology::SetAmberExtra(std::vector<double>& solty, std::vector<NameType>& itree, 
                            std::vector<int>& join, std::vector<int>& irotat)
{
  solty_ = solty;
  itree_ = itree;
  join_ = join;
  irotat_ = irotat;
  return 0;
}

// Topology::SetNonbondInfo()
int Topology::SetNonbondInfo(int ntypesIn, std::vector<int>& nbindex, 
                             std::vector<double>& lja, std::vector<double>& ljb)
{
  ntypes_ = ntypesIn;
  int nbsize = ntypes_ * ntypes_;
  if ((int)nbindex.size() != nbsize) {
    mprinterr("Error: Topology: Size of NB_index (%zu) does not match ntypes*ntypes (%i)\n",
              nbindex.size(), nbsize);
    return 1;
  }
  int ljsize = (ntypes_ * (ntypes_+1)) / 2;
  if (ljsize != (int)lja.size() ||
      ljsize != (int)ljb.size()) 
  {
    mprinterr("Error: Topology: LJ parameters have wrong size, %i != (%zu | %zu)\n",
              ljsize, lja.size(), ljb.size());
    return 1;
  }
  nbindex_ = nbindex;
  lja_ = lja;
  ljb_ = ljb;
/*  std::vector<double>::iterator A = lja.begin();
  for (std::vector<double>::iterator B = ljb.begin(); B != ljb.end(); ljb++) {
    nonbondParm_.push_back( ParmNonbondType( *A, *B ) );
    ++A;
  }*/
  return 0;
}

// Topology::SetAtomBondInfo()
/** Set up bond information in the atoms array based on bonds and bondsh.
  */
void Topology::SetAtomBondInfo() {
  for (std::vector<int>::iterator bond = bonds_.begin(); bond != bonds_.end(); bond++) {
    int atom1 = *bond / 3;
    ++bond;
    int atom2 = *bond / 3;
    ++bond;
    atoms_[atom1].AddBond( atom2 );
    atoms_[atom2].AddBond( atom1 );
  }

  for (std::vector<int>::iterator bond = bondsh_.begin(); bond != bondsh_.end(); bond++) {
    int atom1 = *bond / 3;
    ++bond;
    int atom2 = *bond / 3;
    ++bond;
    atoms_[atom1].AddBond( atom2 );
    atoms_[atom2].AddBond( atom1 );
  }
}

// Topology::CommonSetup()
int Topology::CommonSetup(bool bondsearch) {
  // Set residue last atom (PDB/Mol2/PSF) 
  residues_.back().SetLastAtom( atoms_.size() );
  // Set up bond information if specified and necessary
  if (bondsearch) {
    if (bonds_.empty() && bondsh_.empty() && !refCoords_.empty()) {
      GetBondsFromAtomCoords();
      molecules_.clear();
    }
  }
  
  if (molecules_.empty())  
    if (DetermineMolecules()) 
      mprinterr("Error: Could not determine molecule information for %s.\n", c_str());

  // Set up solvent information
  if (SetSolventInfo())
    mprinterr("Error: Could not determine solvent information for %s.\n", c_str());

  // Determine excluded atoms
  DetermineExcludedAtoms();

  // Determine # of extra points.
  DetermineNumExtraPoints();

  return 0;
}

// -----------------------------------------------------------------------------
// WarnBondLengthDefault()
void Topology::WarnBondLengthDefault(Atom::AtomicElementType atom1,
                                     Atom::AtomicElementType atom2, double cut) {
  mprintf("Warning: GetBondLength: Bond length not found for %s - %s\n",
          Atom::AtomicElementName[atom1], Atom::AtomicElementName[atom2]);
  mprintf("                        Using default length of %f\n", cut);
}

// Topology::GetBondLength() 
/** Return optimal covalent bond distance based on the element types of atom1 
  * and atom2. When multiple hybridizations are possible the longest possible 
  * bond length is used.
  * Unless otherwise noted values taken from:
  * - Huheey, pps. A-21 to A-34; T.L. Cottrell, "The Strengths of Chemical Bonds," 
  *       2nd ed., Butterworths, London, 1958; 
  * - B. deB. Darwent, "National Standard Reference Data Series," National Bureau of Standards, 
  *       No. 31, Washington, DC, 1970; S.W. Benson, J. Chem. Educ., 42, 502 (1965).
  * Can be found on the web at:
  * - http://www.wiredchemist.com/chemistry/data/bond_energies_lengths.html
  */
// NOTE: Store cut^2 instead??
double Topology::GetBondLength(Atom::AtomicElementType atom1, Atom::AtomicElementType atom2) 
{
  // Default cutoff
  double cut = 1.60;
  if (atom1==atom2) {
    // Self
    switch (atom1) {
      case Atom::HYDROGEN  : cut=0.74; break;
      case Atom::CARBON    : cut=1.54; break;
      case Atom::NITROGEN  : cut=1.45; break;
      case Atom::OXYGEN    : cut=1.48; break;
      case Atom::PHOSPHORUS: cut=2.21; break;
      case Atom::SULFUR    : cut=2.05; break; // S-S gas-phase value; S=S is 1.49
      default: WarnBondLengthDefault(atom1,atom2,cut);
    }
  } else {
    Atom::AtomicElementType e1, e2;
    if (atom1 < atom2) {
      e1 = atom1;
      e2 = atom2;
    } else {
      e1 = atom2;
      e2 = atom1;
    }
    switch (e1) {
      case Atom::HYDROGEN: // Bonds to H
        switch (e2) {
          case Atom::CARBON    : cut=1.09; break;
          case Atom::NITROGEN  : cut=1.01; break;
          case Atom::OXYGEN    : cut=0.96; break;
          case Atom::PHOSPHORUS: cut=1.44; break;
          case Atom::SULFUR    : cut=1.34; break;
          default: WarnBondLengthDefault(e1,e2,cut);
        }
        break;
      case Atom::CARBON: // Bonds to C
        switch (e2) {
          case Atom::NITROGEN  : cut=1.47; break;
          case Atom::OXYGEN    : cut=1.43; break;
          case Atom::FLUORINE  : cut=1.35; break;
          case Atom::PHOSPHORUS: cut=1.84; break;
          case Atom::SULFUR    : cut=1.82; break;
          case Atom::CHLORINE  : cut=1.77; break;
          case Atom::BROMINE   : cut=1.94; break;
          default: WarnBondLengthDefault(e1,e2,cut);
        }
        break;
      case Atom::NITROGEN: // Bonds to N
        switch (e2) {
          case Atom::OXYGEN    : cut=1.40; break;
          case Atom::FLUORINE  : cut=1.36; break;
          case Atom::PHOSPHORUS: cut=1.71; // Avg over all nX-pX from gaff.dat
          case Atom::SULFUR    : cut=1.68; break; // Postma & Vos, Acta Cryst. (1973) B29, 915
          case Atom::CHLORINE  : cut=1.75; break;
          default: WarnBondLengthDefault(e1,e2,cut);
        }
        break;
      case Atom::OXYGEN: // Bonds to O
        switch (e2) {
          case Atom::FLUORINE  : cut=1.42; break;
          case Atom::PHOSPHORUS: cut=1.63; break;
          case Atom::SULFUR    : cut=1.48; break;
          default: WarnBondLengthDefault(e1,e2,cut);
        }
        break;
      case Atom::FLUORINE: // Bonds to F
        switch (e2) {
          case Atom::PHOSPHORUS: cut=1.54; break;
          case Atom::SULFUR    : cut=1.56; break;
          default: WarnBondLengthDefault(e1,e2,cut);
        }
        break;  
      case Atom::PHOSPHORUS: // Bonds to P
        switch (e2) {
          case Atom::SULFUR  : cut=1.86; break;
          case Atom::CHLORINE: cut=2.03; break;
          default: WarnBondLengthDefault(e1,e2,cut);
        }
        break;
      case Atom::SULFUR: // Bonds to S
        switch (e2) {
          case Atom::CHLORINE: cut=2.07; break;
          default: WarnBondLengthDefault(e1,e2,cut);
        }
        break;
      default: WarnBondLengthDefault(e1,e2,cut);
    } // END switch(e1)
  }
  //mprintf("\t\tCUTOFF: [%s] -- [%s] = %lf\n",AtomicElementName[atom1],
  //        AtomicElementName[atom2],cut);
  return cut;
}

bool Topology::NameIsSolvent(NameType const& resname) {
  if (resname == "WAT " ||
      resname == "HOH " ||
      resname == "TIP3"
     )
    return true;
  return false;
}

// Topology::GetBondsFromAtomCoords()
void Topology::GetBondsFromAtomCoords() {
  mprintf("\t%s: determining bond info from distances.\n",c_str());
  // ----- STEP 1: Determine bonds within residues
  for (std::vector<Residue>::iterator res = residues_.begin(); 
                                      res != residues_.end(); ++res) 
  {
    // Get residue start atom.
    int startatom = (*res).FirstAtom();
    // Get residue end atom.
    int stopatom = (*res).LastAtom();
    // DEBUG
    //mprintf("\tRes %i Start atom %zu coords: ",resnum+1, startatom+1);
    //atoms_[startatom].PrintXYZ();
    //mprintf("\n");
    // Check for bonds between each atom in the residue.
    for (int atom1 = startatom; atom1 < stopatom - 1; ++atom1) {
      // If this is a hydrogen and it already has a bond, move on.
      if (atoms_[atom1].Element()==Atom::HYDROGEN &&
          atoms_[atom1].Nbonds() > 0 )
        continue;
      for (int atom2 = atom1 + 1; atom2 < stopatom; ++atom2) {
        double D2 = DIST2_NoImage(refCoords_.XYZ(atom1), refCoords_.XYZ(atom2) );
        double cutoff2 = GetBondLength(atoms_[atom1].Element(), atoms_[atom2].Element()) + offset_;
        //mprintf("\t\t%i:[%s] -- %i:[%s] D=%lf  Cut=%lf\n",atom1+1,atoms_[atom1].c_str(),
        //         atom2+1,atoms_[atom2].c_str(),sqrt(D2),cutoff2);
        cutoff2 *= cutoff2;
        if (D2 < cutoff2) {
          AddBond(atom1, atom2);
          // Once a bond has been made to hydrogen move on.
          if (atoms_[atom1].Element()==Atom::HYDROGEN) break;
        }
      }
    }
  }

  // ----- STEP 2: Determine bonds between adjacent residues
  std::vector<Molecule>::iterator nextmol = molecules_.begin();
  if (!molecules_.empty())
    ++nextmol;
  for (std::vector<Residue>::iterator res = residues_.begin() + 1;
                                      res != residues_.end(); ++res)
  {
    // If molecule information is already present, check if first atom of 
    // this residue >= first atom of next molecule, which indicates this
    // residue and the previous residue are in different molecules.
    if ( (nextmol != molecules_.end()) && 
         ((*res).FirstAtom() >= (*nextmol).BeginAtom()) )
    {
      ++nextmol;
      continue;
    }
    // If this residue is recognized as solvent, no need to check previous or
    // next residue
    if ( NameIsSolvent((*res).Name()) ) {
      ++res;
      if (res == residues_.end()) break;
      continue;
    }
    // Get previous residue
    std::vector<Residue>::iterator previous_res = res - 1;
    // If previous residue is recognized as solvent, no need to check previous.
    if ( NameIsSolvent((*previous_res).Name()) ) continue;
    // Get previous residue start atom
    int startatom = (*previous_res).FirstAtom();
    // Previous residue stop atom, this residue start atom
    int midatom = (*res).FirstAtom();
    // This residue stop atom
    int stopatom = (*res).LastAtom();
    //mprintf("\tBonds between residues %s and %s\n",(*previous_res).c_str(),(*res).c_str());
    // Check for bonds between adjacent residues
    for (int atom1 = startatom; atom1 < midatom; atom1++) {
      if (atoms_[atom1].Element()==Atom::HYDROGEN) continue;
      for (int atom2 = midatom; atom2 < stopatom; atom2++) {
        if (atoms_[atom2].Element()==Atom::HYDROGEN) continue;
        double D2 = DIST2_NoImage(refCoords_.XYZ(atom1), refCoords_.XYZ(atom2) );
        double cutoff2 = GetBondLength(atoms_[atom1].Element(), atoms_[atom2].Element()) + offset_;
        //mprintf("\t\t%i:[%s] -- %i:[%s] D=%lf  Cut=%lf\n",atom1+1,atoms_[atom1].c_str(),
        //         atom2+1,atoms_[atom2].c_str(),sqrt(D2),cutoff2);
        cutoff2 *= cutoff2;
        if (D2 < cutoff2) 
          AddBond(atom1, atom2);
      }
    }
  }

  mprintf("\t%s: %zu bonds to hydrogen, %zu other bonds.\n",c_str(),
          bondsh_.size()/3, bonds_.size()/3);
}

// Topology::ClearBondInfo()
void Topology::ClearBondInfo() {
  bonds_.clear();
  bondsh_.clear();
  for (std::vector<Atom>::iterator atom = atoms_.begin(); atom != atoms_.end(); atom++)
    (*atom).ClearBonds();
}

// Topology::AddBond()
/** Create a bond between atom1 and atom2, update the atoms array.
  * For bonds to H always insert the H second.
  */
void Topology::AddBond(int atom1, int atom2) {
  bool a1H = (atoms_[atom1].Element() == Atom::HYDROGEN);
  bool a2H = (atoms_[atom2].Element() == Atom::HYDROGEN);
  //mprintf("\t\t\tAdding bond %i to %i (isH=%i)\n",atom1+1,atom2+1,(int)isH);
  // Update bonds arrays
  // TODO: Check for duplicates
  if (a1H || a2H) {
    if (a1H) {
      bondsh_.push_back(atom2*3);
      bondsh_.push_back(atom1*3);
    } else {
      bondsh_.push_back(atom1*3);
      bondsh_.push_back(atom2*3);
    }
    bondsh_.push_back(-1);
  } else  {
    bonds_.push_back(atom1*3);
    bonds_.push_back(atom2*3);
    bonds_.push_back(-1);
  }
  // Update atoms
  atoms_[atom1].AddBond( atom2 );
  atoms_[atom2].AddBond( atom1 );
}

// Topology::VisitAtom()
// NOTE: Use iterator instead of atom num?
void Topology::VisitAtom(int atomnum, int mol) {
  // Return if this atom already has a molecule number
  if (!atoms_[atomnum].NoMol()) return;
  // Mark this atom as visited
  atoms_[atomnum].SetMol( mol );
  // Visit each atom bonded to this atom
  for (Atom::bond_iterator bondedatom = atoms_[atomnum].bondbegin();
                           bondedatom != atoms_[atomnum].bondend(); bondedatom++)
    VisitAtom(*bondedatom, mol);
}

// Topology::DetermineMolecules()
/** Determine individual molecules using bond information. Performs a 
  * recursive search over the bonds of each atom.
  */
int Topology::DetermineMolecules() {
  std::vector<Atom>::iterator atom;

  if (debug_ > 0) mprintf("\t%s: determining molecule info from bonds.\n",c_str());
  // Reset molecule info for each atom
  for (atom = atoms_.begin(); atom != atoms_.end(); atom++)
    (*atom).SetMol( -1 );
  // Perform recursive search along bonds of each atom
  int mol = 0;
  int atomnum = 0;
  for (atom = atoms_.begin(); atom != atoms_.end(); atom++)
  {
    if ( (*atom).NoMol() ) {
      VisitAtom( atomnum, mol );
      ++mol;
    }
    ++atomnum;
  }
  if (debug_>0) {
    mprintf("\t%i molecules.\n",mol);
    if (debug_ > 1)
    for (atom = atoms_.begin(); atom != atoms_.end(); ++atom)
      mprintf("\t\tAtom %i assigned to molecule %i\n", atom - atoms_.begin(), (*atom).MolNum());
  }

  // Update molecule information
  molecules_.resize( mol );
  if (mol == 0) return 0;
  std::vector<Molecule>::iterator molecule = molecules_.begin();
  (*molecule).SetFirst(0);
  atom = atoms_.begin(); 
  int lastMol = (*atom).MolNum();
  int atomNum = 0;
  for (; atom != atoms_.end(); atom++)
  {
    if ( (*atom).MolNum() > lastMol ) {
      // Set last atom of molecule
      (*molecule).SetLast( atomNum );
      // Set first atom of next molecule
      ++molecule;
      (*molecule).SetFirst( atomNum );
      lastMol = (*atom).MolNum();
    } else if ( (*atom).MolNum()  < lastMol) {
      mprinterr("Error: Atom %u was assigned a lower molecule # than previous atom. This can\n"
                "Error:   happen if 1) bond information is incorrect or missing, or 2) if the\n"
                "Error:   atom numbering in molecules is not sequential. If topology did not\n"
                "Error:   originally contain bond info, 1) can potentially be fixed by\n"
                "Error:   increasing the bondsearch cutoff offset (currently %.3f). 2) can be\n"
                "Error:   fixed by either using the 'fixatomorder' command, or using\n"
                "Error:   the 'setMolecules' command in parmed.py.\n",
                atom - atoms_.begin() + 1, offset_);
      molecules_.clear();
      // Reset molecule info for each atom
      for (atom = atoms_.begin(); atom != atoms_.end(); atom++)
        (*atom).SetMol( -1 );
      return 1;
    }
    ++atomNum;
  }
  (*molecule).SetLast( atoms_.size() );
  return 0;
}

// Topology::AtomDistance()
void Topology::AtomDistance(int originalAtom, int atom, int dist, std::set<int> &excluded) const 
{
  // If this atom is already too far away return
  if (dist==4) return;
  // dist is less than 4 and this atom greater than original, add exclusion
  if (atom > originalAtom)
    excluded.insert( atom ); 
  // Visit each atom bonded to this atom
  for (Atom::bond_iterator bondedatom = atoms_[atom].bondbegin();
                           bondedatom != atoms_[atom].bondend();
                           bondedatom++)
    AtomDistance(originalAtom, *bondedatom, dist+1, excluded);
}

// Topology::DetermineExcludedAtoms()
/** For each atom, determine which atoms with greater atom# are within
  * 4 bonds (and therefore should be excluded from a non-bonded calc).
  */
void Topology::DetermineExcludedAtoms() {
  // A set is used since it automatically sorts itself and rejects duplicates.
  std::set<int> excluded_i;
  int natom = (int)atoms_.size();
  for (int atomi = 0; atomi < natom; atomi++) {
    excluded_i.clear();
    //mprintf("\tDetermining excluded atoms for atom %i\n",atomi+1);
    // AtomDistance recursively sets each atom bond distance from atomi
    AtomDistance(atomi, atomi, 0, excluded_i);
    atoms_[atomi].AddExclusionList( excluded_i );
    // DEBUG
    //mprintf("Atom %i Excluded:");
    //for (std::set<int>::iterator ei = excluded_i.begin(); ei != excluded_i.end(); ei++)
    //  mprintf(" %i",*ei + 1);
    //mprintf("\n");
  } // END loop over atomi
}

// Topology::DetermineNumExtraPoints()
void Topology::DetermineNumExtraPoints() {
  n_extra_pts_ = 0;
  for (std::vector<Atom>::const_iterator atom = atoms_.begin();
                                         atom != atoms_.end(); ++atom)
    if ( (*atom).Element() == Atom::EXTRAPT ) ++n_extra_pts_;
}

// -----------------------------------------------------------------------------
// Topology::SetSolvent()
/** Set solvent information from atom mask. */
int Topology::SetSolvent(std::string const& maskexpr) {
  // Require molecule information
  if (molecules_.empty()) {
    mprinterr("Error: SetSolvent [%s]: No molecule information.\n", c_str());
    return 1;
  }
  // If maskexpr is empty this means remove all solvent information.
  if (maskexpr.empty()) {
    mprintf("Warning: Removing all solvent information from %s\n", c_str());
    for (std::vector<Molecule>::iterator mol = molecules_.begin(); 
                                         mol != molecules_.end(); ++mol)
      (*mol).SetNoSolvent();
    NsolventMolecules_ = 0;
    finalSoluteRes_ = Nres();
    return 0;
  }
  // Setup mask
  AtomMask mask( maskexpr );
  SetupCharMask( mask );
  if (mask.None()) {
    mprinterr("Error: SetSolvent [%s]: Mask %s selects no atoms.\n", c_str(), maskexpr.c_str());
    return 1;
  }
  // Loop over all molecules
  NsolventMolecules_ = 0;
  finalSoluteRes_ = -1;
  int numSolvAtoms = 0;
  int firstSolventMol = -1;
  for (std::vector<Molecule>::iterator mol = molecules_.begin();
                                       mol != molecules_.end(); ++mol)
  {
    // Reset old solvent information.
    (*mol).SetNoSolvent();
    // If any atoms in this molecule are selected by mask, make entire
    // molecule solvent.
    for (int atom = (*mol).BeginAtom(); atom < (*mol).EndAtom(); ++atom) {
      if ( mask.AtomInCharMask( atom ) ) {
        (*mol).SetSolvent();
        if (firstSolventMol == -1) {
          // This is first solvent mol. Final solute res is the one before this.
          int firstRes = atoms_[ (*mol).BeginAtom() ].ResNum();
          finalSoluteRes_ = firstRes - 1;
          firstSolventMol = (int)(mol - molecules_.begin());
        }
        ++NsolventMolecules_;
        numSolvAtoms += (*mol).NumAtoms();
        break;
      }
    }
  }

  if (firstSolventMol == -1 && finalSoluteRes_ == -1)
    finalSoluteRes_ = (int)residues_.size() - 1;
  mprintf("\tSolvent Mask [%s]: %i solvent molecules, %i solvent atoms\n",
          maskexpr.c_str(), NsolventMolecules_, numSolvAtoms);
  return 0;
}

// Topology::SetSolventInfo()
/** Determine which molecules are solvent based on residue name. 
  * Also set finalSoluteRes.
  */
int Topology::SetSolventInfo() {
  // Require molecule information
  if (molecules_.empty()) {
    mprinterr("Error: SetSolventInfo: No molecule information.\n");
    return 1;
  }
  // Loop over each molecule. Check if first residue of molecule is solvent.
  NsolventMolecules_ = 0;
  finalSoluteRes_ = -1;
  int numSolvAtoms = 0;
  int firstSolventMol = -1;
  for (std::vector<Molecule>::iterator mol = molecules_.begin();
                                       mol != molecules_.end(); mol++)
  {
    int firstRes = atoms_[ (*mol).BeginAtom() ].ResNum();
    if ( NameIsSolvent(residues_[firstRes].Name()) ) {
      (*mol).SetSolvent();
      ++NsolventMolecules_;
      numSolvAtoms += (*mol).NumAtoms();
      if (firstSolventMol==-1) {
        // This is first solvent mol. Final solute res is the one before this.
        finalSoluteRes_ = firstRes - 1;
        firstSolventMol = (int)(mol - molecules_.begin());
      }
    }
  }

  if (firstSolventMol == -1 && finalSoluteRes_ == -1)
    finalSoluteRes_ = (int)residues_.size() - 1;
  if (debug_>0) {
    if (NsolventMolecules_ == 0) 
      mprintf("    No solvent.\n");
    else
      mprintf("    %i solvent molecules, %i solvent atoms\n",NsolventMolecules_,numSolvAtoms);
  }
  return 0;
}

// -----------------------------------------------------------------------------
// Topology::SetupIntegerMask()
bool Topology::SetupIntegerMask(AtomMask &mask) const { 
  return ParseMask(refCoords_, mask, true);
}

// Topology::SetupCharMask()
bool Topology::SetupCharMask(AtomMask &mask) const {
  return ParseMask(refCoords_, mask, false);
}

// Topology::SetupIntegerMask()
bool Topology::SetupIntegerMask(AtomMask &mask, Frame const& frame) const {
  return ParseMask( frame, mask, true );
}

// Topology::SetupCharMask()
bool Topology::SetupCharMask(AtomMask &mask, Frame const& frame) const {
  return ParseMask( frame, mask, false );
}

// Topology::Mask_SelectDistance()
void Topology::Mask_SelectDistance( Frame const& REF, char *mask, bool within, 
                                    bool byAtom, double distance ) const 
{
  int endatom, resi;
  bool selectresidue;
  int atomi, idx, atomj;
  double d2;
  const double* i_crd;

  if (REF.empty()) {
    mprinterr("Error: No reference set for [%s], cannot select by distance.\n",c_str());
    return;
  }
  // Distance has been pre-squared.
  // Create temporary array of atom #s currently selected in mask. Also
  // reset mask, it will be the output mask.
  std::vector<unsigned int> selected;
  for (unsigned int i = 0; i < atoms_.size(); i++) {
    if (mask[i]=='T') {
      selected.push_back( i );
      mask[i] = 'F';
    }
  }
  if (selected.empty()) {
    mprinterr("Error: SelectAtomsWithin(%lf): No atoms in prior selection.\n",distance);
    return;
  }
/*  if (debug_ > 1) {
    mprintf("\t\t\tDistance Op: Within=%i  byAtom=%i  distance^2=%lf\n",
            (int)within, (int)byAtom, distance);
    mprintf("\t\t\tInitial Mask=[");
    for (std::vector<unsigned int>::iterator at = selected.begin(); at != selected.end(); at++)
      mprintf(" %u",*at + 1);
    mprintf(" ]\n");
  }*/

  if (byAtom) { // Select by atom
    // Loop over all atoms
    int n_of_atoms = (int)atoms_.size();
#ifdef _OPENMP
#pragma omp parallel private(atomi, idx, atomj, d2, i_crd)
{
#pragma omp for
#endif
    for (atomi = 0; atomi < n_of_atoms; atomi++) {
      // No need to calculate if atomi already selected
      if (mask[atomi] == 'T') continue;
      // Loop over initially selected atoms
      i_crd = REF.XYZ( atomi );
      for (idx = 0; idx < (int)selected.size(); idx++) {
        atomj = selected[idx];
        d2 = DIST2_NoImage(i_crd, REF.XYZ(atomj));
        if (within) {
          if (d2 < distance) {
            mask[atomi] = 'T';
            break;
          }
        } else {
          if (d2 > distance) {
            mask[atomi] = 'T';
            break;
          }
        }
      }
    }
#ifdef _OPENMP
} // END pragma omp parallel
#endif
  } else { // Select by residue
    int n_of_res = (int)residues_.size();
#ifdef _OPENMP
#pragma omp parallel private(atomi, idx, atomj, d2, resi, selectresidue, endatom, i_crd)
{
#pragma omp for
#endif
    for (resi = 0; resi < n_of_res; resi++) {
      selectresidue = false;
      // Determine end atom for this residue
      endatom = residues_[resi].LastAtom();
      // Loop over mask atoms
      for (idx = 0; idx < (int)selected.size(); idx++) {
        atomj = selected[idx];
        i_crd = REF.XYZ( atomj );
        // Loop over residue atoms
        for (atomi = residues_[resi].FirstAtom(); atomi < endatom; atomi++) {
          d2 = DIST2_NoImage(REF.XYZ(atomi), i_crd);
          if (within) {
            if (d2 < distance) selectresidue = true;
          } else {
            if (d2 > distance) selectresidue = true;
          }
          if (selectresidue) break; 
        }
        if (selectresidue) break;
      }
      if (selectresidue) {
        for (atomi = residues_[resi].FirstAtom(); atomi < endatom; atomi++)
          mask[atomi] = 'T';
        continue;
      }
    }
#ifdef _OPENMP
} // END pragma omp parallel
#endif
  }
}

// Topology::Mask_AND()
void Topology::Mask_AND(char *mask1, char *mask2) const {
  //mprintf("\t\t\tPerforming AND on masks.\n");
  for (unsigned int i = 0; i < atoms_.size(); i++) {
    //mprintf(" [%c|%c]",mask1[i],mask2[i]);
    if (mask1[i]=='F' || mask2[i]=='F')
      mask1[i] = 'F';
    // Otherwise mask1 should already be T
  }
  //mprintf("\n");
}

// Topology::Mask_OR()
void Topology::Mask_OR(char *mask1, char *mask2) const {
  //mprintf("\t\t\tPerforming OR on masks.\n");
  for (unsigned int i = 0; i < atoms_.size(); i++) {
    if (mask1[i]=='T' || mask2[i]=='T')
      mask1[i] = 'T';
    else
      mask1[i] = 'F';
  }
}

// Topology::Mask_NEG()
void Topology::Mask_NEG(char *mask1) const {
  //mprintf("\t\t\tNegating mask.\n");
  for (unsigned int i = 0; i < atoms_.size(); i++) {
    if (mask1[i]=='T')
      mask1[i] = 'F';
    else
      mask1[i] = 'T';
  }
}

// Topology::MaskSelectResidues()
void Topology::MaskSelectResidues(NameType const& name, char *mask) const {
  //mprintf("\t\t\tSelecting residues named [%s]\n",*name);
  for (std::vector<Residue>::const_iterator res = residues_.begin();
                                            res != residues_.end(); res++)
  {
    if ( (*res).Name().Match( name ) ) {
      std::fill(mask + (*res).FirstAtom(), mask + (*res).LastAtom(), 'T');
    }
  }
}

// Topology::MaskSelectResidues()
// Mask args expected to start from 1
void Topology::MaskSelectResidues(int res1, int res2, char *mask) const {
  int endatom;
  int nres = (int) residues_.size();
  //mprintf("\t\t\tSelecting residues %i to %i\n",res1,res2);
  // Check start atom. res1 and res2 are checked by MaskToken
  if (res1 > nres) {
    if (debug_>0)
      mprintf("Warning: Select residues: res 1 out of range (%i)\n",res1);
    return;
  }
  // If last res > nres, make it nres
  if ( res2 >= nres )
    endatom = (int)atoms_.size();
  else
    endatom = residues_[res2-1].LastAtom();
  // Select atoms
  std::fill(mask + residues_[res1-1].FirstAtom(), mask + endatom, 'T');
}

// Topology::MaskSelectElements()
void Topology::MaskSelectElements( NameType const& element, char* mask ) const {
  unsigned int m = 0;
  for (std::vector<Atom>::const_iterator atom = atoms_.begin();
                                         atom != atoms_.end(); ++atom)
  {
    NameType atom_element( (*atom).ElementName() );
    if ( atom_element.Match( element ) )
      mask[m] = 'T';
    ++m;
  } 
}

// Topology::MaskSelectTypes()
void Topology::MaskSelectTypes( NameType const& type, char* mask ) const {
  unsigned int m = 0;
  for (std::vector<Atom>::const_iterator atom = atoms_.begin();
                                         atom != atoms_.end(); ++atom)
  {
    if ( (*atom).Type().Match( type ) )
      mask[m] = 'T';
    ++m;
  } 
}

// Topology::MaskSelectAtoms()
void Topology::MaskSelectAtoms( NameType const& name, char *mask) const {
  //mprintf("\t\t\tSelecting atoms named [%s]\n",*name);
  unsigned int m = 0;
  for (std::vector<Atom>::const_iterator atom = atoms_.begin();
                                         atom != atoms_.end(); atom++)
  {
    //mprintf("\t\t\t%u PARM[%s]  NAME[%s]",m,(*atom).c_str(),*name);
    if ( (*atom).Name().Match( name ) )
      mask[m] = 'T';
    //mprintf(" %c\n",mask[m]);
    ++m;
  } 
}

// Topology::MaskSelectAtoms()
// Mask args expected to start from 1
void Topology::MaskSelectAtoms(int atom1, int atom2, char *mask) const {
  int startatom, endatom;
  //mprintf("\t\t\tSelecting atoms %i to %i\n",atom1,atom2);
  if (atom1 > (int)atoms_.size()) {
    if (debug_>0) 
      mprintf("Warning: Select atoms: atom 1 out of range (%i)\n",atom1);
    return;
  }
  startatom = atom1 - 1;
  if (atom2 > (int)atoms_.size()) 
    //mprinterr("Error: Select atoms: atom 2 out of range (%i)\n",atom2)
    endatom = atoms_.size();
  else
    endatom = atom2;
  // Select atoms
  std::fill(mask + startatom, mask + endatom, 'T');
}

// Topology::ParseMask()
bool Topology::ParseMask(Frame const& REF, AtomMask &maskIn, bool intMask) const {
  std::stack<char*> Stack;
  char *pMask = 0; 
  char *pMask2 = 0;

  for (AtomMask::token_iterator token = maskIn.begintoken();
                                token != maskIn.endtoken(); token++)
  {
    if (pMask==0) {
      // Create new blank mask
      pMask = new char[ atoms_.size() ];
      std::fill(pMask, pMask + atoms_.size(), 'F');
    }
    switch ( (*token).Type() ) {
      case MaskToken::ResNum : 
        MaskSelectResidues( (*token).Res1(), (*token).Res2(), pMask );
        break;
      case MaskToken::ResName :
        MaskSelectResidues( (*token).Name(), pMask );
        break;
      case MaskToken::AtomNum :
        MaskSelectAtoms( (*token).Res1(), (*token).Res2(), pMask );
        break;
      case MaskToken::AtomName :
        MaskSelectAtoms( (*token).Name(), pMask );
        break;
      case MaskToken::AtomType :
        MaskSelectTypes( (*token).Name(), pMask );
        break;
      case MaskToken::AtomElement :
        MaskSelectElements( (*token).Name(), pMask );
        break;
      case MaskToken::SelectAll :
        std::fill(pMask, pMask + atoms_.size(), 'T');
        break;
      case MaskToken::OP_AND :
        pMask2 = Stack.top();
        Stack.pop();
        Mask_AND( Stack.top(), pMask2 );
        delete[] pMask2;
        break;
      case MaskToken::OP_OR :
        pMask2 = Stack.top();
        Stack.pop();
        Mask_OR( Stack.top(), pMask2 );
        delete[] pMask2;
        break;
      case MaskToken::OP_NEG :
        Mask_NEG( Stack.top() );
        break;
      case MaskToken::OP_DIST :
        Mask_SelectDistance( REF, Stack.top(), (*token).Within(), (*token).ByAtom(), 
                             (*token).Distance() );
        break;
      default:
        mprinterr("Error: Invalid mask token (Mask [%s], type [%s]).\n",
                  maskIn.MaskString(), (*token).TypeName() );
    }
    // Check if this mask should now go on the stack
    if ( (*token).OnStack() ) {
      //mprintf("Pushing Mask on stack, last Token [%s]\n",(*token).TypeName());
      Stack.push( pMask );
      pMask = 0;
    }
  }
  // If pMask is not null it is probably a blank leftover
  if (pMask!=0) delete[] pMask;

  // If stack is empty here there was an error.
  if (Stack.empty()) {
    mprinterr("Error: Could not parse mask [%s].\n",maskIn.MaskString());
    return true;
  }

  // Top of the stack should point to the final mask
  pMask = Stack.top();
  Stack.pop();
  // Stack should be empty now
  if (!Stack.empty()) {
    mprinterr("Error: Mask stack is not empty.\n");
    while (!Stack.empty()) {
      delete[] Stack.top();
      Stack.pop();
    }
    delete[] pMask;
    return true;
  }

  if (intMask)
    maskIn.SetupIntMask( pMask, atoms_.size(), debug_ );
  else
    maskIn.SetupCharMask( pMask, atoms_.size(), debug_);
  delete[] pMask;
  return false;
}

// -----------------------------------------------------------------------------
void Topology::ScaleDihedralK(double scale_factor) {
  for (std::vector<double>::iterator dk = dihedralpk_.begin();
                                     dk != dihedralpk_.end(); ++dk)
    (*dk) *= scale_factor;
}

// Topology::modifyStateByMask()
/**  The goal of this routine is to create a new AmberParm (newParm)
  *  based on the current AmberParm (this), deleting atoms that are
  *  not in the Selected array.
  */
Topology* Topology::modifyStateByMask(AtomMask const& Mask, bool setupFullParm) const {
  std::vector<int> Map;

  Map.reserve( Mask.Nselected() );
  for (AtomMask::const_iterator oldatom = Mask.begin(); oldatom != Mask.end(); oldatom++) 
    Map.push_back( *oldatom ); // Map[newatom] = oldatom

  return ModifyByMap(Map, setupFullParm);
}

// Topology::ModifyByMap()
Topology* Topology::ModifyByMap(std::vector<int> const& MapIn, bool setupFullParm) const {
  Topology *newParm = new Topology();

  newParm->parmName_ = parmName_;
  newParm->fileName_ = fileName_;
  // NOTE: Do NOT copy tag to avoid duplication.
  newParm->radius_set_ = radius_set_;
  newParm->debug_ = debug_;
  newParm->hasVelInfo_ = hasVelInfo_;
  newParm->nRepDim_ = nRepDim_;

  // Reverse Atom map
  // TODO: Use std::map instead
  std::vector<int> atomMap( atoms_.size(),-1 );

  // Copy atoms from this parm that are in Mask to newParm.
  //int newatom = 0;
  int oldres = -1;
  // TODO: Check the map size
  for (int newatom = 0; newatom < (int)MapIn.size(); newatom++) {
    int oldatom = MapIn[ newatom ];
    if (oldatom < 0) continue;
    // Store map of oldatom to newatom
    atomMap[oldatom] = newatom;
    // Copy oldatom 
    Atom newparmAtom = atoms_[oldatom];
    // Save oldatom residue number
    int curres = newparmAtom.ResNum();
    // Check if this old atom is in a different residue than the last. If so,
    // set new residue information.
    if ( curres != oldres ) {
      if (!newParm->residues_.empty())
        newParm->residues_.back().SetLastAtom( newatom );
      newParm->residues_.push_back( Residue(residues_[curres].OriginalResNum(),
                                            residues_[curres].Name(), newatom) );
      oldres = curres;
    }
    // Clear bond information from new atom
    newparmAtom.ClearBonds();
    // Set new atom num and residue num
    newparmAtom.SetResNum( newParm->residues_.size() - 1 );
    // Place new atom in newParm
    newParm->atoms_.push_back( newparmAtom );
  }
  // Set last residue last atom
  newParm->residues_.back().SetLastAtom( newParm->atoms_.size() );

  // NOTE: Since in the bond/angle/dihedral atom arrays the parm indices have 
  //       survived intact we can just include direct copies of all the 
  //       parameter arrays for now. May want to cull unused params later.

  // Set up new bond information
  newParm->bonds_ = SetupSequentialArray(atomMap, 3, bonds_);
  newParm->bondsh_ = SetupSequentialArray(atomMap, 3, bondsh_);
  newParm->SetAtomBondInfo();
  newParm->bondrk_ = bondrk_;
  newParm->bondreq_ = bondreq_;
  // Give stripped parm the same pindex as original
  newParm->pindex_ = pindex_;
  newParm->nframes_ = nframes_;
  // Copy box information
  newParm->box_ = box_;
  // If we dont care about setting up full parm information, exit now.
  if (!setupFullParm) return newParm;

  // Set new molecule information based on new bonds
  if (newParm->DetermineMolecules()) {
    mprintf("Warning: Could not set up molecule information for stripped topology %s\n",
            newParm->c_str());
  }
  // Set new solvent information based on new molecules
  if (newParm->SetSolventInfo()) {
    mprintf("Warning: Could not set up solvent information for stripped topology %s\n",
            newParm->c_str());
  } 
  // Set up new angle info
  newParm->angles_ = SetupSequentialArray(atomMap, 4, angles_);
  newParm->anglesh_ = SetupSequentialArray(atomMap, 4, anglesh_);
  newParm->angletk_ = angletk_;
  newParm->angleteq_ = angleteq_;
  // Set up new dihedral info
  newParm->dihedrals_ = SetupSequentialArray(atomMap, 5, dihedrals_);
  newParm->dihedralsh_ = SetupSequentialArray(atomMap, 5, dihedralsh_);
  newParm->dihedralpk_ = dihedralpk_;
  newParm->dihedralpn_ = dihedralpn_;
  newParm->dihedralphase_ = dihedralphase_;
  newParm->scee_ = scee_;
  newParm->scnb_ = scnb_;
  // Set up nonbond info
  // Since nbindex depends on the atom type index and those entries were 
  // not changed this is still valid. May want to cull unused parms later.
  newParm->ntypes_ = ntypes_;
  newParm->nbindex_ = nbindex_;
  newParm->lja_ = lja_;
  newParm->ljb_ = ljb_;
  // Hbond info
  newParm->asol_ = asol_;
  newParm->bsol_ = bsol_;
  newParm->hbcut_ = hbcut_;
  // Amber extra info. Assume if one present, all present.
  if (!itree_.empty() && !join_.empty() && !irotat_.empty()) {
    for (std::vector<int>::const_iterator old_it = MapIn.begin(); old_it != MapIn.end(); ++old_it)
    {
      if (*old_it >= 0) {
        newParm->itree_.push_back( itree_[*old_it] );
        newParm->irotat_.push_back( irotat_[*old_it] );
        newParm->join_.push_back( join_[*old_it] );
      }
    }
  }
  // NOTE: SOLTY is currently unused 
  newParm->solty_ = solty_;
  
  // Setup excluded atoms list - Necessary?
  newParm->DetermineExcludedAtoms();

  // Determine number of extra points
  newParm->DetermineNumExtraPoints();

  return newParm;
}

// Topology::SetupSequentialArray()
/** Given an array with format [I0J0...X0][I1J1...] where the entries up to
  * X are atom# * 3 and entry X is an index, and an atom map array
  * with format Map[oldAtom]=newAtom, create a new array that contains
  * only entries for which all atoms are present. Can be used for the
  * bond, angle, and dihedral index arrays.
  */
std::vector<int> Topology::SetupSequentialArray(std::vector<int> const& atomMap, int Nsequence,
                                                std::vector<int> const& oldArray) const
{
  std::vector<int> newArray;
  int Nsequence1 = Nsequence - 1;
  std::vector<int> newatoms(Nsequence, 0);
  std::vector<int> newsign(Nsequence1, 1);
  // Go through old array. Use atomMap to determine what goes into newArray.
  for (std::vector<int>::const_iterator oldi = oldArray.begin(); 
                                        oldi != oldArray.end();
                                        oldi += Nsequence)
  {
    // Using atomMap, check that atoms 0 to Nsequence exist in newParm. If
    // any of the atoms do not exist, bail.
    int newatm = -1;
    bool reverseOrder = false;
    std::vector<int>::const_iterator endidx = oldi + Nsequence1;
    unsigned int sequencei = 0;
    for (std::vector<int>::const_iterator oidx = oldi; oidx != endidx; oidx++) {
      int arrayIdx = *oidx;
      // For dihedrals the atom # can be negative. Convert to positive
      // for use in the atom map.
      if (arrayIdx < 0) {
        newatm = atomMap[ -arrayIdx / 3 ];
        newsign[sequencei] = -1;
        // For improper/multi-term dihedrals atom index 0 cannot be the 3rd
        // or 4th position since there is no such thing as -0.
        if (newatm == 0 && (sequencei == 2 || sequencei == 3))
          reverseOrder = true;
      } else {
        newatm = atomMap[ arrayIdx / 3 ];
        newsign[sequencei] = 1;
      }
      // New atom # of -1 means atom was removed - exit loop now.
      if (newatm == -1) break;
      // Atom exists - store.
      newatoms[sequencei++] = newatm;
    }
    // If newatm is -1 here that means it didnt exist in newParm for this
    // sequence. Skip the entire sequence.
    if (newatm==-1) continue;
    // Store the final number of the sequence, which is an index
    newatoms[Nsequence1] = *endidx;
    // Place the atoms in newatoms in newArray
    if (!reverseOrder) {
      for (int sequencei = 0; sequencei < Nsequence1; sequencei++)
        newArray.push_back( newatoms[sequencei] * 3 * newsign[sequencei] );
    } else {
      int ridx = Nsequence1 - 1;
      for (int sequencei = 0; sequencei < Nsequence1; sequencei++)
        newArray.push_back( newatoms[ridx--] * 3 * newsign[sequencei] );
    }
    // Place the index in newatoms in newArray
    newArray.push_back( newatoms[Nsequence1] );
  }
  return newArray;
}
<|MERGE_RESOLUTION|>--- conflicted
+++ resolved
@@ -303,10 +303,9 @@
 }
 
 // Topology::PrintChargeMassInfo()
-void Topology::PrintChargeMassInfo(std::string const& maskString, int type) const {
+int Topology::PrintChargeMassInfo(std::string const& maskString, int type) const {
   AtomMask mask( maskString );
-<<<<<<< HEAD
-  ParseMask(refCoords_, mask, true); // Int mask
+  if (ParseMask(refCoords_, mask, true)) return 1; // Int mask
   if (type == 0 || type == 2) {
     mprintf("\tSum of charges in mask");
     mask.BriefMaskInfo();
@@ -322,16 +321,8 @@
     for (AtomMask::const_iterator aidx = mask.begin(); aidx != mask.end(); ++aidx)
       summ += atoms_[*aidx].Mass();
     mprintf(" is %f\n", summ);
-  } 
-=======
-  if (ParseMask(refCoords_, mask, true)) return; // Int mask
-  double sumq = 0.0;
-  for (AtomMask::const_iterator aidx = mask.begin(); aidx != mask.end(); ++aidx)
-    sumq += atoms_[*aidx].Charge();
-  mprintf("\tSum of charges in mask");
-  mask.BriefMaskInfo();
-  mprintf(" is %f\n", sumq);
->>>>>>> 8a944871
+  }
+  return 0; 
 }
 
 // -----------------------------------------------------------------------------
