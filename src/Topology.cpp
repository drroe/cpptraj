--- conflicted
+++ resolved
@@ -2737,47 +2737,10 @@
     for (Atom::bond_iterator bat = atom->bondbegin(); bat != atom->bondend(); ++bat)
       CurrentAtom.AddBondToIdx( *bat + atomOffset );
 
-<<<<<<< HEAD
     addTopAtom( CurrentAtom,
-                Residue(res.Name(), res.OriginalResNum(), res.Icode(), res.ChainId()),
+                Residue(res.Name(), res.OriginalResNum(), res.Icode(), res.ChainID()),
                 atom->MolNum()+molOffset, NewTop.Mol(atom->MolNum()).IsSolvent() );
   }
-=======
-    AddTopAtom( CurrentAtom, Residue(res.Name(), res.OriginalResNum(),
-                                     res.Icode(), res.ChainID()) );
-  }
-  // Recreate bonds for the added atoms
-  addBondsWithOffset( bonds_, NewTop.Bonds(), atomOffset, atoms_ );
-  addBondsWithOffset( bondsh_, NewTop.BondsH(), atomOffset, atoms_ );
-  addBondsWithOffset( chamber_.SetUB(), NewTop.chamber_.UB(), atomOffset, atoms_ );
-  addAnglesWithOffset( angles_, NewTop.Angles(), atomOffset );
-  addAnglesWithOffset( anglesh_, NewTop.AnglesH(), atomOffset );
-  addDihedralsWithOffset( dihedrals_, NewTop.Dihedrals(), atomOffset );
-  addDihedralsWithOffset( dihedralsh_, NewTop.DihedralsH(), atomOffset );
-  addDihedralsWithOffset( chamber_.SetImpropers(), NewTop.chamber_.Impropers(), atomOffset );
-  // TODO CMAP
-//#  for (BondArray::const_iterator bond = NewTop.Bonds().begin(); bond != NewTop.Bonds().end(); ++bond)
-//#    AddBond( bond->A1() + atomOffset, bond->A2() + atomOffset );
-//#  for (BondArray::const_iterator bond = NewTop.BondsH().begin(); bond != NewTop.BondsH().end(); ++bond)
-//#    AddBond( bond->A1() + atomOffset, bond->A2() + atomOffset );
-//#  // Recreate angles for the added atoms
-//#  for (AngleArray::const_iterator angle = NewTop.Angles().begin(); angle != NewTop.Angles().end(); ++angle)
-//#      AddAngle( angle->A1() + atomOffset, angle->A2() + atomOffset, angle->A3() + atomOffset );
-//#  for (AngleArray::const_iterator angle = NewTop.AnglesH().begin(); angle != NewTop.AnglesH().end(); ++angle)
-//#      AddAngle( angle->A1() + atomOffset, angle->A2() + atomOffset, angle->A3() + atomOffset );
-//#  // Recreate dihedrals for the added atoms
-//#  for (DihedralArray::const_iterator dih = NewTop.Dihedrals().begin(); dih != NewTop.Dihedrals().end(); ++dih)
-//#      AddDihedral( DihedralType( dih->A1() + atomOffset, dih->A2() + atomOffset,
-//#                                 dih->A3() + atomOffset, dih->A4() + atomOffset,
-//#                                 dih->Type() ) );
-//#  for (DihedralArray::const_iterator dih = NewTop.DihedralsH().begin(); dih != NewTop.DihedralsH().end(); ++dih)
-//#      AddDihedral( DihedralType( dih->A1() + atomOffset, dih->A2() + atomOffset,
-//#                                 dih->A3() + atomOffset, dih->A4() + atomOffset,
-//#                                 dih->Type() ) );
-  // Update parameters
-  mprintf("DEBUG: Updating with new parameters.\n");
-  updateParams( oldParams, NewTop.GetParameters() );
->>>>>>> 892deeab
 
   // EXTRA ATOM INFO
   TopVecAppend<NameType> appendNameType;
