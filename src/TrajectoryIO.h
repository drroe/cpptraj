#ifndef INC_TRAJECTORYIO_H
#define INC_TRAJECTORYIO_H
#include "Topology.h" // Box
<<<<<<< HEAD
#include "ReplicaDimArray.h"
#include "FrameArray.h"
#include "FramePtrArray.h"
=======
>>>>>>> 65fa996b
#include "CpptrajFile.h"
#include "ArgList.h"
#include "BaseIOtype.h"
// Class: TrajectoryIO
/// Abstract base class for performing trajectory reading and writing.
/** This is the generic interface for a trajectory format used by 
  * TrajectoryFile-derived classes.
  */
class TrajectoryIO : public BaseIOtype {
  public:
    TrajectoryIO() : debug_(0) {}
    virtual ~TrajectoryIO() {} // virtual since this class is inherited.
    // -----------===== Inherited functions =====-----------
    /// \return true if file format matches trajectory type.
    virtual bool ID_TrajFormat(CpptrajFile&) = 0;
    static const int TRAJIN_ERR = -1;
    static const int TRAJIN_UNK = -2;
    /// Set up trajectory IO for READ
    /** First arg is the trajectory name. Second arg is the Topology that
      * will be associated with this trajectory.
      * \return Number of frames in trajectory.
      * \return TRAJIN_ERR if an error occured during setup.
      * \return TRAJIN_UNK if the number of frames could not be determined.
      */
    virtual int setupTrajin(std::string const&, Topology*) = 0;
    /// Set up and open trajectory IO for WRITE/APPEND 
    /** Called on the first write call. Args are: 1) trajectory file name,
      * 2) Topology associated with this trajectory, 3) coordinate metadata
      * (velocities, temperatures, etc), 4) number of frames expected to be
      * written out, 5) whether trajectory should be appended to.
      * \return 0 on success, 1 on error.
      */
    virtual int setupTrajout(std::string const&,Topology*,CoordinateInfo const&,int,bool) = 0; 
    /// Open previously set-up input trajectory, prepare for IO.
    virtual int openTrajin() = 0;
    /// Read a frame from trajectory
    /** Given a frame number, read that frame.
      * \return 1 on error, 0 on success.
      */
    virtual int readFrame(int,Frame&) = 0;
    /// Read only velocity information from a trajectory. 
    virtual int readVelocity(int, Frame&) = 0;
    /// Write a frame to trajectory
    /** Write to output trajectory. This routine is called from
      * TrajectoryFile::WriteFrame with the current action set number, not the 
      * current output number, so it is up to the TrajectoryIO object to keep 
      * track of what frame it is writing. 
      */
    virtual int writeFrame(int,Frame const&) = 0;
    /// Close trajectory
    virtual void closeTraj() = 0; 
    /// Print information on what kind of trajectory this is.
    virtual void Info() = 0; 
    /// Process arguments relevant to writing trajectory (optional)
    /** Process any arguments from the arg list that have to do with 
      * setting the trajectory up for writing. Called before setupTrajout, so 
      * none of the arguments should be parm-related. It is desireable that any 
      * changes made to the TrajectoryIO object from within this function are
      * implemented as functions that can be called independently if need be 
      * (e.g. setting the write mode for PDB files).
      */
    virtual int processWriteArgs(ArgList&) = 0; 
    /// Process arguments relevant to reading trajectory (optional)
    virtual int processReadArgs(ArgList&) = 0;
    /// \return true if this IO is suitable for single file ensemble IO
    virtual bool CanProcessEnsemble() { return false; } // TODO: Pure virtual
    /// Read frame array
    virtual int readArray(int, FrameArray&) { return 1; }
    /// Write frame array
    virtual int writeArray(int, FramePtrArray const&) { return 1; }
    /// \return Ensemble size
    virtual int EnsembleSize() const { return 0; }
    // -----------------------------------------------------
    CoordinateInfo const& CoordInfo() const { return coordInfo_; }
    std::string const& Title()        const { return title_;     }

    void SetDebug(int dIn)                       { debug_ = dIn;     }
    void SetTitle(std::string const& tIn)        { title_ = tIn;     }
  protected:
    void SetCoordInfo(CoordinateInfo const& cIn) { coordInfo_ = cIn; }
    int debug_;               ///< Trajectory debug level.
  private:
    CoordinateInfo coordInfo_; ///< Metadata associated with coordinate Frame
    std::string title_;        ///< Set to trajectory title.
}; 
#endif<|MERGE_RESOLUTION|>--- conflicted
+++ resolved
@@ -1,12 +1,8 @@
 #ifndef INC_TRAJECTORYIO_H
 #define INC_TRAJECTORYIO_H
 #include "Topology.h" // Box
-<<<<<<< HEAD
-#include "ReplicaDimArray.h"
 #include "FrameArray.h"
 #include "FramePtrArray.h"
-=======
->>>>>>> 65fa996b
 #include "CpptrajFile.h"
 #include "ArgList.h"
 #include "BaseIOtype.h"
@@ -72,13 +68,11 @@
     /// Process arguments relevant to reading trajectory (optional)
     virtual int processReadArgs(ArgList&) = 0;
     /// \return true if this IO is suitable for single file ensemble IO
-    virtual bool CanProcessEnsemble() { return false; } // TODO: Pure virtual
+    virtual bool CanProcessEnsemble() { return false; } // TODO: Pure virtual/make part of CoordinateInfo?
     /// Read frame array
     virtual int readArray(int, FrameArray&) { return 1; }
     /// Write frame array
     virtual int writeArray(int, FramePtrArray const&) { return 1; }
-    /// \return Ensemble size
-    virtual int EnsembleSize() const { return 0; }
     // -----------------------------------------------------
     CoordinateInfo const& CoordInfo() const { return coordInfo_; }
     std::string const& Title()        const { return title_;     }
