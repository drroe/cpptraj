// Gist 
#include <cmath>
#include <iostream> // cout
#include <fstream>
#include <time.h>
using namespace std;
#include "Action_Gist.h"
#include "CpptrajFile.h"
#include "CpptrajStdio.h"
#include "DataSet_integer.h"
#include "Box.h"
#include "StringRoutines.h" 
#include "Constants.h" // GASK_J and SMALL

// CONSTRUCTOR
Action_Gist::Action_Gist() :
  CurrentParm_(0),
//  watermodel_(false),
//  useTIP3P_(false),
//  useTIP4P_(false),
//  useTIP4PEW_(false),
//  useTIP5P_(false),
//  useTIP3PFW_(false),
//  useSPCE_(false),
//  useSPCFW_(false),
  doOrder_(false),
  doEij_(false)
{
  mprintf("\tGIST: INIT \n");
  gridcntr_[0] = -1;
  gridcntr_[1] = -1;
  gridcntr_[2] = -1;
    
  gridorig_[0] = -1;
  gridorig_[1] = -1;
  gridorig_[2] = -1;
  
  gridspacn_ = 0;
 } 


void Action_Gist::Help() {
<<<<<<< HEAD
//  mprintf("<watermodel>[{tip3p|tip4p|tip4pew}] [doorder] [doeij] [gridcntr <xval> <yval> <zval>] [griddim <xval> <yval> <zval>] [gridspacn <spaceval>] [out <filename>] \n");
  mprintf("[doorder] [doeij] [gridcntr <xval> <yval> <zval>] [griddim <xval> <yval> <zval>] [gridspacn <spaceval>] [out <filename>] \n");
/*  mprintf("\tGIST needs the specification of the water model being used. Supported water models are: \n");
=======
  mprintf("<watermodel>[{tip3p|tip4p|tip4pew}] [doorder] [doeij] [gridcntr <xval> <yval> <zval>] [griddim <xval> <yval> <zval>] [gridspacn <spaceval>] [out <filename>] \n");
  mprintf("\tGIST needs the specification of the water model being used. Supported water models are: \n");
>>>>>>> 64baf90b
  mprintf("\ta) TIP3P specified as tip3p. \n");
  mprintf("\tb) TIP4P specified as tip4p. \n");
  mprintf("\tc) TIP4PEW specified as tip4pew. \n");
  mprintf("\td) TIP5P specified as tip5p. \n");
  mprintf("\te) TIP3PFW specified as tip3pfw. \n");
  mprintf("\tf) SPCE specified as spce. \n");
  mprintf("\tg) SPCFW specified as spcfw. \n");
*/  mprintf("\tPlease cite these papaer when using GIST: \n");
  mprintf("\tCrystal Nguyen, Michael K. Gilson, and Tom Young,  arXiv:1108.4876v1 (2011)  \n");
  mprintf("\tCrystal N. Nguyen, Tom Kurtzman Young, and Michael K. Gilson, J. Chem. Phys. 137, 044101 (2012) \n");
  mprintf("\tCalculate GIST between water molecules in selected region \n");
}

static double diffclock(clock_t clock1,clock_t clock2)
{
	double diffticks=clock1-clock2;
	double diffms=(diffticks*1000)/CLOCKS_PER_SEC;
	return diffms;
} 


// Action_Gist::init()
Action::RetType Action_Gist::Init(ArgList& actionArgs, TopologyList* PFL, FrameList* FL,
				  DataSetList* DSL, DataFileList* DFL, int debugIn)
{
  mprintf("\tGIST: init \n");
  // Get keywords
  
  gist_t_begin=clock();
  // Dataset to store gist results
  datafile_ = actionArgs.GetStringKey("out");
  // Generate the data set name, and hold onto the master data set list
  /*string ds_name = actionArgs.GetStringKey("name");
  ds_name = myDSL_.GenerateDefaultName("GIST");
  // We have 4?? data sets Add them here
  // Now add all of the data sets
  for (int i = 0; i < 4; i++) {
    myDSL_.AddSetAspect(DataSet::DOUBLE, ds_name,
			integerToString(i+1).c_str());
			}
  //  myDSL_.AddSet(DataSet::DOUBLE, ds_name, NULL);
  */  
/*  useTIP3P_ = actionArgs.hasKey("tip3p");
  useTIP4P_ = actionArgs.hasKey("tip4p");
  useTIP4PEW_ = actionArgs.hasKey("tip4pew");
  useTIP5P_ = actionArgs.hasKey("tip5p");
  useTIP3PFW_ = actionArgs.hasKey("tip3pfw");
  useSPCE_ = actionArgs.hasKey("spce");
  useSPCFW_ = actionArgs.hasKey("spcfw");
  if (!useTIP3P_ && !useTIP4P_ && !useTIP4PEW_ && !useTIP5P_ && !useTIP3PFW_ && !useSPCE_ && !useSPCFW_) {
    mprinterr("Init Error: Only water models supported are TIP3P, TIP4P, TIP4PEW, TIP5P, TIP3P/FW, SPC/E, SPC/FW\n");
    return Action::ERR;
  }
*/
  doOrder_ = actionArgs.hasKey("doorder");
  if(doOrder_){
    mprintf("\tGIST doing Order calculation \n");
  }
  else{
    mprintf("\tGIST NOT doing Order calculation \n");
  }

  doEij_ = actionArgs.hasKey("doeij");
  if(doEij_){
    mprintf("\tGIST printing water-water Eij matrix \n");
  }
  else{
    mprintf("\tGIST NOT printing water-water Eij matrix \n");
  }

  // Set Bulk Energy based on water model
/*  if (useTIP3P_) BULK_E_ = -19.0653;
  if (useTIP4PEW_) BULK_E_ = -22.071;
  if (useTIP4P_) BULK_E_ = -19.71152;
  if (useTIP5P_) BULK_E_ = -19.19174;
  if (useTIP3PFW_) BULK_E_ = -22.7374;
  if (useSPCE_) BULK_E_ = -22.2574;
  if (useSPCFW_) BULK_E_ = -23.7458;
//  if (usePOL3_) BULK_E_ = -22.071;
  mprintf("\tGIST bulk energy: %10.5f\n", BULK_E_);
*/  
  // Set Bulk Density 55.5M
  BULK_DENS_ = 0.033422885325;
  mprintf("\tGIST bulk densiy: %15.12f, equivalent to 55.5M\n", BULK_DENS_);

  if ( actionArgs.hasKey("gridcntr") ){
    gridcntr_[0] = actionArgs.getNextDouble(-1);
    gridcntr_[1] = actionArgs.getNextDouble(-1);
    gridcntr_[2] = actionArgs.getNextDouble(-1);
    mprintf("\tGIST grid center: %5.3f %5.3f %5.3f\n", gridcntr_[0],gridcntr_[1],gridcntr_[2]);
  }
  else{
    mprintf("\tGIST: No grid center values were found, using default\n");
    gridcntr_[0] = 0.0;
    gridcntr_[1] = 0.0;
    gridcntr_[2] = 0.0;
    mprintf("\tGIST grid center: %5.3f %5.3f %5.3f\n", gridcntr_[0],gridcntr_[1],gridcntr_[2]);
  }

  griddim_.clear();
  griddim_.resize( 3 );
  if ( actionArgs.hasKey("griddim") ){
    griddim_[0] = actionArgs.getNextInteger(-1);
    griddim_[1] = actionArgs.getNextInteger(-1);
    griddim_[2] = actionArgs.getNextInteger(-1);
    mprintf("\tGIST grid dimension: %d %d %d \n", griddim_[0],griddim_[1],griddim_[2]);
  }
  else{
    mprintf("\tGIST: No grid dimensiom values were found, using default (box size) \n");
    griddim_[0] = 40;
    griddim_[1] = 40;
    griddim_[2] = 40;
    mprintf("\tGIST grid dimension: %d %d %d \n", griddim_[0],griddim_[1],griddim_[2]);
  }

  gridspacn_ = actionArgs.getKeyDouble("gridspacn", 0.50);
  mprintf("\tGIST grid spacing: %5.3f \n", gridspacn_);

  bool imageIn=1;
  InitImaging(imageIn);
  
  return Action::OK;
}

// Action_Gist::setup()
/** Set Gist up for this parmtop. Get masks etc.
  */
Action::RetType Action_Gist::Setup(Topology* currentParm, Topology** parmAddress) {
  mprintf("GIST Setup \n");
  
  CurrentParm_ = currentParm;      
  NFRAME_ = 0;
  max_nwat_ = 0;

  MAX_GRID_PT_ = griddim_[0] * griddim_[1] * griddim_[2];
  Vvox_ = gridspacn_*gridspacn_*gridspacn_;
  G_max_x = griddim_[0] * gridspacn_ + 1.5 ;
  G_max_y = griddim_[1] * gridspacn_ + 1.5 ;
  G_max_z = griddim_[2] * gridspacn_ + 1.5 ;
  
  mprintf("\tGIST Setup: %d %d %d %d %f \n", griddim_[0], griddim_[1], griddim_[2], MAX_GRID_PT_, Vvox_);

  // Set up grid origi
  gridorig_[0] = gridcntr_[0] - 0.5*griddim_[0]*gridspacn_;
  gridorig_[1] = gridcntr_[1] - 0.5*griddim_[1]*gridspacn_;
  gridorig_[2] = gridcntr_[2] - 0.5*griddim_[2]*gridspacn_;
  mprintf("\tGIST grid origin: %5.3f %5.3f %5.3f\n", gridorig_[0], gridorig_[1], gridorig_[2]);

  // Set up cumulative energy arrays
  /*  x_.clear();
  x_.resize(5, 0.0);
  y_.clear();
  y_.resize(5, 0.0);
  z_.clear();
  z_.resize(5, 0.0);*/
  wh_evdw_.clear();
  wh_evdw_.resize(MAX_GRID_PT_, 0.0);
  wh_eelec_.clear();
  wh_eelec_.resize(MAX_GRID_PT_, 0.0);
  ww_evdw_.clear();
  ww_evdw_.resize(MAX_GRID_PT_, 0.0);
  ww_eelec_.clear();
  ww_eelec_.resize(MAX_GRID_PT_, 0.0);

  //voxel coords
  grid_x_.clear();    
  grid_x_.resize(MAX_GRID_PT_, 0.0); 
  grid_y_.clear();		      
  grid_y_.resize(MAX_GRID_PT_, 0.0);
  grid_z_.clear();		      
  grid_z_.resize(MAX_GRID_PT_, 0.0); 


  // get the actual voxel coordinates
  voxel=0;
  for (int i = 0; i < griddim_[0]; ++i) {
    for (int j = 0; j < griddim_[1]; ++j) {
      for (int k = 0; k < griddim_[2]; ++k) {
        grid_x_[voxel] = Xcrd(i);
        grid_y_[voxel] = Ycrd(j);
        grid_z_[voxel] = Zcrd(k);
        voxel++;
      }
    }
  }

  dEwh_dw_.clear();
  dEwh_dw_.resize(MAX_GRID_PT_, 0.0);
  dEwh_norm_.clear();
  dEwh_norm_.resize(MAX_GRID_PT_, 0.0);
  dEww_norm_unref_.clear();
  dEww_norm_unref_.resize(MAX_GRID_PT_, 0.0);
  dEww_dw_unref_.clear();
  dEww_dw_unref_.resize(MAX_GRID_PT_, 0.0);

  if(doEij_) {
    ww_Eij_.clear();
    ww_Eij_.resize(MAX_GRID_PT_);
    for(int i = 1; i < MAX_GRID_PT_; i++) ww_Eij_[i].resize(i);
    
    //CN: need to initialize ww_Eij_ to 0.0 but not Euler angles
    for (int a=1; a<MAX_GRID_PT_; a++)
      for (int l=0; l<a; l++) ww_Eij_[a][l]=0.0;  
  }
  the_vox_.clear();
  the_vox_.resize(MAX_GRID_PT_);
  phi_vox_.clear();
  phi_vox_.resize(MAX_GRID_PT_);
  psi_vox_.clear();
  psi_vox_.resize(MAX_GRID_PT_);

  TStrans_dw_.clear();
  TStrans_dw_.resize(MAX_GRID_PT_, 0.0);
  TStrans_norm_.clear();
  TStrans_norm_.resize(MAX_GRID_PT_, 0.0); 
  TSNN_dw_.clear();
  TSNN_dw_.resize(MAX_GRID_PT_, 0.0);
  TSNN_norm_.clear();
  TSNN_norm_.resize(MAX_GRID_PT_, 0.0);

  nwat_.clear();
  nwat_.resize(MAX_GRID_PT_, 0);
  nH_.clear();
  nH_.resize(MAX_GRID_PT_, 0);
  nw_angle_.clear();
  nw_angle_.resize(MAX_GRID_PT_, 0);
  dens_.clear();
  dens_.resize(MAX_GRID_PT_, 0.0);
  g_.clear();
  g_.resize(MAX_GRID_PT_, 0.0);
  gH_.clear();
  gH_.resize(MAX_GRID_PT_, 0.0);
  dipolex_.clear();
  dipolex_.resize(MAX_GRID_PT_, 0.0);
  dipoley_.clear();
  dipoley_.resize(MAX_GRID_PT_, 0.0);
  dipolez_.clear();
  dipolez_.resize(MAX_GRID_PT_, 0.0);
  neighbor_.clear();
  neighbor_.resize(MAX_GRID_PT_, 0.0);
  neighbor_dw_.clear();
  neighbor_dw_.resize(MAX_GRID_PT_, 0.0);
  neighbor_norm_.clear();
  neighbor_norm_.resize(MAX_GRID_PT_, 0.0);
  qtet_.clear();
  qtet_.resize(MAX_GRID_PT_, 0.0);
  pol_.clear();
  pol_.resize(MAX_GRID_PT_, 0.0);

  gridwat_.clear();
  gridwat_.resize( currentParm->Nsolvent() );

  // We need box info
  if (currentParm->BoxType() == Box::NOBOX) {
    mprinterr("Error: Gist: Must have explicit solvent with periodic boundaries!");
    return Action::ERR;
  }
  SetupImaging( currentParm->BoxType() );

  resnum =0;
  voxel =0;

  return Action::OK;  
}


// Action_Gist::action()
Action::RetType Action_Gist::DoAction(int frameNum, Frame* currentFrame, Frame** frameAddress) {

  NFRAME_ ++;
  if (NFRAME_==1) mprintf("GIST Action \n");

  // Simulation box length - assign here because it can vary for npt simulation
  Lx = currentFrame->BoxCrd().BoxX();
  Ly = currentFrame->BoxCrd().BoxY();
  Lz = currentFrame->BoxCrd().BoxZ();
  if (NFRAME_==1) mprintf("GIST Action box length: %f %f %f \n", Lx, Ly, Lz);
  
  int solventMolecules = CurrentParm_->Nsolvent();
  resnum =0;
  voxel =0;
  resindex1 = 0;
  for (solvmol = CurrentParm_->MolStart();
       solvmol != CurrentParm_->MolEnd(); ++solvmol)
    {
      resindex1++;
      if (!(*solvmol).IsSolvent()) continue;
      Grid( currentFrame );
      voxel = gridwat_[resnum];
      resnum++;   
      NonbondEnergy( currentFrame );
      if (voxel>=MAX_GRID_PT_) continue;
      EulerAngle( currentFrame );
      Dipole( currentFrame );
    }
  if(doOrder_) Order( currentFrame );
  
  //Debugg
  if (NFRAME_==1) mprintf("GIST  DoAction:  Found %d solvent residues \n", resnum);
  if (solventMolecules != resnum) {
    mprinterr("GIST  DoAction  Error: No solvent molecules don't match %d %d\n", solventMolecules, resnum);
  }
  
  return Action::OK;
}

void Action_Gist::NonbondEnergy(Frame *currentFrame) {
<<<<<<< HEAD
  double Acoef, Bcoef;
=======
>>>>>>> 64baf90b
  Vec3 XYZ, XYZ2, JI;
  double rij2, rij, r2, r6, r12, f12, f6, e_vdw, e_elec;
  int satom, satom2, atom1, atom2;
  
  int  voxel2 = 0;
  double q1, q2;
  
  // Setup imaging info
  Matrix_3x3 ucell, recip;

  // Inner loop has both solute and solvent
  resnum2=0;
  resindex2 = 1;
  // skip if water2 has index larger than water1 so that every pair is only evaluated once
  solvmol2 = CurrentParm_->MolStart();
  for (resindex2=1; resindex2<resindex1; resindex2++)
    {	  
      if (!(*solvmol2).IsSolvent()) {
	// Outer loop is not water, break inner loop if water 1 is outside the grid
	if (voxel>=MAX_GRID_PT_) {
	  ++solvmol2;
	  continue;
	}
      }
      else { 
	// Inner loop is water
	voxel2 = gridwat_[resnum2];
	resnum2++;
	// skip if both waters are outside the grid
	if (voxel>=MAX_GRID_PT_ && voxel2>=MAX_GRID_PT_){
	  ++solvmol2;
	  continue;
	}
      }
      
      // Loop over all solvent atoms of water 1
      atom1=0;
      for (satom = (*solvmol).BeginAtom(); satom < (*solvmol).EndAtom(); ++satom)
	{
	  // Set up coord index for this atom
	  XYZ =  Vec3(currentFrame->XYZ( satom ));
	  
	  atom2=0;
	  for (satom2 = (*solvmol2).BeginAtom(); satom2 < (*solvmol2).EndAtom(); ++satom2)
	    {    
	      // Set up coord index for this atom
	      XYZ2 = Vec3(currentFrame->XYZ( satom2 ));
	      // Calculate the vector pointing from atom2 to atom1
	      //rij2 = DIST2_ImageOrtho(XYZ, XYZ2, currentFrame->BoxCrd());
	      //rij2 = DIST2(XYZ, XYZ2, ImageType(), currentFrame->BoxCrd(), ucell, recip);
	      switch( ImageType() ) {
	      case NONORTHO:
		currentFrame->BoxCrd().ToRecip(ucell, recip);
		rij2 = DIST2_ImageNonOrtho(XYZ, XYZ2, ucell, recip);
		break;
	      case ORTHO:
		rij2 = DIST2_ImageOrtho(XYZ, XYZ2, currentFrame->BoxCrd());
		break;
	      default:
		rij2 = DIST2_NoImage(XYZ, XYZ2);	          
	      }
	      rij = sqrt(rij2);
	      // LJ energy
              NonbondType const& LJ = CurrentParm_->GetLJparam(satom, satom2); 
	      r2    = 1 / rij2;
	      r6    = r2 * r2 * r2;
	      r12   = r6 * r6;
	      f12   = LJ.A() * r12;  // A/r^12
	      f6    = LJ.B() * r6;   // B/r^6
	      e_vdw = f12 - f6;     // (A/r^12)-(B/r^6)
	      // LJ Force 
	      // Coulomb energy 
	      q1 = (*CurrentParm_)[satom].Charge() * Constants::ELECTOAMBER;
	      q2 = (*CurrentParm_)[satom2].Charge() * Constants::ELECTOAMBER;
	      e_elec = (q1*q2/rij);
	      if (!(*solvmol2).IsSolvent()) {
		// solute-solvent interaction
		wh_evdw_[voxel] +=  e_vdw;
		wh_eelec_[voxel] += e_elec;
	      }
	      else {
		// solvent-solvent interaction, need to compute for all waters, even those outside the grid but only one water needs to be inside the grid. 
		if (voxel<MAX_GRID_PT_) {
		  ww_evdw_[voxel] +=  e_vdw;
		  ww_eelec_[voxel] += e_elec;
		  // Store the water neighbor using only O-O distance
		  if (atom2==0 && atom1==0 && rij<3.5) {
		    neighbor_[voxel] += 1.0;
		  }
		}
		// CN: only store Eij[voxel1][voxel2] if both voxels lie on the grid.
		if (voxel2<MAX_GRID_PT_) {
		  ww_evdw_[voxel2] +=  e_vdw;
		  ww_eelec_[voxel2] += e_elec;
		  // Store the water neighbor using only O-O distance
		  if (atom2==0 && atom1==0 && rij<3.5) {
	            neighbor_[voxel2] += 1.0;
		  }
		  if(doEij_ && (voxel<MAX_GRID_PT_) ){
		    //if (voxel<MAX_GRID_PT_) {
		    if (voxel>voxel2) {
		      ww_Eij_[voxel][voxel2] += e_vdw*0.5;
		      ww_Eij_[voxel][voxel2] += e_elec*0.5;
		    }
		    else {
		      ww_Eij_[voxel2][voxel] += e_vdw*0.5;
		      ww_Eij_[voxel2][voxel] += e_elec*0.5;
		    }
		    //}  
		  }//print Eij && voxel<MAX_GRID_PT_
		}
	      }//IF is solvent
	      atom2++;
	    } // END Inner loop ALL atoms
	  atom1++;
	} // END Outer loop solvent atoms
      ++solvmol2;
    }  // END Inner loop ALL molecules
}



// Action_Gist::Grid()
void Action_Gist::Grid(Frame *frameIn) {
  int  i, gridindex[3], nH;
  Vec3 comp,  atom_coord;
  i = (*solvmol).BeginAtom();

  gridwat_[resnum] = MAX_GRID_PT_ + 1;
  atom_coord = Vec3(frameIn->XYZ(i));
  // get the components of the water vector
  comp = Vec3(atom_coord) - Vec3(gridorig_);
  nH=0;
  //If Oxygen is far from grid, 1.5A or more in any durection, skip calculation
  if (comp[0]<= G_max_x && comp[1]<= G_max_y && comp[2]<= G_max_z && comp[0]>= -1.5 && comp[1]>= -1.5 && comp[2]>= -1.5 ) {
    //if (comp[0]<= G_max_x || comp[1]<= G_max_y || comp[2]<= G_max_z || comp[0]>= -1.5 || comp[1]>= -1.5 || comp[2]>= -1.5 ) {
    //Water is at most 1.5A away from grid, so we need to check for H even if O is outside grid
    nH=2;
    
    //O is inside grid only if comp is >=0
    if (comp[0]>=0 && comp[1]>=0 && comp[2]>=0 ){
    comp /= gridspacn_;
      gridindex[0] = (int) comp[0];
      gridindex[1] = (int) comp[1];
      gridindex[2] = (int) comp[2];
      
      if ((gridindex[0]<griddim_[0]) && (gridindex[1]<griddim_[1]) && (gridindex[2]<griddim_[2]))
	{
	  // this water belongs to grid point gridindex[0], gridindex[1], gridindex[2]
	  voxel = (gridindex[0]*griddim_[1] + gridindex[1])*griddim_[2] + gridindex[2];
	  gridwat_[resnum] = voxel;
	  nwat_[voxel]++;
	  if (max_nwat_ < nwat_[voxel]) max_nwat_ = nwat_[voxel];
	}
    }
    
    // evaluate hydrogen atoms
    for (int a=1; a<=nH; a++) {
      atom_coord = Vec3(frameIn->XYZ(i+a));
      comp = Vec3(atom_coord) - Vec3(gridorig_);
      if (comp[0]<0 || comp[1]<0 || comp[2]<0) continue;
      comp /= gridspacn_;
      gridindex[0] = (int) comp[0];
      gridindex[1] = (int) comp[1];
      gridindex[2] = (int) comp[2];
      if ((gridindex[0]<griddim_[0]) && (gridindex[1]<griddim_[1]) && (gridindex[2]<griddim_[2])) {
	voxel = (gridindex[0]*griddim_[1] + gridindex[1])*griddim_[2] + gridindex[2];
	nH_[voxel]++;
      }
    } 
  }
}

void Action_Gist::EulerAngle(Frame *frameIn) {

  //if (NFRAME_==1) mprintf("GIST Euler Angles \n");
  Vec3 x_lab, y_lab, z_lab, O_wat, H1_wat, H2_wat, x_wat, y_wat, z_wat, node, v;
  double dp;

  int i = (*solvmol).BeginAtom();
  O_wat = Vec3(frameIn->XYZ(i));
  H1_wat = Vec3(frameIn->XYZ(i+1)) - O_wat;
  H2_wat = Vec3(frameIn->XYZ(i+2)) - O_wat;
  
  // make sure the first three atoms are oxygen followed by two hydrogen
  if ((*CurrentParm_)[i].Element() != Atom::OXYGEN) {
    cout << "Bad! first coordinates do not belong to oxygen atom " << (*CurrentParm_)[i].ElementName() << endl;
  }
  if ((*CurrentParm_)[i+1].Element() != Atom::HYDROGEN || (*CurrentParm_)[i+2].Element() != Atom::HYDROGEN) {
    cout << "Bad! first coordinates do not belong to oxygen atom " << (*CurrentParm_)[i+1].ElementName() << " " << (*CurrentParm_)[i+2].ElementName() << endl;
  } 
  
  // Define lab frame of reference
  x_lab[0]=1.0; x_lab[1]=0; x_lab[2]=0;
  y_lab[0]=0; y_lab[1]=1.0; y_lab[2]=0;
  z_lab[0]=0; z_lab[1]=0; z_lab[2]=1.0;     
  
  // Define the water frame of reference - all axes must be normalized
  // make h1 the water x-axis (but first need to normalized)
  x_wat = H1_wat;
  x_wat.Normalize();
  // the normalized z-axis is the cross product of h1 and h2 
  z_wat = x_wat.Cross( H2_wat );
  z_wat.Normalize();
  // make y-axis as the cross product of h1 and z-axis
  y_wat = z_wat.Cross( x_wat );
  y_wat.Normalize();
  
  // Find the X-convention Z-X'-Z'' Euler angles between the water frame and the lab/host frame
  // First, theta = angle between the water z-axis of the two frames
  dp = z_lab*( z_wat);
  theta = acos(dp);
  //  if (theta>0 && theta<PI) {
  if (theta>1E-5 && theta<Constants::PI-1E-5) {
    // phi = angle between the projection of the water x-axis and the node
    // line of node is where the two xy planes meet = must be perpendicular to both z axes
    // direction of the lines of node = cross product of two normals (z axes)
    // acos of x always gives the angle between 0 and pi, which is okay for theta since theta ranges from 0 to pi
    node = z_lab.Cross( z_wat );
    node.Normalize();
    
    // Second, find the angle phi, which is between x_lab and the node
    dp = node*( x_lab );
    if (dp <= -1.0) phi = Constants::PI;
    else if (dp >= 1.0) phi = Constants::PI;
    else phi = acos(dp);
    // check angle phi
    if (phi>0 && phi<(Constants::TWOPI)) {
      // method 2
      v = x_lab.Cross( node );
      dp = v*( z_lab );
      if (dp<0) phi = Constants::TWOPI - phi;
    }
    
    // Third, rotate the node to x_wat about the z_wat axis by an angle psi
    // psi = angle between x_wat and the node 
    dp = x_wat*( node );
    if (dp<=-1.0) psi = Constants::PI;
    else if (dp>=1.0) psi = 0;
    else psi = acos(dp);
    // check angle psi
    if (psi>0 && psi<(Constants::TWOPI)) {
      // method 2
      Vec3 v = node.Cross( x_wat );
      dp = v*( z_wat );
      if (dp<0) psi = Constants::TWOPI - psi;
    }
    
    if (!(theta<=Constants::PI && theta>=0 && 
          phi<=Constants::TWOPI && phi>=0 && psi<=Constants::TWOPI && psi>=0))
    {
      cout << "angles: " << theta << " " << phi << " " << psi << endl;
      cout << H1_wat[0] << " " << H1_wat[1] << " " << H1_wat[2] << " " << H2_wat[0] << " " << H2_wat[1] << " " << H2_wat[2] << endl;
      mprinterr("Error: Euler: angles don't fall into range.\n");
      //break; 
    }
    
    the_vox_[voxel].push_back(theta);
    phi_vox_[voxel].push_back(phi);
    psi_vox_[voxel].push_back(psi);
    nw_angle_[voxel]++;
  }
  //else cout << resnum-1 << " gimbal lock problem, two z_wat paralell" << endl;
} 


// Action_Gist::Dipole()
void Action_Gist::Dipole(Frame *frameIn) {
  
  //if (NFRAME_==1) mprintf("GIST Dipole \n");
  double dipolar_vector[3], charge;
  int satom;
  Vec3 XYZ, sol;

  dipolar_vector[0] = 0.0;
  dipolar_vector[1] = 0.0;
  dipolar_vector[2] = 0.0;
  // Loop over solvent atoms
  for (satom = (*solvmol).BeginAtom(); satom < (*solvmol).EndAtom(); ++satom)
    {
      XYZ =  Vec3(frameIn->XYZ( satom ));
      // Calculate dipole vector. The oxygen of the solvent is used to assign the voxel index to the water.
      // NOTE: the total charge on the solvent should be neutral for this to have any meaning
      
      charge = (*CurrentParm_)[satom].Charge();
      //      cout << resnum-1 << " " << charge << " " << XYZ[0] << " " << XYZ[1] << " " << XYZ[2] << endl;
      dipolar_vector[0] += (charge * XYZ[0]);
      dipolar_vector[1] += (charge * XYZ[1]);
      dipolar_vector[2] += (charge * XYZ[2]);
    }
  dipolex_[voxel] += dipolar_vector[0];
  dipoley_[voxel] += dipolar_vector[1];
  dipolez_[voxel] += dipolar_vector[2];
}

// Action_Gist::Order() 
void Action_Gist::Order(Frame *frameIn) {
  if (NFRAME_==1) mprintf("GIST Order Parameter \n");
  int i;
  double cos, sum, r1, r2, rij2, x[5], y[5], z[5];
  Vec3 O_wat1, O_wat2, O_wat3, v1, v2;
  resnum=0;

  for (solvmol = CurrentParm_->MolStart();
                              solvmol != CurrentParm_->MolEnd(); ++solvmol)
  {
    if (!(*solvmol).IsSolvent()) continue;

    // obtain 4 closest neighbors for every water
    resnum++;
    voxel = gridwat_[resnum-1];
    if (voxel>=MAX_GRID_PT_) continue;
    // assume that oxygen is the first atom
    i = (*solvmol).BeginAtom();
    O_wat1 = Vec3(frameIn->XYZ( i ));

    r1=1000; r2=1000; resnum2=0;
    for (int a=1; a<5; a++) {
      x[a]=10000;
      y[a]=10000;
      z[a]=10000;
    }
    // Can't make into triangular matrix
    for (solvmol2 = CurrentParm_->MolStart();
                                solvmol2 != CurrentParm_->MolEnd(); ++solvmol2)
    {
      if (!(*solvmol2).IsSolvent()) continue;
      resnum2++;
      if (resnum == resnum2) continue;
      i = (*solvmol2).BeginAtom();
      O_wat2 = Vec3(frameIn->XYZ( i ));      
      rij2 = DIST2_NoImage(O_wat1, O_wat2);
      if (rij2<r1) {
        x[4] = x[3];
        y[4] = y[3];
        z[4] = z[3];
	x[3] = x[2];
        y[3] = y[2];
        z[3] = z[2];
        x[2] = x[1];
        y[2] = y[1];
        z[2] = z[1];
	r1 = rij2;
        x[1] = O_wat2[0];
        y[1] = O_wat2[1];
        z[1] = O_wat2[2];
      }
    }
    
    // Compute the tetrahedral order parameter
    sum=0;
    for (int mol1=1; mol1<=3; mol1++) {
      for (int mol2=mol1+1; mol2<=4; mol2++) {
	O_wat2[0] = x[mol1];
	O_wat2[1] = y[mol1];
	O_wat2[2] = z[mol1];
	O_wat3[0] = x[mol2];
	O_wat3[1] = y[mol2];
	O_wat3[2] = z[mol2];
	v1 = O_wat2 - O_wat1;
	v2 = O_wat3 - O_wat1; 	 
	r1 = v1.Magnitude2();
	r2 = v2.Magnitude2();
	cos = (v1*( v2))/sqrt(r1*r2);
	sum += (cos + 1.0/3)*(cos + 1.0/3);
      }
    }
    qtet_[voxel] += (1.0 - (3.0/8)*sum);
  }
}


void Action_Gist::Print() {
  
  // Implement NN to compute orientational entropy for each voxel
  double NNr, rx, ry, rz, rR, dbl;
  TSNNtot_=0;
  for (int gr_pt=0; gr_pt<MAX_GRID_PT_; gr_pt++) {
    TSNN_dw_[gr_pt]=0; TSNN_norm_[gr_pt]=0;  
    int nwtot = nw_angle_[gr_pt];
    if (nwtot<=1) continue;
    for (int n=0; n<nwtot; n++) {
      NNr=10000;
      for (int l=0; l<nwtot; l++) {
        if (l==n) continue;
        rx = cos(the_vox_[gr_pt][l]) - cos(the_vox_[gr_pt][n]);
        ry = phi_vox_[gr_pt][l] - phi_vox_[gr_pt][n];
        rz = psi_vox_[gr_pt][l] - psi_vox_[gr_pt][n];
        if (ry>Constants::PI) ry = Constants::TWOPI-ry;
        else if (ry<-Constants::PI) ry = Constants::TWOPI+ry;
        if (rz>Constants::PI) rz = Constants::TWOPI-rz;
        else if (rz<-Constants::PI) rz = Constants::TWOPI+rz;
        rR = sqrt(rx*rx + ry*ry + rz*rz);
        if (rR>0 && rR<NNr) NNr = rR;
      }
      if (NNr<9999 && NNr>0) {
	dbl = log(NNr*NNr*NNr*nwtot/(3.0*Constants::TWOPI));
	TSNN_norm_[gr_pt] += dbl;
      }	
    }
    TSNN_norm_[gr_pt] = Constants::GASK_J*0.3*0.239*(TSNN_norm_[gr_pt]/nwtot+0.5772);
    TSNN_dw_[gr_pt] = TSNN_norm_[gr_pt]*nwat_[gr_pt]/(NFRAME_*Vvox_);
    TSNNtot_ += TSNN_dw_[gr_pt];
  }
  TSNNtot_ *= Vvox_;
  mprintf("Max number of water = %d \n", max_nwat_);
  mprintf("Total orientational entropy of the grid: S_NN = %9.5f kcal/mol, Nf=%d\n", TSNNtot_, NFRAME_);
  
  // Compute translational entropy for each voxel
  TStranstot_=0;
  for (int a=0; a<MAX_GRID_PT_; a++) {
    dens_[a] = 1.0*nwat_[a]/(NFRAME_*Vvox_);
    g_[a] = dens_[a]/BULK_DENS_;
    gH_[a] = 1.0*nH_[a]/(NFRAME_*Vvox_*2*BULK_DENS_);
    if (nwat_[a]>1) {
       TStrans_dw_[a] = -Constants::GASK_J*BULK_DENS_*0.3*0.239*g_[a]*log(g_[a]);
       TStrans_norm_[a] = TStrans_dw_[a]/dens_[a];
       TStranstot_ += TStrans_dw_[a];
    }
    else {
       TStrans_dw_[a]=0; TStrans_norm_[a]=0;
    }
  }
  TStranstot_ *= Vvox_;
  mprintf("Total translational entropy of the grid: S_trans = %9.5f kcal/mol, Nf=%d\n", TStranstot_, NFRAME_);

  // Compute average voxel energy
  for (int a=0; a<MAX_GRID_PT_; a++) {
    if (nwat_[a]>1) {
       dEwh_dw_[a] = (wh_evdw_[a]+wh_eelec_[a])/(NFRAME_*Vvox_);
       dEwh_norm_[a] = (wh_evdw_[a]+wh_eelec_[a])/nwat_[a];
       dEww_dw_unref_[a] = (ww_evdw_[a]+ww_eelec_[a])/(2*NFRAME_*Vvox_);
       dEww_norm_unref_[a] = (ww_evdw_[a]+ww_eelec_[a])/(2*nwat_[a]); 
    }
    else {
       dEwh_dw_[a]=0; dEwh_norm_[a]=0; dEww_norm_unref_[a]=0; dEww_dw_unref_[a]=0;
    }
    // Compute the average number of water neighbor, average order parameter, and average dipole density 
    if (nwat_[a]>0) {
      qtet_[a] /= nwat_[a];
      neighbor_norm_[a] = 1.0*neighbor_[a]/nwat_[a];
    }
    neighbor_dw_[a] = 1.0*neighbor_[a]/(NFRAME_*Vvox_);
    dipolex_[a] /= (0.20822678*NFRAME_*Vvox_);
    dipoley_[a] /= (0.20822678*NFRAME_*Vvox_);
    dipolez_[a] /= (0.20822678*NFRAME_*Vvox_);
    pol_[a] = sqrt(dipolex_[a]*dipolex_[a] + dipoley_[a]*dipoley_[a] + dipolez_[a]*dipolez_[a]);	    
  }
  
  // Print the gist info file
  // Print the energy data
  /*if (!datafile_.empty()) {
  // Now write the data file with all of the GIST energies
  DataFile dfl;
  ArgList dummy;
  dfl.SetupDatafile(datafile_, dummy, 0);
  for (int i = 0; i < myDSL_.size(); i++) {
  dfl.AddSet(myDSL_[i]);
  }
  
  dfl.Write();
  
  }*/
  //stored as float
  PrintDX("gist-gO.dx", g_);
  PrintDX("gist-gH.dx", gH_);
  PrintDX("gist-dEwh-dw.dx", dEwh_dw_);
  PrintDX("gist-dEww-dw.dx", dEww_dw_unref_);
  PrintDX("gist-TStrans-dw.dx", TStrans_dw_);
  PrintDX("gist-TSorient-dw.dx", TSNN_dw_);
  PrintDX("gist-neighbor-norm.dx", neighbor_norm_); 
  PrintDX("gist-dipole-dw.dx", pol_);
  //stored as doubles
  PrintDX_double("gist-order-norm.dx", qtet_);
  PrintDX_double("gist-dipolex-dw.dx", dipolex_);
  PrintDX_double("gist-dipoley-dw.dx", dipoley_);
  PrintDX_double("gist-dipolez-dw.dx", dipolez_);
  

  if (!datafile_.empty()) {
    PrintOutput(datafile_);
  }
  else{
    PrintOutput("gist-output.dat");
  }
  gist_t_end=clock();
  gist_t_diff = diffclock(gist_t_end,gist_t_begin);
  cout << "GIST Time elapsed: " << gist_t_diff << " ms"<< endl;
}

  // Print GIST data in dx format
void Action_Gist::PrintDX_double(string const& filename, std::vector<double>& data)
{
  CpptrajFile outfile;
  if (outfile.OpenWrite(filename)) {
    mprinterr("Print Error: Could not open OpenDX output file.\n");
    return;
  }
  // Print the OpenDX header
  outfile.Printf("object 1 class gridpositions counts %d %d %d\n",
                 griddim_[0], griddim_[1], griddim_[2]);
  outfile.Printf("origin %lg %lg %lg\n", gridorig_[0], gridorig_[1], gridorig_[2]);
  outfile.Printf("delta %lg 0 0\n", gridspacn_);
  outfile.Printf("delta 0 %lg 0\n", gridspacn_);
  outfile.Printf("delta 0 0 %lg\n", gridspacn_);
  outfile.Printf("object 2 class gridconnections counts %d %d %d\n",
                 griddim_[0], griddim_[1], griddim_[2]);
  outfile.Printf(
    "object 3 class array type double rank 0 items %d data follows\n",
    MAX_GRID_PT_);

  // Now print out the data. It is already in row-major form (z-axis changes
  // fastest), so no need to do any kind of data adjustment
  for (int i = 0; i < MAX_GRID_PT_ - 2; i += 3)
    outfile.Printf("%g %g %g\n", data[i], data[i+1], data[i+2]);
  // Print out any points we may have missed
  switch (MAX_GRID_PT_ % 3) {
    case 2: outfile.Printf("%g %g\n", data[MAX_GRID_PT_-2], data[MAX_GRID_PT_-1]); break;
    case 1: outfile.Printf("%g\n", data[MAX_GRID_PT_-1]); break;
  }

  outfile.CloseFile();
}

  // Print GIST data in dx format
void Action_Gist::PrintDX(string const& filename, std::vector<float>& data)
{
  CpptrajFile outfile;
  if (outfile.OpenWrite(filename)) {
    mprinterr("Print Error: Could not open OpenDX output file.\n");
    return;
  }
  // Print the OpenDX header
  outfile.Printf("object 1 class gridpositions counts %d %d %d\n",
                 griddim_[0], griddim_[1], griddim_[2]);
  outfile.Printf("origin %lg %lg %lg\n", gridorig_[0], gridorig_[1], gridorig_[2]);
  outfile.Printf("delta %lg 0 0\n", gridspacn_);
  outfile.Printf("delta 0 %lg 0\n", gridspacn_);
  outfile.Printf("delta 0 0 %lg\n", gridspacn_);
  outfile.Printf("object 2 class gridconnections counts %d %d %d\n",
                 griddim_[0], griddim_[1], griddim_[2]);
  outfile.Printf(
    "object 3 class array type float rank 0 items %d data follows\n",
    MAX_GRID_PT_);

  // Now print out the data. It is already in row-major form (z-axis changes
  // fastest), so no need to do any kind of data adjustment
  for (int i = 0; i < MAX_GRID_PT_ - 2; i += 3)
    outfile.Printf("%g %g %g\n", data[i], data[i+1], data[i+2]);
  // Print out any points we may have missed
  switch (MAX_GRID_PT_ % 3) {
    case 2: outfile.Printf("%g %g\n", data[MAX_GRID_PT_-2], data[MAX_GRID_PT_-1]); break;
    case 1: outfile.Printf("%g\n", data[MAX_GRID_PT_-1]); break;
  }

  outfile.CloseFile();
}

  // Print GIST data in dx format
void Action_Gist::PrintOutput(string const& filename)
{
  CpptrajFile outfile;
  if (outfile.OpenWrite(filename)) {
    mprinterr("Print Error: Could not open GISToutput file.\n");
    return;
  }
  //ofstream myfile;
  //  myfile.open("gist-output.dat");  
  //myfile.open(filename);  
  outfile.Printf("GIST Output, information printed per voxel\n");
  outfile.Printf("voxel xcoord ycoord zcoord population g_O g_H ");
  outfile.Printf("TStrans-dw(kcal/mol/A^3) TStrans-norm(kcal/mol) TSorient-dw(kcal/mol/A^3) TSorient-norm(kcal/mol) ");
  outfile.Printf("Ewh-dw(kcal/mol/A^3) Ewh-norm(kcal/mol) ");
  outfile.Printf("Eww-dw-unref(kcal/mol/A^3) Eww-norm-unref(kcal/mol) ");
  outfile.Printf("Dipole_x-dw(D/A^3) Dipole_y-dw(D/A^3) Dipole_z-dw(D/A^3) Dipole-dw(D/A^3) neighbor-dw(1/A^3) neighbor-norm order-norm\n");
  // Now print out the data. 
  for (int i=0; i<MAX_GRID_PT_; i++){
    outfile.Printf( "%d %g %g %g %d %g %g ",i , grid_x_[i] , grid_y_[i], grid_z_[i], nwat_[i] , g_[i], gH_[i] );
    outfile.Printf( "%g %g %g %g ",TStrans_dw_[i], TStrans_norm_[i], TSNN_dw_[i] , TSNN_norm_[i]);
    outfile.Printf( "%g %g ",dEwh_dw_[i], dEwh_norm_[i] );
    outfile.Printf( "%g %g ",dEww_dw_unref_[i] , dEww_norm_unref_[i] );
    outfile.Printf( "%g %g %g %g ",dipolex_[i] , dipoley_[i] , dipolez_[i] , pol_[i] );
    outfile.Printf( "%g %g %g \n",neighbor_dw_[i] , neighbor_norm_[i] , qtet_[i]);
    }
  /*myfile << "GIST Output, information printed per voxel\n";
  myfile << "voxel xcoord ycoord zcoord population g_O g_H ";
  myfile << "TStrans-dw(kcal/mol/A^3) TStrans-norm(kcal/mol) TSorient-dw(kcal/mol/A^3) TSorient-norm(kcal/mol) ";
  myfile << "Ewh-dw(kcal/mol/A^3) Ewh-norm(kcal/mol) ";
  myfile << "Eww-dw-unref(kcal/mol/A^3) Eww-norm-unref(kcal/mol) ";
  myfile << "Dipole_x Dipole_y Dipole_z u(D) neighbor neighbor-norm order\n";
  // Now print out the data. 
  for (int i=0; i<MAX_GRID_PT_; i++){
    myfile << i << " " << grid_x_[i] << " " << grid_y_[i]<< " " << grid_z_[i]<< " " << nwat_[i] << " " << g_[i]<< " " << gH_[i] << " ";
    myfile <<  TStrans_dw_[i]<< " " << TStrans_norm_[i]<< " " << TSNN_dw_[i] << " " << TSNN_norm_[i]<< " ";
    myfile << dEwh_dw_[i]<< " " << dEwh_norm_[i] << " ";
    myfile << dEww_dw_unref_[i] << " " << dEww_norm_unref_[i] << " ";
    myfile << dipolex_[i] << " " << dipoley_[i] << " " << dipolez_[i] << " " << pol_[i] << " ";
    myfile << neighbor_[i] << " " << neighbor_norm_[i] << " " << qtet_[i] << endl;
    }*/
  //  myfile.close();
  outfile.CloseFile();

  if(doEij_){
    ofstream outfile;
    outfile.open("ww_Eij.dat");
    double dbl;
    for (int a=1; a<MAX_GRID_PT_; a++) {
      for (int l=0; l<a; l++) {
	dbl = ww_Eij_[a][l];
	if (dbl!=0) {
	  dbl /= NFRAME_;
	  //outfile.printf("%10d %10d %10.5f\n", a, l, dbl);
	  //outfile << left << setw(12) << a << l << setprecision(7) << dbl << endl;
	  outfile << a << " " << l << " " << dbl << endl;
	}
      }
    }
    outfile.close();
  }
}

// DESTRUCTOR
Action_Gist::~Action_Gist() {
  //fprintf(stderr,"Gist Destructor.\n");
  griddim_.clear();
  gridwat_.clear();		// voxel index of each water
  nwat_.clear();		// total number of water found in each voxel
  nH_.clear();			// total number of hydrogen found in each voxel
  nw_angle_.clear();	// total nuber of Euler angles found in each voxel
  g_.clear();		// normalized water density
  gH_.clear();		// normalized H density
  dens_.clear();		// water density
  grid_x_.clear();	// voxel index in x
  grid_y_.clear();
  grid_z_.clear();
  neighbor_.clear();		// number of water neighbor within 3.5A
  qtet_.clear();		// tetahedral order parameter
  
  wh_evdw_.clear();
  wh_eelec_.clear();
  ww_evdw_.clear();
  ww_eelec_.clear();
  if(doEij_){
    ww_Eij_.clear();
  }
  dEwh_dw_.clear();
  dEww_dw_unref_.clear();
  dEwh_norm_.clear();
  dEww_norm_unref_.clear();
  
  TSNN_dw_.clear();
  TSNN_norm_.clear();
  TStrans_dw_.clear();
  TStrans_norm_.clear();
  
  the_vox_.clear();
  phi_vox_.clear();
  psi_vox_.clear();
  
  // dipole stuffs
  dipolex_.clear();
  dipoley_.clear();
  dipolez_.clear();
}<|MERGE_RESOLUTION|>--- conflicted
+++ resolved
@@ -40,14 +40,9 @@
 
 
 void Action_Gist::Help() {
-<<<<<<< HEAD
 //  mprintf("<watermodel>[{tip3p|tip4p|tip4pew}] [doorder] [doeij] [gridcntr <xval> <yval> <zval>] [griddim <xval> <yval> <zval>] [gridspacn <spaceval>] [out <filename>] \n");
   mprintf("[doorder] [doeij] [gridcntr <xval> <yval> <zval>] [griddim <xval> <yval> <zval>] [gridspacn <spaceval>] [out <filename>] \n");
 /*  mprintf("\tGIST needs the specification of the water model being used. Supported water models are: \n");
-=======
-  mprintf("<watermodel>[{tip3p|tip4p|tip4pew}] [doorder] [doeij] [gridcntr <xval> <yval> <zval>] [griddim <xval> <yval> <zval>] [gridspacn <spaceval>] [out <filename>] \n");
-  mprintf("\tGIST needs the specification of the water model being used. Supported water models are: \n");
->>>>>>> 64baf90b
   mprintf("\ta) TIP3P specified as tip3p. \n");
   mprintf("\tb) TIP4P specified as tip4p. \n");
   mprintf("\tc) TIP4PEW specified as tip4pew. \n");
@@ -355,10 +350,6 @@
 }
 
 void Action_Gist::NonbondEnergy(Frame *currentFrame) {
-<<<<<<< HEAD
-  double Acoef, Bcoef;
-=======
->>>>>>> 64baf90b
   Vec3 XYZ, XYZ2, JI;
   double rij2, rij, r2, r6, r12, f12, f6, e_vdw, e_elec;
   int satom, satom2, atom1, atom2;
