// DataSet_integer
#include "DataSet_integer.h"
#include "MpiRoutines.h"
#include "CpptrajStdio.h"

// DataSet_integer::Allocate()
/** Reserve space in the Data and Frames arrays. */
int DataSet_integer::Allocate1D( size_t sizeIn ) {
  Data_.reserve( sizeIn );
  return 0;
}

// DataSet_integer::Add()
/** Insert data vIn at frame. */
void DataSet_integer::Add(size_t frame, const void* vIn) {
  if (frame > Data_.size())
    Data_.resize( frame, 0.0 );
  // Always insert at the end
  // NOTE: No check for duplicate frame values.
  Data_.push_back( *((int*)vIn) );
}

// DataSet_integer::WriteBuffer()
/** Write data at frame to CharBuffer. If no data for frame write 0.0.
  */
void DataSet_integer::WriteBuffer(CpptrajFile &cbuffer, size_t frame) const {
  if (frame >= Data_.size())
    cbuffer.Printf(data_format_, 0);
  else
    cbuffer.Printf(data_format_, Data_[frame]);
}

// DataSet_integer::Sync()
/** First, non-master threads convert their vectors into C-arrays.
  * These arrays are then sent to the master, where they are put 
  * into the master arrays. It is assumed that master (rank 0) has 
  * first chunk of data, rank 1 has next and so on.
  */
int DataSet_integer::Sync() {
  unsigned int dataSize;
  unsigned int masterSize = 0;
  int* values = 0;

  if (worldsize==1) return 0;

  for ( int rank = 1; rank < worldsize; ++rank) {
    if ( worldrank == rank ) {
      // ----- RANK -------
      // Get size of data on rank.
      dataSize = Data_.size();
      // Send rank size to master
      parallel_sendMaster(&dataSize, 1, rank, PARA_INT);
      // If size is 0 on rank, skip this rank.
      if (dataSize == 0) continue;
      // Allocate space for temp array on rank, put Data_ into values.
      values = new int[ dataSize ];
<<<<<<< HEAD
      for (size_t i = 0; i < dataSize; ++i)
        values[i] = Data_[i];
      // Send temp array to master
      parallel_sendMaster(values, dataSize, rank, 0);
      // Free array on rank
=======
      frames = new int[ dataSize ];
      // Send arrays to master
      parallel_sendMaster(frames, dataSize, rank, PARA_INT);
      parallel_sendMaster(values, dataSize, rank, PARA_INT);
      // Free arrays on rank
>>>>>>> 842813f2
      delete[] values;
    } else if (worldrank == 0) {
      // ----- MASTER -----
      // Master receives size from rank
      parallel_sendMaster(&dataSize, 1, rank, PARA_INT);
      // If size was 0 on rank, skip rank.
      if (dataSize == 0) continue;
      // Reallocate temp array on master if necessary
      if (dataSize > masterSize) {
        if ( values != 0 ) delete[] values;
        values = new int[ dataSize ];
        masterSize = dataSize;
      }
<<<<<<< HEAD
      // Master receives temp array
      parallel_sendMaster(values, dataSize, rank, 0);
      // Insert values to master array
      for (unsigned int i = 0; i < dataSize; ++i)
=======
      // Master receives arrays
      parallel_sendMaster(frames, dataSize, rank, PARA_INT);
      parallel_sendMaster(values, dataSize, rank, PARA_INT);
      // Insert frames and values to master arrays
      for (unsigned int i = 0; i < dataSize; ++i) {
        Frames_.push_back( frames[i] );
>>>>>>> 842813f2
        Data_.push_back( values[i] );
    }
  } // End loop over ranks > 0

  // Free master array
  if (worldrank == 0 && values != 0 ) delete[] values;

  return 0;
}<|MERGE_RESOLUTION|>--- conflicted
+++ resolved
@@ -54,19 +54,12 @@
       if (dataSize == 0) continue;
       // Allocate space for temp array on rank, put Data_ into values.
       values = new int[ dataSize ];
-<<<<<<< HEAD
-      for (size_t i = 0; i < dataSize; ++i)
-        values[i] = Data_[i];
-      // Send temp array to master
-      parallel_sendMaster(values, dataSize, rank, 0);
-      // Free array on rank
-=======
-      frames = new int[ dataSize ];
+      std::copy(Data_.begin(), Data_.end(), values);
+      //frames = new int[ dataSize ];
       // Send arrays to master
-      parallel_sendMaster(frames, dataSize, rank, PARA_INT);
+      //parallel_sendMaster(frames, dataSize, rank, PARA_INT);
       parallel_sendMaster(values, dataSize, rank, PARA_INT);
       // Free arrays on rank
->>>>>>> 842813f2
       delete[] values;
     } else if (worldrank == 0) {
       // ----- MASTER -----
@@ -80,20 +73,14 @@
         values = new int[ dataSize ];
         masterSize = dataSize;
       }
-<<<<<<< HEAD
-      // Master receives temp array
-      parallel_sendMaster(values, dataSize, rank, 0);
-      // Insert values to master array
-      for (unsigned int i = 0; i < dataSize; ++i)
-=======
       // Master receives arrays
-      parallel_sendMaster(frames, dataSize, rank, PARA_INT);
+      //parallel_sendMaster(frames, dataSize, rank, PARA_INT);
       parallel_sendMaster(values, dataSize, rank, PARA_INT);
       // Insert frames and values to master arrays
       for (unsigned int i = 0; i < dataSize; ++i) {
-        Frames_.push_back( frames[i] );
->>>>>>> 842813f2
+        //Frames_.push_back( frames[i] );
         Data_.push_back( values[i] );
+      }
     }
   } // End loop over ranks > 0
 
