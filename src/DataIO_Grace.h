#ifndef INC_DATAIO_GRACE_H
#define INC_DATAIO_GRACE_H
#include "DataIO.h"
// Class: DataIO_Grace
/// Read/write Grace data files.
class DataIO_Grace : public DataIO {
  public:
<<<<<<< HEAD
    DataIO_Grace() {}
    static DataIO* Alloc() { return (DataIO*)new DataIO_Grace(); } 
    int ReadData(std::string const&,DataSetList&);
=======
    DataIO_Grace();

    int ReadData(std::string const&,ArgList&,DataSetList&,std::string const&);
>>>>>>> c3be59d2
    int processWriteArgs(ArgList &);
    int WriteData(std::string const&,DataSetList const&, DimArray const&);
    int WriteDataInverted(std::string const&,DataSetList const&, DimArray const&);
    int WriteData2D(std::string const&, DataSet const&, DimArray const&) { return 1; }
    int WriteData3D(std::string const&, DataSet const&, DimArray const&) { return 1; }
    bool ID_DataFormat(CpptrajFile&) { return false; }
};
#endif<|MERGE_RESOLUTION|>--- conflicted
+++ resolved
@@ -5,15 +5,10 @@
 /// Read/write Grace data files.
 class DataIO_Grace : public DataIO {
   public:
-<<<<<<< HEAD
     DataIO_Grace() {}
     static DataIO* Alloc() { return (DataIO*)new DataIO_Grace(); } 
-    int ReadData(std::string const&,DataSetList&);
-=======
-    DataIO_Grace();
+    int ReadData(std::string const&,ArgList&,DataSetList&,std::string const&);
 
-    int ReadData(std::string const&,ArgList&,DataSetList&,std::string const&);
->>>>>>> c3be59d2
     int processWriteArgs(ArgList &);
     int WriteData(std::string const&,DataSetList const&, DimArray const&);
     int WriteDataInverted(std::string const&,DataSetList const&, DimArray const&);
