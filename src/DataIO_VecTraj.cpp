--- conflicted
+++ resolved
@@ -56,13 +56,9 @@
     }
   }
   Trajout_Single out;
-<<<<<<< HEAD
-  if (out.InitTrajWrite(fname.Full(), ArgList(), &pseudo, trajoutFmt_) == 0) {
-=======
-  if (out.PrepareTrajWrite(fname, ArgList(), &pseudo, CoordinateInfo(),
+  if (out.PrepareTrajWrite(fname.Full(), ArgList(), &pseudo, CoordinateInfo(),
                            vec_size, trajoutFmt_) == 0)
   {
->>>>>>> d34f258a
     Frame outFrame(pseudo.Natom());
     for (int i = 0; i != vec_size; ++i) {
       outFrame.ClearAtoms();
