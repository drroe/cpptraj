--- conflicted
+++ resolved
@@ -23,14 +23,9 @@
 // NOTE: Must be in same order as TrajFormatType
 const FileTypes::AllocToken TrajectoryFile::TF_AllocArray[] = {
 # ifdef BINTRAJ
-<<<<<<< HEAD
-  { "Amber NetCDF",       0, 0, Traj_AmberNetcdf::Alloc    },
-  { "Amber NC Restart",   0, 0, Traj_AmberRestartNC::Alloc },
-  { "Amber NC Ensemble",  Traj_NcEnsemble::ReadHelp, Traj_NcEnsemble::WriteHelp, Traj_NcEnsemble::Alloc },
-=======
   { "Amber NetCDF",       Traj_AmberNetcdf::ReadHelp, Traj_AmberNetcdf::WriteHelp, Traj_AmberNetcdf::Alloc    },
   { "Amber NC Restart",   Traj_AmberRestartNC::ReadHelp, Traj_AmberRestartNC::WriteHelp, Traj_AmberRestartNC::Alloc },
->>>>>>> be9b0db3
+  { "Amber NC Ensemble",  Traj_NcEnsemble::ReadHelp, Traj_NcEnsemble::WriteHelp, Traj_NcEnsemble::Alloc },
 # else
   { "Amber NetCDF",       0, 0, 0                          },
   { "Amber NC Restart",   0, 0, 0                          },
