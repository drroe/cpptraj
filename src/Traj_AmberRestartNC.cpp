#ifdef BINTRAJ
// This file contains a collection of routines designed for reading
// (and writing?) netcdf restart files used with amber.
// Dan Roe 2011-01-07
#include "Traj_AmberRestartNC.h"
#include "CpptrajStdio.h"
#include "StringRoutines.h" // NumberFilename
#include "netcdf.h"

// CONSTRUCTOR
Traj_AmberRestartNC::Traj_AmberRestartNC() :
  restartTime_(0),
  singleWrite_(false),
  useVelAsCoords_(false),
  outputTemp_(false),
  outputVel_(false),
  outputTime_(false),
  readAccess_(false),
  time0_(1.0),
  dt_(1.0)
{ }

// DESTRUCTOR
Traj_AmberRestartNC::~Traj_AmberRestartNC() {
  //fprintf(stderr,"Amber Netcdf Restart Destructor\n");
  // NOTE: Need to close file?
}

bool Traj_AmberRestartNC::ID_TrajFormat(CpptrajFile& fileIn) {
  if ( GetNetcdfConventions( fileIn.Filename().full() ) == NC_AMBERRESTART ) return true;
  return false;
}

// Traj_AmberRestartNC::closeTraj()
void Traj_AmberRestartNC::closeTraj() {
  NC_close();
}

// Traj_AmberRestartNC::openTrajin()
int Traj_AmberRestartNC::openTrajin() {
  // If already open, return
  if (Ncid()!=-1) return 0;
  if ( NC_openRead( filename_.Full() ) != 0 ) {
    mprinterr("Error: Opening Netcdf restart file %s for reading.\n", filename_.base());
    return 1;
  }
  if (debug_>1) NetcdfDebug();
  return 0;
}

void Traj_AmberRestartNC::ReadHelp() {
  mprintf("\tusevelascoords: Use velocities instead of coordinates if present.\n");
}

int Traj_AmberRestartNC::processReadArgs(ArgList& argIn) {
  useVelAsCoords_ = argIn.hasKey("usevelascoords");
  return 0;
}

// Traj_AmberRestartNC::setupTrajin()
/** Set up netcdf restart file for reading, get all variable and dimension IDs. 
  * Also check number of atoms against associated parmtop.
  */
int Traj_AmberRestartNC::setupTrajin(std::string const& fname, Topology* trajParm)
{
  if (filename_.SetFileNameWithExpansion( fname )) return TRAJIN_ERR;
  if (openTrajin()) return TRAJIN_ERR;
  readAccess_ = true;
  // Sanity check - Make sure this is a Netcdf restart
  if ( GetNetcdfConventions() != NC_AMBERRESTART ) {
    mprinterr("Error: Netcdf restart file %s conventions do not include \"AMBERRESTART\"\n",
              filename_.base());
    return TRAJIN_ERR;
  }
  // Get global attributes
  std::string attrText = GetAttrText("ConventionVersion");
  if (attrText!="1.0")
    mprintf("Warning: Netcdf restart file %s has ConventionVersion that is not 1.0 (%s)\n",
            filename_.base(), attrText.c_str());
  // Get title
  SetTitle( GetAttrText("title") );
  // Setup Coordinates/Velocities
  if ( SetupCoordsVelo( useVelAsCoords_ )!=0 ) return TRAJIN_ERR;
  // Check that specified number of atoms matches expected number.
  if (Ncatom() != trajParm->Natom()) {
    mprinterr("Error: Number of atoms in NetCDF restart file %s (%i) does not\n",
              filename_.base(), Ncatom());
    mprinterr("       match number in associated parmtop (%i)!\n",trajParm->Natom());
    return TRAJIN_ERR;
  }
  // Setup Time - FIXME: allowed to fail silently
  SetupTime();
  // Box info
  double boxcrd[6];
  if (SetupBox(boxcrd, NC_AMBERRESTART) == 1) // 1 indicates an error
    return TRAJIN_ERR;
  // Replica Temperatures - FIXME: allowed to fail silently 
  SetupTemperature();
  // Replica Dimensions
  ReplicaDimArray remdDim;
  if ( SetupMultiD(remdDim) == -1 ) return TRAJIN_ERR;
  // Set traj info: FIXME - no forces yet
  SetCoordInfo( CoordinateInfo(remdDim, Box(boxcrd), HasVelocities(),
                               HasTemperatures(), HasTimes(), false) );
  // NOTE: TO BE ADDED
  // labelDID;
  //int cell_spatialDID, cell_angularDID;
  //int spatialVID, cell_spatialVID, cell_angularVID;
  closeTraj();
  // Only 1 frame for NC restarts
  return 1;
}

void Traj_AmberRestartNC::WriteHelp() {
  mprintf("\tnovelocity: Do not write velocities to restart file.\n"
          "\tnotime:     Do not write time to restart file.\n"
          "\tremdtraj:   Write temperature to restart file.\n"
          "\ttime0:      Time for first frame (default 1.0).\n"
          "\tdt:         Time step for subsequent frames, t=(time0+frame)*dt; (default 1.0)\n");
}

// Traj_AmberRestartNC::processWriteArgs()
int Traj_AmberRestartNC::processWriteArgs(ArgList& argIn) {
  // For write, assume we want velocities unless specified
  outputVel_ = !argIn.hasKey("novelocity");
  outputTime_ = !argIn.hasKey("notime");
  outputTemp_ = argIn.hasKey("remdtraj");
  time0_ = argIn.getKeyDouble("time0", -1.0);
  dt_ = argIn.getKeyDouble("dt",1.0);
  return 0;
}

// Traj_AmberRestartNC::setupTrajout()
/** Setting up is done for each frame.  */
int Traj_AmberRestartNC::setupTrajout(std::string const& fname, Topology* trajParm,
                                      CoordinateInfo const& cInfoIn,
                                      int NframesToWrite, bool append)
{
  if (append) {
    mprinterr("Error: 'append' not supported by NetCDF restart\n");
    return 1;
  }
  readAccess_ = false;
  CoordinateInfo cInfo = cInfoIn;
  if (!cInfo.HasTemp() && outputTemp_) cInfo.SetTemperature(true);
  if (cInfo.HasVel() && !outputVel_) cInfo.SetVelocity(false);
  if (outputTime_) {
    if (!cInfo.HasTime() && time0_ >= 0) cInfo.SetTime(true);
  } else
    cInfo.SetTime(false);
  SetCoordInfo( cInfo );
  filename_.SetFileName( fname );
  SetNcatom( trajParm->Natom() );
  SetReplicaDims( trajParm->ParmReplicaDimInfo() );
  // If number of frames to write == 1 set singleWrite so we dont append
  // frame # to filename.
  if (NframesToWrite == 1) singleWrite_ = true;
  // Set up title
  if (Title().empty())
    SetTitle("Cpptraj Generated Restart");
  return 0;
}

// Traj_AmberRestartNC::readFrame()
/** Get the specified frame from amber netcdf file
  * Coords are a 1 dimensional array of format X1,Y1,Z1,X2,Y2,Z2,...
  */
int Traj_AmberRestartNC::readFrame(int set, Frame& frameIn) {
  // Get time
  if (timeVID_ != -1) {
    if ( checkNCerr(nc_get_var_double(ncid_, timeVID_, frameIn.mAddress())) ) {
      mprinterr("Error: Getting restart time.\n");
      return 1;
    }
  }

  // Get temperature
  if (TempVID_!=-1) {
    if ( checkNCerr(nc_get_var_double(ncid_, TempVID_, frameIn.tAddress())) ) {
      mprinterr("Error: Getting replica temperature.\n");
      return 1;
    }
    if (debug_ > 1)
      mprintf("DEBUG: %s: Replica Temperature %lf\n",filename_.base(), frameIn.Temperature());
  }

  // Read Coords 
  start_[0] = 0;
  start_[1] = 0;
  count_[0] = Ncatom();
  count_[1] = 3;
  if ( checkNCerr(nc_get_vara_double(ncid_, coordVID_, start_, count_, frameIn.xAddress())) ) {
    mprinterr("Error: Getting Coords\n");
    return 1;
  }

  // Read Velocity
  if (velocityVID_!=-1 && frameIn.HasVelocity()) {
    if ( checkNCerr(nc_get_vara_double(ncid_, velocityVID_, start_, count_, frameIn.vAddress())) ) {
      mprinterr("Error: Getting velocities\n"); 
      return 1;
    }
  }

  // Read replica indices
  if (indicesVID_!=-1) {
    count_[0] = remd_dimension_;
    if ( checkNCerr(nc_get_vara_int(ncid_, indicesVID_, start_, count_, frameIn.iAddress())) ) {
      mprinterr("Error: Getting replica indices from restart.\n");
      return 1;
    }
    //mprintf("DEBUG:\tReplica Rst indices:");
    //for (int dim=0; dim < remd_dimension_; dim++) mprintf(" %i",remd_indices[dim]);
    //mprintf("\n");
  }

  // Read box info 
  if (cellLengthVID_ != -1) {
    count_[0] = 3;
    count_[1] = 0;
    if ( checkNCerr(nc_get_vara_double(ncid_, cellLengthVID_, start_, count_, frameIn.bAddress())) ) {
      mprinterr("Error: Getting cell lengths.\n"); 
      return 1;
    }
    if ( checkNCerr(nc_get_vara_double(ncid_, cellAngleVID_, start_, count_, frameIn.bAddress()+3)) ) {
      mprinterr("Error: Getting cell angles.\n");
      return 1;
    }
  }

  return 0;
}

// Traj_AmberRestartNC::writeFrame() 
int Traj_AmberRestartNC::writeFrame(int set, Frame const& frameOut) {
  // Set up file for this set
  bool V_present = (CoordInfo().HasVel() && frameOut.HasVelocity());
  std::string fname;
  // Create filename for this set
  // If just writing 1 frame dont modify output filename
  if (singleWrite_)
    fname = filename_.Full();
  else
    fname = NumberFilename(filename_.Full(), set+1);
  // TODO: Add option to write replica indices
<<<<<<< HEAD
  if ( NC_create( fname.c_str(), NC_AMBERRESTART, Ncatom(), V_present, false,
                  HasBox(), HasT(), (time0_ >= 0), ReplicaDimensions(), 
                  0, Title() ) )
=======
  if ( NC_create( fname, NC_AMBERRESTART, Ncatom(), CoordInfo(), Title() ) )
>>>>>>> 65fa996b
    return 1;
  // write coords
  start_[0] = 0;
  start_[1] = 0;
  count_[0] = Ncatom(); 
  count_[1] = 3;
  if (checkNCerr(nc_put_vara_double(ncid_,coordVID_,start_,count_,frameOut.xAddress())) ) {
    mprinterr("Error: Netcdf restart Writing coordinates %i\n",set);
    return 1;
  }
  // write velocity
  if (V_present) {
    //mprintf("DEBUG: Writing V, VID=%i\n",velocityVID_);
    if (checkNCerr(nc_put_vara_double(ncid_,velocityVID_,start_,count_,frameOut.vAddress())) ) {
      mprinterr("Error: Netcdf restart writing velocity %i\n",set);
      return 1;
    }
  }
  // write box
  if (cellLengthVID_ != -1) {
    count_[0] = 3;
    count_[1] = 0;
    if (checkNCerr(nc_put_vara_double(ncid_,cellLengthVID_,start_,count_,frameOut.bAddress())) ) {
      mprinterr("Error: Writing cell lengths.\n");
      return 1;
    }
    if (checkNCerr(nc_put_vara_double(ncid_,cellAngleVID_,start_,count_, frameOut.bAddress()+3)) ) {
      mprinterr("Error: Writing cell angles.\n");
      return 1;
    }
  }
  // write time
  if (timeVID_ != -1) {
    if (time0_ >= 0)
      restartTime_ = (time0_ + (double)set) * dt_;
    else
      restartTime_ = frameOut.Time();
    if (checkNCerr(nc_put_var_double(ncid_,timeVID_,&restartTime_)) ) {
      mprinterr("Error: Writing restart time.\n");
      return 1;
    }
  }
  // write temperature
  if (TempVID_ != -1) {
    if (checkNCerr(nc_put_var_double(ncid_,TempVID_,frameOut.tAddress())) ) {
      mprinterr("Error: Writing restart temperature.\n"); 
      return 1;
    }
  }
  //nc_sync(ncid_); // Necessary? File about to close anyway... 
  // Close file for this set
  closeTraj();
  return 0;
}  

// Traj_AmberRestartNC::Info()
void Traj_AmberRestartNC::Info() {
  mprintf("is a NetCDF AMBER restart file");
  if (readAccess_) {
    if (CoordInfo().HasVel()) mprintf(", with velocities");
    if (CoordInfo().HasTemp()) mprintf(", with replica temperature");
    if (remd_dimension_ > 0) mprintf(", with %i dimensions", remd_dimension_);
  } else {
    if (outputTemp_) mprintf(", with temperature");
    if (!outputVel_) mprintf(", no velocities");
    if (!outputTime_) mprintf(", no time");
  }
}
#endif<|MERGE_RESOLUTION|>--- conflicted
+++ resolved
@@ -151,7 +151,6 @@
   SetCoordInfo( cInfo );
   filename_.SetFileName( fname );
   SetNcatom( trajParm->Natom() );
-  SetReplicaDims( trajParm->ParmReplicaDimInfo() );
   // If number of frames to write == 1 set singleWrite so we dont append
   // frame # to filename.
   if (NframesToWrite == 1) singleWrite_ = true;
@@ -242,14 +241,8 @@
     fname = filename_.Full();
   else
     fname = NumberFilename(filename_.Full(), set+1);
-  // TODO: Add option to write replica indices
-<<<<<<< HEAD
-  if ( NC_create( fname.c_str(), NC_AMBERRESTART, Ncatom(), V_present, false,
-                  HasBox(), HasT(), (time0_ >= 0), ReplicaDimensions(), 
-                  0, Title() ) )
-=======
+  // Create Netcdf file 
   if ( NC_create( fname, NC_AMBERRESTART, Ncatom(), CoordInfo(), Title() ) )
->>>>>>> 65fa996b
     return 1;
   // write coords
   start_[0] = 0;
@@ -296,6 +289,14 @@
   if (TempVID_ != -1) {
     if (checkNCerr(nc_put_var_double(ncid_,TempVID_,frameOut.tAddress())) ) {
       mprinterr("Error: Writing restart temperature.\n"); 
+      return 1;
+    }
+  }
+  // write indices
+  if (indicesVID_ != -1) {
+    count_[0] = remd_dimension_;
+    if ( checkNCerr(nc_put_vara_int(ncid_,indicesVID_,start_,count_,frameOut.iAddress())) ) {
+      mprinterr("Error: Writing indices frame %i.\n", set+1);
       return 1;
     }
   }
