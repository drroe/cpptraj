--- conflicted
+++ resolved
@@ -141,13 +141,8 @@
     mprintf(".\n");
   }
   // Read the first frame of coordinates
-<<<<<<< HEAD
-  if ( file_.ReadFrame() == -1 ) {
+  if ( file_.ReadFrame() ) {
     mprinterr("Error: in read of Coords frame 1 of trajectory %s.\n", file_.Filename().base());
-=======
-  if ( file_.ReadFrame() ) {
-    mprinterr("Error in read of Coords frame 1 of trajectory %s.\n", file_.Filename().base());
->>>>>>> 97829e17
     return TRAJIN_ERR;
   }
   // Check for box coordinates. If present, update the frame size and
