#include <cmath> // sqrt
#include <cstdio> // sscanf
#include <cstring> // memcpy, memset
#include "DataSet_Modes.h"
#include "CpptrajStdio.h"
#include "BufferedFrame.h"
#include "ArgList.h"
#include "Constants.h"

#ifndef NO_MATHLIB
// Definition of Fortran subroutines called from this class
extern "C" {
  // LAPACK
  void dspev_(char&, char&, int&, double*, double*, double*, int&, double*, int&);
  // ARPACK
  void dsaupd_(int&, char&, int&, char*, int&, double&, double*,
               int&, double*, int&, int*, int*, double*, double*,
               int&, int&);
  void dseupd_(int&, char&, int*, double*, double*, int&, double&,
               char&, int&, char*, int&, double&, double*,
               int&, double*, int&, int*, int*, double*, double*,
               int&, int&);
}
#endif

// CONSTRUCTOR
DataSet_Modes::DataSet_Modes() :
  DataSet(MODES, 10, 5, 0), // 0 dim indicates DataSet-specific write
  evalues_(0),
  evectors_(0),
  nmodes_(0),
  vecsize_(0),
  reduced_(false)
{}

// DESTRUCTOR
DataSet_Modes::~DataSet_Modes() {
  if (evalues_!=0) delete[] evalues_;
  if (evectors_!=0) delete[] evectors_;
}

// DataSet_Modes::SetAvgCoords()
void DataSet_Modes::SetAvgCoords(DataSet_2D const& mIn) {
  avgcrd_.ClearAtoms();
  if (mIn.Type() != DataSet_2D::NO_OP) { // May have avg coords 
    DataSet_MatrixDbl const& mat = static_cast<DataSet_MatrixDbl const&>( mIn );
    avgcrd_.SetupFrameXM( mat.Vect(), mat.Mass() );
  }
}

/** Get eigenvectors and eigenvalues. They will be stored in descending 
  * order (largest eigenvalue first).
  */
<<<<<<< HEAD
int DataSet_Modes::CalcEigen(DataSet_2D const& mIn, int n_to_calc) {
=======
int DataSet_Modes::CalcEigen(DataSet_Matrix& mIn, int n_to_calc) {
#ifdef NO_MATHLIB
  mprinterr("Error: modes: Compiled without ARPACK/LAPACK/BLAS routines.\n");
  return 1;
#else
>>>>>>> b31d9e0c
  bool eigenvaluesOnly;
  int info = 0;
  if (mIn.Nrows() > 0) {
    mprinterr("Error: DataSet_Modes: Eigenvector/value calc only for symmetric matrices.\n");
    return 1;
  }
  // If number to calc is 0, assume we want eigenvalues only
  if (n_to_calc < 1) {
    eigenvaluesOnly = true;
    nmodes_ = (int)mIn.Ncols();
  } else {
    eigenvaluesOnly = false;
    nmodes_ = n_to_calc;
  }
  if (nmodes_ > (int)mIn.Ncols()) {
    mprintf("Warning: Specified # of eigenvalues to calc (%i) > matrix dimension (%i).\n",
            nmodes_, mIn.Ncols());
    nmodes_ = mIn.Ncols();
    mprintf("Warning: Only calculating %i eigenvalues.\n", nmodes_);
  }
  // -----------------------------------------------------------------
  if (nmodes_ == (int)mIn.Ncols()) {
    // Calculate all eigenvalues (and optionally eigenvectors). 
    char jobz = 'V'; // Default: Calc both eigenvectors and eigenvalues
    vecsize_ = mIn.Ncols();
    // Check if only calculating eigenvalues
    if (eigenvaluesOnly) {
      jobz = 'N';
      vecsize_ = 1;
    }
    // Set up space to hold eigenvectors
    if (evectors_ != 0) delete[] evectors_;
    if (!eigenvaluesOnly)
      evectors_ = new double[ nmodes_ * vecsize_ ];
    else
      evectors_ = 0;
    // Set up space to hold eigenvalues
    if (evalues_ != 0) delete[] evalues_;
    evalues_ = new double[ nmodes_ ];
    // Create copy of matrix since call to dspev destroys it
    double* mat = mIn.MatrixArray();
    // Lower triangle; not upper since fortran array layout is inverted w.r.t. C/C++
    char uplo = 'L'; 
    // Allocate temporary workspace
    double* work = new double[ 3 * nmodes_ ];
    // NOTE: The call to dspev is supposed to store eigenvectors in columns. 
    //       However as mentioned above fortran array layout is inverted
    //       w.r.t. C/C++ so eigenvectors end up in rows.
    // NOTE: Eigenvalues/vectors are returned in ascending order.
    dspev_(jobz, uplo, nmodes_, mat, evalues_, evectors_, vecsize_, work, info);
    // If no eigenvectors calcd set vecsize to 0
    if (evectors_==0)
      vecsize_ = 0;
    delete[] work;
    delete[] mat;
    if (info != 0) {
      if (info < 0) {
        mprinterr("Internal Error: from dspev: Argument %i had illegal value.\n", -info);
        mprinterr("Args: %c %c %i matrix %x %x %i work %i\n", jobz, uplo, nmodes_,  
                  evalues_, evectors_, vecsize_, info);
      } else { // info > 0
        mprinterr("Internal Error: from dspev: The algorithm failed to converge.\n");
        mprinterr("%i off-diagonal elements of an intermediate tridiagonal form\n", info);
        mprinterr("did not converge to zero.\n");
      }
      return 1;
    }
  // -----------------------------------------------------------------
  } else {
    // Calculate up to n-1 eigenvalues/vectors using the Implicitly Restarted
    // Arnoldi iteration.
    // FIXME: Eigenvectors obtained with this method appear to have signs
    //        flipped compared to full method - is dot product wrong?
    int nelem = mIn.Ncols(); // Dimension of input matrix (N)
    // Allocate memory to store eigenvectors
    vecsize_ = mIn.Ncols();
    int ncv; // # of columns of the matrix V (evectors_), <= N (mIn.Ncols())
    if (evectors_!=0) delete[] evectors_;
    if (nmodes_*2 <= nelem) 
      ncv = nmodes_*2;
    else 
      ncv = nelem;
    evectors_ = new double[ ncv * nelem ];
    // Allocate memory to store eigenvalues
    if ( evalues_ != 0) delete[] evalues_;
    evalues_ = new double[ nelem ] ; // NOTE: Should this be nmodes?
    // Allocate workspace
    double* workd = new double[ 3 * nelem ];
    int lworkl = ncv * (ncv+8); // NOTE: should this be ncv^2 * (ncv+8)
    double* workl = new double[ lworkl ];
    double* resid = new double[ nelem ];
    // Set parameters for dsaupd (Arnolid)
    int ido = 0; // Reverse comm. flag; 0 = first call
    // The iparam array is used to set parameters for the calc.
    int iparam[11];
    memset(iparam, 0, 11 * sizeof(int));
    iparam[0] = 1;   // Method for selecting implicit shifts; 1 = exact
    iparam[2] = 300; // Max # of iterations allowed
    iparam[3] = 1;   // blocksize to be used in the recurrence (code works with only 1).
    iparam[6] = 1;   // Type of eigenproblem being solved; 1: A*x = lambda*x
    double tol = 0;  // Stopping criterion (tolerance); 0 = arpack default 
    char bmat = 'I'; // Type of matrix B that defines semi-inner product; I = identity
    char which[2];   // Which of the Ritz values of OP to compute;
    which[0] = 'L';  // 'LA' = compute the NEV largest eigenvalues
    which[1] = 'A';
    // The ipntr array will hold starting locations in workd and workl arrays
    // for matrices/vectors used by the Lanczos iteration.
    int ipntr[11];
    memset(ipntr, 0, 11 * sizeof(int));
    // Create copy of matrix since it will be modified 
    double* mat = mIn.MatrixArray();
    // LOOP
    bool loop = false;
    do {
      if (loop) {
        // Dot products
        double* target = workd + (ipntr[1] - 1); // -1 since fortran indexing starts at 1
        double* vec    = workd + (ipntr[0] - 1);
        memset(target, 0, nelem*sizeof(double));
        for(int i = 0; i < nelem; i++) {
          for(int j = i; j < nelem; j++) {
            int ind = nelem * i + j - (i * (i + 1)) / 2;
            target[i] += mat[ind] * vec[j];
            if(i != j)
              target[j] += mat[ind] * vec[i];
          }
        }
      }

      dsaupd_(ido, bmat, nelem, which, nmodes_, tol, resid,
              ncv, evectors_, nelem, iparam, ipntr, workd, workl,
              lworkl, info);
      loop = (ido == -1 || ido == 1);
    } while ( loop ); // END LOOP

    if (info != 0) {
      mprinterr("Error: DataSet_Modes: dsaupd returned %i\n",info);
    } else {
      int rvec = 1;
      char howmny = 'A';
      double sigma = 0.0;
      int* select = new int[ ncv ];
      dseupd_(rvec, howmny, select, evalues_, evectors_, nelem, sigma,
              bmat, nelem, which, nmodes_, tol, resid,
              ncv, evectors_, nelem, iparam, ipntr, workd, workl,
              lworkl, info);
      delete[] select;
    } 
    delete[] mat;
    delete[] workl;
    delete[] workd;
    delete[] resid;
    if (info != 0) { 
      mprinterr("Error: DataSet_Modes: dseupd returned %i\n",info);
      return 1;
    }
  }
  // Eigenvalues and eigenvectors are in ascending order. Resort so that
  // they are in descending order (i.e. largest eigenvalue first).
  int pivot = nmodes_ / 2;
  int nmode = nmodes_ - 1;
  double* vtmp = 0;
  if (evectors_ != 0) 
    vtmp = new double[ vecsize_ ];
  for (int mode = 0; mode < pivot; ++mode) {
    // Swap eigenvalue
    double eval = evalues_[mode];
    evalues_[mode] = evalues_[nmode];
    evalues_[nmode] = eval;
    // Swap eigenvector
    if (vtmp != 0) {
      double* Vec0 = evectors_ + (mode  * vecsize_);
      double* Vec1 = evectors_ + (nmode * vecsize_);
      memcpy( vtmp, Vec0, vecsize_ * sizeof(double) );
      memcpy( Vec0, Vec1, vecsize_ * sizeof(double) );
      memcpy( Vec1, vtmp, vecsize_ * sizeof(double) );
    }
    --nmode;
  }
  if (vtmp != 0) delete[] vtmp;

  return 0;
#endif
}

// DataSet_Modes::PrintModes()
void DataSet_Modes::PrintModes() {
  mprintf("%s: %i modes.\n",Legend().c_str(),nmodes_);
  for (int mode = 0; mode < nmodes_; ++mode) {
    mprintf("Mode %i: Eigenvalue= %f\n", mode, evalues_[mode]);
    if (evectors_!=0) {
      mprintf("\tEigenvector={");
      const double* Vec = Eigenvector(mode);
      for (int veci = 0; veci < vecsize_; ++veci) 
        mprintf(" %f", Vec[veci]);
      mprintf(" }\n");
    }
  }
  //printMatrix("Eigenvectors (Rows):", evectors_, nmodes_, vecsize_);
}

/** Write eigenvalues and if present eigenvectors/avg coords to file
  * in PTRAJ-compatible format.
  */
int DataSet_Modes::WriteToFile(std::string const& fname) {
  if (fname.empty()) {
    mprinterr("Internal Error: DataSet_Modes::WriteToFile: No filename given.\n");
    return 1;
  }
  BufferedFrame outfile;
  if (outfile.OpenWrite( fname )) {
    mprinterr("Error: Could not open %s for writing.\n", fname.c_str());
    return 1;
  }
  if (reduced_)
    outfile.Printf(" Reduced Eigenvector file: ");
  else
    outfile.Printf(" Eigenvector file: ");
  outfile.Printf("%s", DataSet_2D::MatrixOutputString(type_));
  // Write out # of modes on title line to not break compat. with older modes files
  outfile.Printf(" nmodes %i", nmodes_);
  // Write out col width on title line to not break compat. with older modes files
  // Since data format has leading space, actual width is width + 1
  int colwidth = ColumnWidth() + 1;
  outfile.Printf(" width %i\n", colwidth);
  // First number is # avg coords, second is size of each vector
  outfile.Printf(" %4i %4i\n", avgcrd_.size(), vecsize_);
  // Set up framebuffer, default 7 columns
  int bufsize;
  if (avgcrd_.size() > vecsize_)
    bufsize = navgcrd_;
  else
    bufsize = vecsize_;
  outfile.SetupFrameBuffer( bufsize, colwidth, 7 );
  // Print average coords
  outfile.DoubleToBuffer( avgcrd_.xAddress(), avgcrd_.size(), data_format_ );
  outfile.WriteFrame();
  // Eigenvectors and eigenvalues
  for (int mode = 0; mode < nmodes_; ++mode) {
    outfile.Printf(" ****\n %4i ", mode+1);
    outfile.Printf(data_format_, evalues_[mode]);
    outfile.Printf("\n");
    if (evectors_ != 0) {
      const double* Vec = Eigenvector(mode);
      outfile.BufferBegin();
      outfile.DoubleToBuffer( Vec, vecsize_, data_format_ );
      outfile.WriteFrame(); 
    }
  }
  outfile.CloseFile();
  return 0;
}

// DataSet_Modes::ReadEvecFile()
int DataSet_Modes::ReadEvecFile(std::string const& modesfile, int ibeg, int iend) {
  int modesToRead = iend - ibeg + 1;
  if (modesToRead < 1) {
    mprinterr("Error: Specified # of modes to read (%i) must be > 0\n",modesToRead);
    return 1;
  }

  BufferedFrame infile;
  if (infile.OpenRead( modesfile)) return 1;
  // Read title line, convert to arg list
  const char* buffer = 0;
  if ( (buffer = infile.NextLine())==0 ) {
    mprinterr("Error: ReadEvecFile(): error while reading title (%s)\n",infile.Filename().full());
    return 1;
  }
  ArgList title(buffer);
  // Check if reduced
  reduced_ = title.hasKey("Reduced");
  // Determine modes file type
  type_ = DataSet_2D::NO_OP;
  for (int matidx = (int)DataSet_2D::NO_OP + 1; 
           matidx != (int)DataSet_2D::NMAT; ++matidx)
  {
    if ( title.hasKey( DataSet_2D::MatrixOutputString((DataSet_2D::MatrixType)matidx) ))
    {
      type_ = (DataSet_2D::MatrixType)matidx;
      break;
    }
  }
  // For compatibility with quasih and nmode output
  if (type_ == DataSet_2D::NO_OP) {
    mprintf("Warning: ReadEvecFile(): Unrecognized type [%s]\n", title.ArgLine());
    mprintf("         Assuming MWCOVAR.\n");
    type_ = DataSet_2D::MWCOVAR;
  }
  // For newer modesfiles, get # of modes in file.
  int modesInFile = title.getKeyInt("nmodes",-1);
  if (modesInFile == -1) {
    modesInFile = modesToRead; 
    mprintf("Warning: Older modes file, # of modes not known.\n");
    mprintf("Warning: Will try to read at least %i modes.\n", modesToRead);
  } else {
    mprintf("\tFile contains %i modes.\n", modesInFile);
    if (modesToRead > modesInFile) {
      mprintf("Warning: # modes to read (%i) > modes in file. Only reading %i modes.\n",
              modesToRead, modesInFile);
      modesToRead = modesInFile;
    }
  }
  // For newer modesfiles, get width of data elts
  int colwidth = title.getKeyInt("width", -1);
  if (colwidth == -1) 
    colwidth = 11; // Default, 10 + 1 space
  SetPrecision(colwidth - 1, 5);
  SetDataSetFormat(false);
  // Read number of elements in avg coords and eigenvectors
  if ( (buffer = infile.NextLine())==0 ) {
    mprinterr("Error: ReadEvecFile(): error while reading number of atoms (%s)\n",
              infile.Filename().full());
    return 1;
  }
  int navgcrd = 0;
  int nvals = sscanf(buffer, "%i %i", &navgcrd, &vecsize_);
  if (nvals == 0) {
    mprinterr("Error: ReadEvecFile(): sscanf on coords failed (%s)\n",infile.Filename().full());
    return 1;
  } else if (nvals == 1) {
    mprintf("Warning: ReadEvecFile(): No value for eigenvector size found in %s,\n",
            infile.Filename().full());
    mprintf("         assuming it is equal to #average elements (%i)\n",navgcrd);
    vecsize_ = navgcrd;
  }
  // Allocate FrameBuffer
  int bufsize;
  if (navgcrd > vecsize_)
    bufsize = navgcrd;
  else
    bufsize = vecsize_;
  infile.SetupFrameBuffer( bufsize, colwidth, 7 );
  // Allocate memory for avg coords and read in
  avgcrd_.SetupFrame( navgcrd / 3 );
  if (navgcrd > 0) {
    infile.ReadFrame( );
    infile.BufferToDouble( avgcrd_.xAddress(), avgcrd_.size() );
    infile.BufferBegin(); // Reset buffer position
  }
  // Allocate memory for eigenvalues and eigenvectors
  if (evalues_!=0) delete[] evalues_;
  evalues_ = 0;
  if (evectors_!=0) delete[] evectors_;
  evectors_ = 0;
  evalues_ = new double[ modesToRead ];
  if (vecsize_ > 0) 
    evectors_ = new double[ modesToRead * vecsize_ ];
  nmodes_ = 0;
  int currentMode = 0;
  int nno = 0;
  bool firstRead = true;
  while ( (buffer = infile.NextLine())!=0 ) { // This should read in ' ****'
    if (strncmp(buffer," ****", 5)!=0) {
      mprinterr("Error: ReadEvecFile(): When reading eigenvector %i, expected ' ****',\n",
                currentMode+1);
      mprinterr("Error: got %s [%s]\n", buffer, infile.Filename().full());
      return 1;
    }
    // Read number and eigenvalue 
    if ( (buffer = infile.NextLine())==0 ) {
      mprinterr("Error: ReadEvecFile(): error while reading number and eigenvalue (%s)\n",
                infile.Filename().full());
      return 1;
    }
    if (sscanf(buffer, "%i%lf", &nno, evalues_ + nmodes_) != 2) {
      mprinterr("Error: ReadEvecFile(): error while scanning number and eigenvalue (%s)\n",
                infile.Filename().full());
      return 1;
    }
    if (vecsize_ > 0) {
      // Read eigenvector
      // Older modesfiles could have vecsize > 0 but no eigenvectors, only 
      // blanks. If this is the case set vecsize to -1 to indicate a blank
      // read is needed after reading eigenvalues.
      double* Vec = evectors_ + (nmodes_ * vecsize_);
      int vi = 0;
      while (vi < vecsize_) {
        buffer = infile.NextLine();
        if (firstRead && (buffer[0] == '\n' || buffer[0] == '\r')) {
          mprintf("Warning: Old modes file with vecsize > 0 but no eigenvectors.\n");
          vecsize_ = -1;
          delete[] evectors_;
          evectors_ = 0;
          break;
        }
        double tmpval[7];
        int nvals = sscanf(buffer, "%lf %lf %lf %lf %lf %lf %lf", tmpval, 
                           tmpval+1, tmpval+2, tmpval+3, tmpval+4, tmpval+5, tmpval+6);
        for (int ti = 0; ti < nvals; ++ti)
          Vec[vi++] = tmpval[ti];
      }
      // Check if mode read was between ibeg and iend (which start from 1).
      // If so, increment number of modes.
      if (currentMode+1 >= ibeg && currentMode < iend) ++nmodes_;
      if (nmodes_ == modesToRead) break; 
      ++currentMode;
    } else if (vecsize_ == -1) {
      // Blank read past empty eigenvector
      buffer = infile.NextLine();
    }
    firstRead = false;
  }
  if (nmodes_ != modesToRead) 
    mprintf("Warning: Number of read modes is %i, requested %i\n", nmodes_, modesToRead);
  return 0;
}

/** Convert eigenvalues to cm^-1. 
  * Frequency = sqrt( Ene / (mass * MSF)) = sqrt( Ene / Eigval )
  */
int DataSet_Modes::EigvalToFreq() {
  mprintf("\tConverting eigenvalues to frequencies (cm^-1).\n");
  for (int i = 0; i < nmodes_; ++i) {
    // "0.6" is conversion of kT for 300K into kcal/mol
    // "108.597" is conversion to units of cm^-1
    if (evalues_[i] > 0)
      evalues_[i] =  108.587 * sqrt( 0.6 / evalues_[i]);
    else if (evalues_[i] < 0.0)
      evalues_[i] = -108.587 * sqrt(-0.6 / evalues_[i]);
    else {
      mprinterr("Error: DataSet_Modes: bad eigenvalue %i = %f\n", i, evalues_[i]);
      return 1;
    }
  }
  return 0;
}

/** Mass-weght Eigenvectors. Currently only works when vector size
  * is a multiple of 3 (i.e. COVAR-type matrix. Size of massIn
  * must be == number of modes (TODO: Make std::vector). The
  * ith xyz elements of each eigenvector is multiplied by mass i.
  */
int DataSet_Modes::MassWtEigvect(DataSet_MatrixDbl::Darray const& massIn) {
  if (massIn.empty()) return 1;
  if (evectors_ == 0) return 0;
  mprintf("\tMass-weighting %i eigenvectors\n", nmodes_);
  int vend = nmodes_ * vecsize_; // == size of evectors array
  DataSet_MatrixDbl::Darray::const_iterator mptr = massIn.begin();
  for (int vi = 0; vi < vecsize_; vi += 3) {
    double mass = 1.0 / sqrt( *(mptr++) );
    for (int modev = vi; modev < vend; modev += vecsize_) {
//      mprinterr("evectors[%i] *= %f\nevectors[%i] *= %f\nevectors[%i] *= %f\n", // DEBUG
//                modev,mass,modev+1,mass,modev+2,mass); // DEBUG
      evectors_[modev  ] *= mass;
      evectors_[modev+1] *= mass;
      evectors_[modev+2] *= mass;
    }
  }
  return 0;
}

/** Reduce covariance eigenvectors. Each eigenvector is assumed to have
  * X, Y, and Z components. Each eigenvector element is reduced via
  * Ei = Eix^2 + Eiy^2 + Eiz^2. See Abseher & Nilges, JMB 1998, 279, 911-920.
  */
int DataSet_Modes::ReduceCovar() {
  if (evectors_ == 0) {
    mprinterr("Error: reduce: No eigenvectors present.\n");
    return 1;
  }
  int newvecsize = vecsize_ / 3;
  mprintf("\tReducing size of %i eigenvectors from %i to %i\n",nmodes_,vecsize_,newvecsize);
  double* newEvectors = new double[ nmodes_ * newvecsize ];
  for (int mode = 0; mode < nmodes_; ++mode) {
    const double* Vec = Eigenvector(mode);
    double* newVec = newEvectors + (mode * newvecsize);
    for (int vi = 0; vi < vecsize_; vi += 3) { 
      //mprinterr("newVec[%u]=%f*%f + %f*%f + %f*%f\n",newVec-(newEvectors + (mode * newvecsize)),
      //          Vec[vi],Vec[vi],Vec[vi+1],Vec[vi+1],Vec[vi+2],Vec[vi+2]); // DEBUG
      *(newVec++) = Vec[vi]*Vec[vi] + Vec[vi+1]*Vec[vi+1] + Vec[vi+2]*Vec[vi+2];
    }
  }
  delete[] evectors_;
  evectors_ = newEvectors;
  vecsize_ = newvecsize;
  reduced_ = true;
  return 0;
}

/** Reduce distance covariance eigenvectors. Each eigenvector element 
  * corresponds to a different atom pair. E.g., for 4 atoms there are 
  * 6 possible pairs: {0[0,1], 1[0,2], 2[0,3], 3[1,2], 4[1,3], 5[2,3]}
  * which in a symmetric half-matrix (no diagonal) looks like:
  *   X 0 1 2
  *   0 X 3 4
  *   1 3 X 5
  *   2 4 5 X
  * Eigenvectors are reduced by taking the sum of the squares of each row:
  * 0[0^2 + 1^2 + 2^2], 1[0^2 + 3^2 + 4^2], 2[1^2 + 3^2 + 5^2], etc
  */
int DataSet_Modes::ReduceDistCovar(int nelts) {
  int i, j;
  if (evectors_ == 0) {
    mprinterr("Error: reduce: No eigenvectors present.\n");
    return 1;
  }
  // TODO: Check that nelts * (nelts-1) / 2 == vecsize
  int newvecsize = nelts;
  mprintf("\tReducing size of %i eigenvectors from %i to %i\n",nmodes_,vecsize_,newvecsize);
  double* newEvectors = new double[ nmodes_ * newvecsize ];
  double* newVec = newEvectors;
  for (int mode = 0; mode < nmodes_; ++mode) {
    const double* Vec = Eigenvector(mode);
    for (int row = 0; row < nelts; ++row) {
      *newVec = 0.0;
      for (int col = 0; col < nelts; ++col) {
        if (row != col) {
          // Calculate distance index into half-matrix w.o. diagonal,
          // see TriangleMatrix::calcIndex
          if (row > col) {
            j = row;
            i = col;
          } else {
            i = row;
            j = col;
          }
          int i1 = i + 1;
          double v = Vec[ ( (nelts * i) - ((i1 * i) / 2) ) + j - i1 ];
          *newVec += (v * v);
        }
      }
      ++newVec;
    }
  }
  delete[] evectors_;
  evectors_ = newEvectors;
  vecsize_ = newvecsize;
  reduced_ = true;
  return 0;
}

// DataSet_Modes::Thermo()
/** Given the structure of a molecule and its normal mode vibrational
  * frequencies this routine uses standard statistical mechanical
  * formulas for an ideal gas (in the canonical ensemble, see,
  * for example, d. a. mcquarrie, "statistical thermodynamics",
  * harper & row, new york, 1973, chapters 5, 6, and 8) to compute
  * the entropy, heat capacity, and internal energy.

  * The si system of units is used internally. Conversion to units
  * more familiar to most chemists is made for output.
  *
  * \param outfile output file, should already be open.
  * \param temp    temperature
  * \param patm    pressure, in atmospheres
*/
int DataSet_Modes::Thermo( CpptrajFile& outfile, int ilevel, double temp, double patm)
{
  // avgcrd_   Frame containing coordinates in Angstroms, masses in amu.
  // nmodes_   Number of eigenvectors (already converted to frequencies)
  // evalues_  vibrational frequencies, in cm**-1 and in ascending order
  double rtemp, rtemp1, rtemp2, rtemp3;
  // ----- Constants -------------------
  const double thresh = 900.0;        // vibrational frequency threshold
  const double tokg   = 1.660531e-27; // kilograms per amu.
  const double boltz  = 1.380622e-23; // boltzman constant, in joules per kelvin.
  const double planck = 6.626196e-34; // planck constant, in joule-seconds.
  const double avog   = 6.022169e+23; // avogadro constant, in mol**(-1).
  const double jpcal  = 4.18674e+00;  // joules per calorie.
  const double tomet  = 1.0e-10;      // metres per Angstrom.
  const double hartre = 4.35981e-18;  // joules per hartree.
  const double pstd   = 1.01325e+05;  // Standard pressure in pascals
  //     compute the gas constant, pi, pi**2, and e.
  //     compute the conversion factors cal per joule and kcal per joule.
  const double gas  = avog * boltz;
  // pi   = four * datan(one)
  const double pipi = PI * PI;
  const double e    = exp(1.0);
  const double tocal  = 1.0 / jpcal;
  const double tokcal = tocal / 1000.0;

  if (!outfile.IsOpen()) {
    mprinterr("Internal Error: DataSet_Modes::Thermo(): output file is not open.\n");
    return 1;
  }
  
  //     print the temperature and pressure.
  outfile.Printf("\n                    *******************\n");
  outfile.Printf(  "                    - Thermochemistry -\n");
  outfile.Printf(  "                    *******************\n\n");
  outfile.Printf("\n temperature %9.3f kelvin\n pressure    %9.5f atm\n",temp,patm);
  double pressure = pstd * patm;
  double rt = gas * temp;

  //     compute and print the molecular mass in amu, then convert to
  //     kilograms.
  double weight = 0.0;
  for (int iat = 0; iat < avgcrd_.Natom(); ++iat)
    weight += avgcrd_.Mass(iat);
  outfile.Printf(" molecular mass (principal isotopes) %11.5f amu\n", weight);
  weight *= tokg;
  
  //trap non-unit multiplicities.
  //if (multip != 1) {
  //  outfile.Printf("\n Warning-- assumptions made about the electronic partition function\n");
  //  outfile.Printf(  "           are not valid for multiplets!\n\n");
  //}
  //     compute contributions due to translation:
  //        etran-- internal energy
  //        ctran-- constant v heat capacity
  //        stran-- entropy
  double dum1 = boltz * temp;
  double dum2 = pow(TWOPI, 1.5);
  double arg = pow(dum1, 1.5) / planck;
  arg = (arg / pressure) * (dum1 / planck);
  arg = arg * dum2 * (weight / planck);
  arg = arg * sqrt(weight) * exp(2.5);
  double stran = gas * log(arg);
  double etran = 1.5 * rt;
  double ctran = 1.5 * gas;

  //     Compute contributions due to electronic motion:
  //        It is assumed that the first electronic excitation energy
  //        is much greater than kt and that the ground state has a
  //        degeneracy of one.  Under these conditions the electronic
  //        partition function can be considered to be unity.  The
  //        ground electronic state is taken to be the zero of
  //        electronic energy.

  //     for monatomics print and return.
  if (avgcrd_.Natom() <= 1){
    outfile.Printf("\n internal energy:   %10.3f joule/mol         %10.3f kcal/mol\n",
           etran, etran * tokcal);
    outfile.Printf(  " entropy:           %10.3f joule/k-mol       %10.3f cal/k-mol\n",
           stran, stran * tocal);
    outfile.Printf(  " heat capacity cv:  %10.3f joule/k-mol       %10.3f  cal/k-mol\n",
           ctran, ctran * tocal);
    return 0;
  }

  // Allocate workspace memory
  // vtemp   vibrational temperatures, in kelvin.
  // evibn   contribution to e from the vibration n.
  // cvibn   contribution to cv from the vibration n.
  // svibn   contribution to s from the vibration n.
  double* WorkSpace = new double[ 4 * nmodes_ ];
  double* vtemp = WorkSpace;
  double* evibn = WorkSpace + nmodes_;
  double* cvibn = WorkSpace + nmodes_*2;
  double* svibn = WorkSpace + nmodes_*3;

  //     compute contributions due to rotation.

  //     Compute the principal moments of inertia, get the rotational
  //     symmetry number, see if the molecule is linear, and compute
  //     the rotational temperatures.  Note the imbedded conversion
  //     of the moments to SI units.
  Matrix_3x3 Inertia;
  avgcrd_.CalculateInertia( AtomMask(0, avgcrd_.Natom()), Inertia );
  // NOTE: Diagonalize_Sort sorts evals/evecs in descending order, but
  //       thermo() expects ascending.
  // pmom      principal moments of inertia, in amu-bohr**2 and in ascending order.
  Vec3 pmom;
  Inertia.Diagonalize_Sort( pmom );
  rtemp = pmom[0];
  pmom[0] = pmom[2];
  pmom[2] = rtemp;
  outfile.Printf("\n principal moments of inertia (nuclei only) in amu-A**2:\n");
  outfile.Printf(  "      %12.2f%12.2f%12.2f\n", pmom[0], pmom[1], pmom[2]);

  bool linear = false;
  // Symmetry number: only for linear molecules. for others symmetry number is unity
  double sn = 1.0;
  if (avgcrd_.Natom() <= 2) {
    linear = true;
    if (avgcrd_.Mass(0) == avgcrd_.Mass(1)) sn = 2.0;
  }
  outfile.Printf("\n rotational symmetry number %3.0f\n", sn);

  double con = planck / (boltz*8.0*pipi);
  con = (con / tokg)  *  (planck / (tomet*tomet));
  if (linear) {
    rtemp = con / pmom[2];
    if (rtemp < 0.2) {
      outfile.Printf("\n Warning-- assumption of classical behavior for rotation\n");
      outfile.Printf(  "           may cause significant error\n");
    }
    outfile.Printf("\n rotational temperature (kelvin) %12.5f\n", rtemp);
  } else {
    rtemp1 = con / pmom[0];
    rtemp2 = con / pmom[1];
    rtemp3 = con / pmom[2];
    if (rtemp1 < 0.2) {
      outfile.Printf("\n Warning-- assumption of classical behavior for rotation\n");
      outfile.Printf(  "           may cause significant error\n");
    }
    outfile.Printf("\n rotational temperatures (kelvin) %12.5f%12.5f%12.5f\n",
           rtemp1, rtemp2, rtemp3);
  }

  //         erot-- rotational contribution to internal energy.
  //         crot-- rotational contribution to cv.
  //         srot-- rotational contribution to entropy.
  double erot, crot, srot;

  if (linear) {
     erot = rt;
     crot = gas;
     arg  = (temp/rtemp) * (e/sn);
     srot = gas * log(arg);
  } else {
     erot = 1.5 * rt;
     crot = 1.5 * gas;
     arg  = sqrt(PI*e*e*e) / sn;
     double dum  = (temp/rtemp1) * (temp/rtemp2) * (temp/rtemp3);
     arg  = arg * sqrt(dum);
     srot = gas * log(arg);
  }

  //     compute contributions due to vibration.

  //     compute vibrational temperatures and zero point vibrational
  //     energy.  only real frequencies are included in the analysis.

  //     ndof = 3*natoms - 6 - nimag
  //     if (nimag .ne. 0) write(iout,1210) nimag
  //     if (linear) ndof = ndof + 1
  int ndof = nmodes_;

  //       (---iff is the first frequency to include in thermo:)
  int iff;
  if (ilevel != 0)
     iff = 0;
  else if (linear)
     iff = 5;
  else
     iff = 6;
  con = planck / boltz;
  double ezpe = 0.0;
  for (int i = 0; i < ndof; ++i) {
     vtemp[i] = evalues_[i+iff] * con * 3.0e10;
     ezpe    += evalues_[i+iff] * 3.0e10;
  }
  ezpe = 0.5 * planck * ezpe;
  outfile.Printf("\n zero point vibrational energy %12.1f (joules/mol) \n",ezpe * avog);
  outfile.Printf(  "                               %12.5f (kcal/mol)\n",ezpe * tokcal * avog);
  outfile.Printf(  "                               %12.7f (hartree/particle)\n", ezpe / hartre);
  //     compute the number of vibrations for which more than 5% of an
  //     assembly of molecules would exist in vibrational excited states.
  //     special printing for these modes is done to allow the user to
  //     easily take internal rotations into account.  the criterion
  //     corresponds roughly to a low frequency of 1.9(10**13) hz, or
  //     625 cm**(-1), or a vibrational temperature of 900 k.

  int lofreq = 0;
  for (int i = 0; i < ndof; ++i)
    if (vtemp[i] < thresh)
      ++lofreq;
  if (lofreq != 0) {
    outfile.Printf("\n Warning-- %3i vibrations have low frequencies and may represent hindered \n",
           lofreq);
    outfile.Printf(  "         internal rotations.  The contributions printed below assume that these \n");
    outfile.Printf(  "         really are vibrations.\n");
  }

  //     compute:
  //        evib-- the vibrational component of the internal energy.
  //        cvib-- the vibrational component of the heat capacity.
  //        svib-- the vibrational component of the entropy.
  double evib = 0.0;
  double cvib = 0.0;
  double svib = 0.0;
  double scont;
  for (int i = 0; i < ndof; ++i) {
     //       compute some common factors.

     double tovt  = vtemp[i] / temp;
     double etovt = exp(tovt);
     double em1   = etovt - 1.0;

     //       compute contributions due to the i'th vibration.

     double econt = tovt  *  (0.5 + 1.0/em1);
     double ccont = etovt *  pow(tovt/em1,2.0);
     double argd = 1.0 - 1.0/etovt;
     if (argd > 1.0e-7)
        scont = tovt/em1 - log(argd);
     else {
        scont = 0.0;
        outfile.Printf(" warning: setting vibrational entropy to zero for mode %i with vtemp = %f\n",
               i+1, vtemp[i]);
     }
     //       if (lofreq .ge. i) then
     evibn[i] = econt * rt;
     cvibn[i] = ccont * gas;
     svibn[i] = scont * gas;
     //       end if
     evib += econt;
     cvib += ccont;
     svib += scont;
  }
  evib *= rt;
  cvib *= gas;
  svib *= gas;

  //     the units are now:
  //         e-- joules/mol
  //         c-- joules/mol-kelvin
  //         s-- joules/mol-kelvin

  double etot = etran + erot + evib;
  double ctot = ctran + crot + cvib;
  double stot = stran + srot + svib;

  //     print the sum of the hartree-fock energy and the thermal energy.

  //     call tread(501,gen,47,1,47,1,0)
  //     esum = gen(32) + etot/avog/hartre
  //     write(iout,1230) esum

  //     convert to the following and print
  //         e-- kcal/mol
  //         c-- cal/mol-kelvin
  //         s-- cal/mol-kelvin
  etran = etran * tokcal;
  ctran = ctran * tocal;
  stran = stran * tocal;
  erot   = erot * tokcal;
  crot   = crot * tocal;
  srot   = srot * tocal;
  evib   = evib * tokcal;
  cvib   = cvib * tocal;
  svib   = svib * tocal;
  etot   = etran + erot + evib;
  ctot   = ctran + crot + cvib;
  stot   = stran + srot + svib;
  for (int i = 0; i < ndof; ++i) {
     evibn[i] *= tokcal;
     cvibn[i] *= tocal;
     svibn[i] *= tocal;
  }

  outfile.Printf("\n\n           freq.         E                  Cv                 S\n");
  outfile.Printf(    "          cm**-1      kcal/mol        cal/mol-kelvin    cal/mol-kelvin\n");
  outfile.Printf(    "--------------------------------------------------------------------------------\n");
  outfile.Printf(    " Total              %11.3f        %11.3f        %11.3f\n",etot,ctot,stot);
  outfile.Printf(    " translational      %11.3f        %11.3f        %11.3f\n",etran,ctran,stran);
  outfile.Printf(    " rotational         %11.3f        %11.3f        %11.3f\n",erot,crot,srot);
  outfile.Printf(    " vibrational        %11.3f        %11.3f        %11.3f\n",evib,cvib,svib);

  for (int i = 0; i < iff; ++i)
    outfile.Printf(" %5i%10.3f\n", i+1, evalues_[i]);

  for (int i = 0; i < ndof; ++i) {
    outfile.Printf(" %5i%10.3f    %11.3f        %11.3f        %11.3f\n",i+iff+1,
           evalues_[i+iff], evibn[i], cvibn[i], svibn[i]);
  }
  delete[] WorkSpace;
  return 0;
}<|MERGE_RESOLUTION|>--- conflicted
+++ resolved
@@ -51,15 +51,11 @@
 /** Get eigenvectors and eigenvalues. They will be stored in descending 
   * order (largest eigenvalue first).
   */
-<<<<<<< HEAD
 int DataSet_Modes::CalcEigen(DataSet_2D const& mIn, int n_to_calc) {
-=======
-int DataSet_Modes::CalcEigen(DataSet_Matrix& mIn, int n_to_calc) {
 #ifdef NO_MATHLIB
   mprinterr("Error: modes: Compiled without ARPACK/LAPACK/BLAS routines.\n");
   return 1;
 #else
->>>>>>> b31d9e0c
   bool eigenvaluesOnly;
   int info = 0;
   if (mIn.Nrows() > 0) {
