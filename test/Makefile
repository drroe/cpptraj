# Test makefile for cpptraj
test: test.all 

test.general:
	@-cd Test_General && ./RunTest.sh $(OPT)
	@-cd Test_Parallel && ./RunTest.sh $(OPT)

test.strip:
	@-cd Test_Strip && ./RunTest.sh $(OPT)

test.brokentraj:
	@-cd Test_BrokenTraj && ./RunTest.sh $(OPT)

test.trajinoffset:
	@-cd Test_TrajinOffset && ./RunTest.sh $(OPT)

test.remdnetcdf:
	@-cd Test_RemdTraj && ./RunTest.sh $(OPT)

test.framerange:
	@-cd Test_trajout_framerange && ./RunTest.sh $(OPT)

test.perres:
	@-cd Test_PerResRMSD && ./RunTest.sh $(OPT)

test.dssp:
	@-cd Test_DSSP && ./RunTest.sh $(OPT)

test.center:
	@-cd Test_Center && ./RunTest.sh $(OPT)

test.hbond:
	@-cd Test_Hbond && ./RunTest.sh $(OPT)
	@-cd Test_Hbond_Split && ./RunTest.sh $(OPT)
	@-cd Test_Hbond_Matrix && ./RunTest.sh $(OPT)

test.image:
	@-cd Test_Image && ./RunTest.sh $(OPT)

test.netcdftraj:
	@-cd Test_NetcdfTraj && ./RunTest.sh $(OPT)

test.surf:
	@-cd Test_Surf && ./RunTest.sh $(OPT)

test.radgyr:
	@-cd Test_Radgyr && ./RunTest.sh $(OPT)

test.mask:
	@-cd Test_Mask && ./RunTest.sh $(OPT)

test.closest:
	@-cd Test_Closest && ./RunTest.sh $(OPT)

test.rmsd:
	@-cd Test_RMSD && ./RunTest.sh $(OPT)

test.outtraj:
	@-cd Test_Outtraj && ./RunTest.sh $(OPT)

test.datafile:
	@-cd Test_Datafile && ./RunTest.sh $(OPT)

test.avgref:
	@-cd Test_AvgRef && ./RunTest.sh $(OPT)

test.mol2:
	@-cd Test_Mol2 && ./RunTest.sh $(OPT)

test.nastruct:
	@-cd Test_NAstruct && ./RunTest.sh $(OPT)
	@-cd Test_NAstruct_8OG && ./RunTest.sh $(OPT)

test.pucker:
	@-cd Test_Pucker && ./RunTest.sh $(OPT)

test.atommap:
	@-cd Test_AtomMap && ./RunTest.sh $(OPT)

test.2drms:
	@-cd Test_2DRMS && ./RunTest.sh $(OPT)

test.average:
	@-cd Test_Average && ./RunTest.sh $(OPT)

test.radial:
	@-cd Test_Radial && ./RunTest.sh $(OPT)

test.hist:
	@-cd Test_Hist && ./RunTest.sh $(OPT)

test.ncrestart:
	@-cd Test_NCrestart && ./RunTest.sh $(OPT)

test.drmsd:
	@-cd Test_DRMSD && ./RunTest.sh $(OPT)

test.jcoupling:
	@-cd Test_Jcoupling && ./RunTest.sh $(OPT)

test.cluster:
	@-cd Test_Cluster && ./RunTest.sh $(OPT)
	@-cd Test_Cluster_Sieve && ./RunTest.sh $(OPT)
	@-cd Test_Cluster_RandomSieve && ./RunTest.sh $(OPT)
	@-cd Test_Cluster_DataSet && ./RunTest.sh $(OPT)
	@-cd Test_Cluster_DBSCAN && ./RunTest.sh $(OPT)
	@-cd Test_Cluster_Kmeans && ./RunTest.sh $(OPT)
	@-cd Test_Cluster_SymmRMSD && ./RunTest.sh $(OPT)
	@-cd Test_Cluster_TrajWrites && ./RunTest.sh $(OPT)
	@-cd Test_Cluster_Dpeaks && ./RunTest.sh $(OPT)
	@-cd Test_Cluster_Nreps && ./RunTest.sh $(OPT)
	@-cd Test_Cluster_AssignRefs && ./RunTest.sh $(OPT)
	@-cd Test_Cluster_Cache && ./RunTest.sh $(OPT)
	@-cd Test_Cluster_ReadInfo && ./RunTest.sh $(OPT)
	@-cd Test_Cluster_CoordsAndData && ./RunTest.sh $(OPT)
	@-cd Test_Cluster_QuatRMSD && ./RunTest.sh $(OPT)

test.ired:
	@-cd Test_IRED && ./RunTest.sh $(OPT)

test.molsurf:
	@-cd Test_Molsurf && ./RunTest.sh $(OPT)

test.charmm:
	@-cd Test_Charmm && ./RunTest.sh $(OPT)
	@-cd Test_CharmmParams && ./RunTest.sh $(OPT)

test.rotdif:
	@-cd Test_Rotdif && ./RunTest.sh $(OPT)

test.corr:
	@-cd Test_Corr && ./RunTest.sh $(OPT)

test.checkstructure:
	@-cd Test_CheckStructure && ./RunTest.sh $(OPT)

test.runavg:
	@-cd Test_Runavg && ./RunTest.sh $(OPT)

test.analrunavg:
	@-cd Test_AnalysisRunAvg && ./RunTest.sh $(OPT)

test.rmsavgcorr:
	@-cd Test_RmsAvgCorr && ./RunTest.sh $(OPT)

test.contacts:
	@-cd Test_Contacts && ./RunTest.sh $(OPT)

test.principal:
	@-cd Test_Principal && ./RunTest.sh $(OPT)

test.clusterdihedral:
	@-cd Test_ClusterDihedral && ./RunTest.sh $(OPT)

test.vector:
	@-cd Test_Vector && ./RunTest.sh $(OPT)

test.matrix:
	@-cd Test_Matrix && ./RunTest.sh $(OPT)

test.atomicfluct:
	@-cd Test_AtomicFluct && ./RunTest.sh $(OPT)

test.grid:
	@-cd Test_Grid && ./RunTest.sh $(OPT)
	@-cd Test_Grid_Rotate_Simple && ./RunTest.sh $(OPT)

test.unwrap:
	@-cd Test_Unwrap && ./RunTest.sh $(OPT)

test.project:
	@-cd Test_Project && ./RunTest.sh $(OPT)

test.analyzemodes:
	@-cd Test_Analyze_Modes && ./RunTest.sh $(OPT)

test.watershell:
	@-cd Test_Watershell && ./RunTest.sh $(OPT)

test.diffusion:
	@-cd Test_Diffusion && ./RunTest.sh $(OPT)

test.volmap:
	@-cd Test_Volmap && ./RunTest.sh $(OPT)

test.lie:
	@-cd Test_LIE && ./RunTest.sh $(OPT)

test.spam:
	@-cd Test_SPAM && ./RunTest.sh $(OPT)

test.randomizeions:
	@-cd Test_RandomizeIons && ./RunTest.sh $(OPT)

test.density:
	@-cd Test_Density && ./RunTest.sh $(OPT)

test.lipidorder:
	@-cd Test_LipidOrder && ./RunTest.sh $(OPT)
	@-cd Test_LipidSCD && ./RunTest.sh $(OPT)

test.pairdist:
	@-cd Test_PairDist && ./RunTest.sh $(OPT)

test.gist:
	@-cd Test_GIST && ./RunTest.sh $(OPT)
	@-cd Test_GIST_Order && ./RunTest.sh $(OPT)

test.readdata:
	@-cd Test_ReadData && ./RunTest.sh $(OPT)

test.systemVF:
	@-cd Test_systemVF && ./RunTest.sh $(OPT)

test.atomiccorr:
	@-cd Test_AtomicCorr && ./RunTest.sh $(OPT)

test.autocorr:
	@-cd Test_AutoCorr && ./RunTest.sh $(OPT)

test.box:
	@-cd Test_Box && ./RunTest.sh $(OPT)

test.atomtypeselect:
	@-cd Test_AtomTypeSelect && ./RunTest.sh $(OPT)

test.crankstat:
	@-cd Test_Crank_Stat && ./RunTest.sh $(OPT)

test.createcrd:
	@-cd Test_CreateCrd && ./RunTest.sh $(OPT)

test.autoimage:
	@-cd Test_AutoImage && ./RunTest.sh $(OPT)

test.loadcrd:
	@-cd Test_LoadCrd && ./RunTest.sh $(OPT)

test.multivector:
	@-cd Test_MultiVector && ./RunTest.sh $(OPT)

test.lifetime:
	@-cd Test_Lifetime && ./RunTest.sh $(OPT)

test.fft:
	@-cd Test_FFT && ./RunTest.sh $(OPT)

test.timecorr:
	@-cd Test_Timecorr && ./RunTest.sh $(OPT)

test.crosscorr:
	@-cd Test_CrossCorr && ./RunTest.sh $(OPT)

test.symmrmsd:
	@-cd Test_SymmRmsd && ./RunTest.sh $(OPT)

test.multidihedral:
	@-cd Test_Multidihedral && ./RunTest.sh $(OPT)

test.mremd:
	@-cd Test_Ensemble_MREMD && ./RunTest.sh $(OPT)

test.makestructure:
	@-cd Test_MakeStructure && ./RunTest.sh $(OPT)

test.rotate:
	@-cd Test_Rotate && ./RunTest.sh $(OPT)

test.integrate:
	@-cd Test_Integrate && ./RunTest.sh $(OPT)

test.nativecontacts:
	@-cd Test_NativeContacts && ./RunTest.sh $(OPT)

test.checkchirality:
	@-cd Test_CheckChiral && ./RunTest.sh $(OPT)

test.energy:
	@-cd Test_Energy && ./RunTest.sh $(OPT)

test.lessplit:
	@-cd Test_LESsplit && ./RunTest.sh $(OPT)

test.permutedih:
	@-cd Test_PermuteDihedrals && ./RunTest.sh $(OPT)

test.ccp4:
	@-cd Test_CCP4 && ./RunTest.sh $(OPT)

test.dihcovar:
	@-cd Test_DihCovar && ./RunTest.sh $(OPT)

test.curvefit:
	@-cd Test_CurveFit && ./RunTest.sh $(OPT)
	@-cd Test_Multicurve && ./RunTest.sh $(OPT)

test.datasetavg:
	@-cd Test_DataSetAverage && ./RunTest.sh $(OPT)

test.vectormath:
	@-cd Test_VectorMath && ./RunTest.sh $(OPT)

test.esander:
	@-cd Test_Esander && ./RunTest.sh $(OPT)
	@-cd Test_Esander_Short && ./RunTest.sh $(OPT)

test.temperature:
	@-cd Test_Temperature && ./RunTest.sh $(OPT)

test.spline:
	@-cd Test_Spline && ./RunTest.sh $(OPT)

test.kde:
	@-cd Test_KDE && ./RunTest.sh $(OPT)

test.wavelet:
	@-cd Test_Wavelet && ./RunTest.sh $(OPT)

test.cif:
	@-cd Test_CIF && ./RunTest.sh $(OPT)

test.pdb:
	@-cd Test_PDB && ./RunTest.sh $(OPT)

test.align:
	@-cd Test_Align && ./RunTest.sh $(OPT)

test.velocityautocorr:
	@-cd Test_VelocityAutoCorr && ./RunTest.sh $(OPT)

test.velfrc:
	@-cd Test_VelFrc && ./RunTest.sh $(OPT)

test.rotatedihedral:
	@-cd Test_RotateDihedral && ./RunTest.sh $(OPT)

test.dataset:
	@-cd Test_DataSetCmd && ./RunTest.sh $(OPT)

test.remap:
	@-cd Test_Remap && ./RunTest.sh $(OPT)

test.comparetop:
	@-cd Test_CompareTop && ./RunTest.sh $(OPT)

test.filter:
	@-cd Test_Filter && ./RunTest.sh $(OPT)

test.combinecrd:
	@-cd Test_CombineCrd && ./RunTest.sh $(OPT)

test.topinfo:
	@-cd Test_TopInfo && ./RunTest.sh $(OPT)

test.gromacs:
	@-cd Test_GromacsTrr && ./RunTest.sh $(OPT)
	@-cd Test_GromacsXtc && ./RunTest.sh $(OPT)
	@-cd Test_GromacsTNG && ./RunTest.sh $(OPT)

test.ewald:
	@-cd Test_Ewald && ./RunTest.sh $(OPT)
	@-cd Test_LibPME && ./RunTest.sh $(OPT)
	@-cd Test_LJ_PME && ./RunTest.sh $(OPT)

test.ti:
	@-cd Test_TI && ./RunTest.sh $(OPT)

test.fiximagedbonds:
	@-cd Test_FixImagedBonds && ./RunTest.sh $(OPT)

test.distance:
	@-cd Test_Distance && ./RunTest.sh $(OPT)

test.volume:
	@-cd Test_Volume && ./RunTest.sh $(OPT)

test.setvelocity:
	@-cd Test_SetVelocity && ./RunTest.sh $(OPT)

test.remlog:
	@-cd Test_Remlog && ./RunTest.sh $(OPT)

test.areapermol:
	@-cd Test_AreaPerMol && ./RunTest.sh $(OPT)

test.distbasedmask:
	@-cd Test_DistBasedMask && ./RunTest.sh $(OPT)

test.calc:
	@-cd Test_Calc && ./RunTest.sh $(OPT)

test.calcstate:
	@-cd Test_CalcState && ./RunTest.sh $(OPT)

test.change:
	@-cd Test_Change && ./RunTest.sh $(OPT)

test.createreservoir:
	@-cd Test_CreateReservoir && ./RunTest.sh $(OPT)

test.fixatomorder:
	@-cd Test_FixAtomOrder && ./RunTest.sh $(OPT)

test.lowestcurve:
	@-cd Test_LowestCurve && ./RunTest.sh $(OPT)

test.minimage:
	@-cd Test_MinImage && ./RunTest.sh $(OPT)

test.regress:
	@-cd Test_Regress && ./RunTest.sh $(OPT)

test.rst:
	@-cd Test_Rst && ./RunTest.sh $(OPT)

test.pairwise:
	@-cd Test_Pairwise && ./RunTest.sh $(OPT)

test.parmbox:
	@-cd Test_ParmBox && ./RunTest.sh $(OPT)

test.solvent:
	@-cd Test_Solvent && ./RunTest.sh $(OPT)

test.translate:
	@-cd Test_Translate && ./RunTest.sh $(OPT)

test.replicatecell:
	@-cd Test_ReplicateCell && ./RunTest.sh $(OPT)

test.scaledihedralk:
	@-cd Test_ScaleDihedralK && ./RunTest.sh $(OPT)

test.phipsi:
	@-cd Test_PhiPsi && ./RunTest.sh $(OPT)

test.control:
	@-cd Test_Control && ./RunTest.sh $(OPT)

test.infraredspec:
	@-cd Test_InfraredSpec && ./RunTest.sh $(OPT)

test.cphstats:
	@-cd Test_Cphstats && ./RunTest.sh $(OPT)

test.cmdline:
	@-cd Test_CmdLine && ./RunTest.sh $(OPT)

test.xyzfmt:
	@-cd Test_XYZformat && ./RunTest.sh $(OPT)

test.hausdorff:
	@-cd Test_Hausdorff && ./RunTest.sh $(OPT)

test.catcrd:
	@-cd Test_CatCrd && ./RunTest.sh $(OPT)

test.xtalsymm:
	@-cd Test_XtalSymm && ./RunTest.sh $(OPT)

test.time:
	@-cd Test_Time && ./RunTest.sh $(OPT)

test.splitcoords:
	@-cd Test_SplitCoords && ./RunTest.sh $(OPT)

test.dihedralrms:
	@-cd Test_DihedralRMS && ./RunTest.sh $(OPT)

test.slope:
	@-cd Test_Slope && ./RunTest.sh $(OPT)

test.diagmatrix:
	@-cd Test_Diagmatrix && ./RunTest.sh $(OPT)

test.emin:
	@-cd Test_Emin && ./RunTest.sh $(OPT)

test.evalplateau:
	@-cd Test_EvalPlateau && ./RunTest.sh $(OPT)

test.graft:
	@-cd Test_Graft && ./RunTest.sh $(OPT)

test.flatten:
	@-cd Test_Flatten && ./RunTest.sh $(OPT)

test.random:
	@-cd Test_Random && ./RunTest.sh $(OPT)

test.multipucker:
	@-cd Test_MultiPucker && ./RunTest.sh $(OPT)

test.ljc:
	@-cd Test_LJC && ./RunTest.sh $(OPT)

test.hmassrepartition:
	@-cd Test_HmassRepartition && ./RunTest.sh $(OPT)

test.prepareforleap:
	@-cd Test_PrepareForLeap && ./RunTest.sh $(OPT)

test.keep:
	@-cd Test_Keep && ./RunTest.sh $(OPT)

test.hremd:
	@-cd Test_Ensemble_HREMD && ./RunTest.sh $(OPT)

test.ndiff:
	@-cd Test_NDiff && ./RunTest.sh $(OPT)

test.netcdfdata:
	@-cd Test_NetcdfData && ./RunTest.sh $(OPT)

test.compareenergy:
	@-cd Test_CompareEnergy && ./RunTest.sh $(OPT)

test.avgbox:
	@-cd Test_AvgBox && ./RunTest.sh $(OPT)

test.tordiff:
	@-cd Test_TorDiff && ./RunTest.sh $(OPT)

test.calcdiffusion:
	@-cd Test_CalcDiffusion && ./RunTest.sh $(OPT)

test.parsetiming:
	@-cd Test_ParseTiming && ./RunTest.sh $(OPT)

test.readprep:
	@-cd Test_ReadPrep && ./RunTest.sh $(OPT)

test.zmatrix:
	@-cd Test_Zmatrix && ./RunTest.sh $(OPT)

test.readoff:
	@-cd Test_ReadOFF && ./RunTest.sh $(OPT)

test.sequence:
	@-cd Test_Sequence && ./RunTest.sh $(OPT)

test.refinetrajectory:
	@-cd Test_RefineTrajectory && ./RunTest.sh $(OPT)

test.readamberff:
	@-cd Test_ReadAmberFF && ./RunTest.sh $(OPT)

test.tica:
	@-cd Test_TICA && ./RunTest.sh $(OPT)

test.enedecomp:
	@-cd Test_EneDecomp && ./RunTest.sh $(OPT)

# Every test target should go here.
COMPLETETESTS=test.general \
              test.strip \
              test.brokentraj \
              test.trajinoffset \
              test.remdnetcdf \
              test.framerange \
              test.perres \
              test.dssp \
              test.center \
              test.hbond \
              test.ncrestart \
              test.image \
              test.surf \
              test.radgyr \
              test.mask \
              test.jcoupling \
              test.diffusion \
              test.outtraj \
              test.charmm \
              test.rotdif \
              test.netcdftraj \
              test.runavg \
              test.rmsd \
              test.2drms \
              test.mol2 \
              test.nastruct \
              test.average \
              test.pucker \
              test.atommap \
              test.datafile \
              test.radial \
              test.hist \
              test.closest \
              test.drmsd \
              test.cluster \
              test.ired \
              test.randomizeions \
              test.molsurf \
              test.corr \
              test.checkstructure \
              test.rmsavgcorr \
              test.contacts \
              test.principal \
              test.clusterdihedral \
              test.vector \
              test.matrix \
              test.atomicfluct \
              test.grid \
              test.unwrap \
              test.project \
              test.analyzemodes \
              test.watershell \
              test.analrunavg \
              test.volmap \
              test.spam \
              test.lie \
              test.density \
              test.lipidorder \
              test.pairdist \
              test.readdata \
              test.gist \
              test.systemVF \
              test.atomiccorr \
              test.autocorr \
              test.box \
              test.atomtypeselect \
              test.avgref \
              test.crankstat \
              test.createcrd \
              test.autoimage \
              test.loadcrd \
              test.multivector \
              test.lifetime \
              test.fft \
              test.timecorr \
              test.crosscorr \
              test.symmrmsd \
              test.multidihedral \
              test.mremd \
              test.hremd \
              test.makestructure \
              test.rotate \
              test.integrate \
              test.nativecontacts \
              test.checkchirality \
              test.energy \
              test.lessplit \
              test.permutedih \
              test.ccp4 \
              test.dihcovar \
              test.curvefit \
              test.datasetavg \
              test.vectormath \
              test.esander \
              test.temperature \
              test.spline \
              test.kde \
              test.wavelet \
              test.cif \
              test.pdb \
              test.align \
              test.velocityautocorr \
              test.velfrc \
              test.rotatedihedral \
              test.dataset \
              test.remap \
              test.comparetop \
              test.filter \
              test.combinecrd \
              test.topinfo \
              test.gromacs \
              test.ewald \
              test.ti \
              test.fiximagedbonds \
              test.distance \
              test.volume \
              test.setvelocity \
              test.remlog \
              test.areapermol \
              test.distbasedmask \
              test.calc \
              test.calcstate \
              test.change \
              test.createreservoir \
              test.fixatomorder \
              test.lowestcurve \
              test.minimage \
              test.regress \
              test.rst \
              test.pairwise \
              test.parmbox \
              test.solvent \
              test.translate \
              test.replicatecell \
              test.scaledihedralk \
              test.phipsi \
              test.control \
              test.infraredspec \
              test.cphstats \
              test.cmdline \
              test.xyzfmt \
              test.hausdorff \
              test.catcrd \
              test.xtalsymm \
              test.time \
              test.splitcoords \
              test.dihedralrms \
              test.slope \
              test.diagmatrix \
              test.emin \
              test.evalplateau \
              test.graft \
              test.flatten \
              test.random \
              test.multipucker \
              test.ljc \
              test.hmassrepartition \
              test.prepareforleap \
              test.keep \
              test.ndiff \
              test.netcdfdata \
              test.compareenergy \
              test.avgbox \
              test.tordiff \
              test.calcdiffusion \
              test.parsetiming \
              test.readprep \
              test.zmatrix \
              test.readoff \
              test.sequence \
<<<<<<< HEAD
              test.refinetrajectory \
              test.readamberff \
              test.tica
=======
              test.tica \
              test.enedecomp
>>>>>>> addb7234

test.all:
	$(MAKE) test.complete summary

test.mpi:
	$(MAKE) test.complete summary OPT="$(OPT) mpi"

test.openmp:
	$(MAKE) test.complete summary OPT="$(OPT) openmp"

test.cuda:
	$(MAKE) test.complete summary OPT="$(OPT) cuda"

test.hip:
	$(MAKE) test.complete summary OPT="$(OPT) hip"

test.libcpptraj:
	@cd Test_Libcpptraj && ./RunTest.sh $(OPT)

test.complete: CpptrajTest.sh MasterTest.sh
	@./CpptrajTest.sh --target test.cpptraj $(OPT)

test.cpptraj: $(COMPLETETESTS)

test.showerrors:
	$(MAKE) test.complete summary OPT="$(OPT) showerrors long"

summary: CpptrajTest.sh MasterTest.sh
	@./CpptrajTest.sh summary $(OPT)

test.vg:
	$(MAKE) test.complete summary OPT="$(OPT) vg"

clean:
	@echo "Cleaning all test directories:"
	$(MAKE) test.complete test.libcpptraj OPT=clean

cleanprofile:
	@echo "Removing GNU profile files:"
	(find . -name 'libstdcxx-profile.*' | \
        while read dif ;\
        do \
            rm -f $$dif ;\
        done ;\
        )
<|MERGE_RESOLUTION|>--- conflicted
+++ resolved
@@ -722,14 +722,10 @@
               test.zmatrix \
               test.readoff \
               test.sequence \
-<<<<<<< HEAD
               test.refinetrajectory \
               test.readamberff \
-              test.tica
-=======
               test.tica \
               test.enedecomp
->>>>>>> addb7234
 
 test.all:
 	$(MAKE) test.complete summary
