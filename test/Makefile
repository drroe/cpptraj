# Test makefile for cpptraj
test: test.all 

test.general:
	@-cd Test_General && ./RunTest.sh $(OPT)
	@-cd Test_Parallel && ./RunTest.sh $(OPT)

test.strip:
	@-cd Test_Strip && ./RunTest.sh $(OPT)

test.brokentraj:
	@-cd Test_BrokenTraj && ./RunTest.sh $(OPT)

test.trajinoffset:
	@-cd Test_TrajinOffset && ./RunTest.sh $(OPT)

test.remdnetcdf:
	@-cd Test_RemdTraj && ./RunTest.sh $(OPT)

test.framerange:
	@-cd Test_trajout_framerange && ./RunTest.sh $(OPT)

test.perres:
	@-cd Test_PerResRMSD && ./RunTest.sh $(OPT)

test.dssp:
	@-cd Test_DSSP && ./RunTest.sh $(OPT)

test.center:
	@-cd Test_Center && ./RunTest.sh $(OPT)

test.hbond:
	@-cd Test_Hbond && ./RunTest.sh $(OPT)
	@-cd Test_Hbond_Split && ./RunTest.sh $(OPT)
	@-cd Test_Hbond_Matrix && ./RunTest.sh $(OPT)

test.image:
	@-cd Test_Image && ./RunTest.sh $(OPT)

test.netcdftraj:
	@-cd Test_NetcdfTraj && ./RunTest.sh $(OPT)

test.surf:
	@-cd Test_Surf && ./RunTest.sh $(OPT)

test.radgyr:
	@-cd Test_Radgyr && ./RunTest.sh $(OPT)

test.mask:
	@-cd Test_Mask && ./RunTest.sh $(OPT)

test.closest:
	@-cd Test_Closest && ./RunTest.sh $(OPT)

test.rmsd:
	@-cd Test_RMSD && ./RunTest.sh $(OPT)

test.outtraj:
	@-cd Test_Outtraj && ./RunTest.sh $(OPT)

test.datafile:
	@-cd Test_Datafile && ./RunTest.sh $(OPT)

test.avgref:
	@-cd Test_AvgRef && ./RunTest.sh $(OPT)

test.mol2:
	@-cd Test_Mol2 && ./RunTest.sh $(OPT)

test.nastruct:
	@-cd Test_NAstruct && ./RunTest.sh $(OPT)
	@-cd Test_NAstruct_8OG && ./RunTest.sh $(OPT)

test.pucker:
	@-cd Test_Pucker && ./RunTest.sh $(OPT)

test.atommap:
	@-cd Test_AtomMap && ./RunTest.sh $(OPT)

test.2drms:
	@-cd Test_2DRMS && ./RunTest.sh $(OPT)

test.average:
	@-cd Test_Average && ./RunTest.sh $(OPT)

test.radial:
	@-cd Test_Radial && ./RunTest.sh $(OPT)

test.hist:
	@-cd Test_Hist && ./RunTest.sh $(OPT)

test.ncrestart:
	@-cd Test_NCrestart && ./RunTest.sh $(OPT)

test.drmsd:
	@-cd Test_DRMSD && ./RunTest.sh $(OPT)

test.jcoupling:
	@-cd Test_Jcoupling && ./RunTest.sh $(OPT)

test.cluster:
	@-cd Test_Cluster && ./RunTest.sh $(OPT)
	@-cd Test_Cluster_Sieve && ./RunTest.sh $(OPT)
	@-cd Test_Cluster_RandomSieve && ./RunTest.sh $(OPT)
	@-cd Test_Cluster_DataSet && ./RunTest.sh $(OPT)
	@-cd Test_Cluster_DBSCAN && ./RunTest.sh $(OPT)
	@-cd Test_Cluster_Kmeans && ./RunTest.sh $(OPT)
	@-cd Test_Cluster_SymmRMSD && ./RunTest.sh $(OPT)
	@-cd Test_Cluster_TrajWrites && ./RunTest.sh $(OPT)
	@-cd Test_Cluster_Dpeaks && ./RunTest.sh $(OPT)
	@-cd Test_Cluster_Nreps && ./RunTest.sh $(OPT)
	@-cd Test_Cluster_AssignRefs && ./RunTest.sh $(OPT)
	@-cd Test_Cluster_Cache && ./RunTest.sh $(OPT)
	@-cd Test_Cluster_ReadInfo && ./RunTest.sh $(OPT)
	@-cd Test_Cluster_CoordsAndData && ./RunTest.sh $(OPT)
	@-cd Test_Cluster_QuatRMSD && ./RunTest.sh $(OPT)

test.ired:
	@-cd Test_IRED && ./RunTest.sh $(OPT)

test.molsurf:
	@-cd Test_Molsurf && ./RunTest.sh $(OPT)

test.charmm:
	@-cd Test_Charmm && ./RunTest.sh $(OPT)
	@-cd Test_CharmmParams && ./RunTest.sh $(OPT)

test.rotdif:
	@-cd Test_Rotdif && ./RunTest.sh $(OPT)

test.corr:
	@-cd Test_Corr && ./RunTest.sh $(OPT)

test.checkstructure:
	@-cd Test_CheckStructure && ./RunTest.sh $(OPT)

test.runavg:
	@-cd Test_Runavg && ./RunTest.sh $(OPT)

test.analrunavg:
	@-cd Test_AnalysisRunAvg && ./RunTest.sh $(OPT)

test.rmsavgcorr:
	@-cd Test_RmsAvgCorr && ./RunTest.sh $(OPT)

test.contacts:
	@-cd Test_Contacts && ./RunTest.sh $(OPT)

test.principal:
	@-cd Test_Principal && ./RunTest.sh $(OPT)

test.clusterdihedral:
	@-cd Test_ClusterDihedral && ./RunTest.sh $(OPT)

test.vector:
	@-cd Test_Vector && ./RunTest.sh $(OPT)

test.matrix:
	@-cd Test_Matrix && ./RunTest.sh $(OPT)

test.atomicfluct:
	@-cd Test_AtomicFluct && ./RunTest.sh $(OPT)

test.grid:
	@-cd Test_Grid && ./RunTest.sh $(OPT)
	@-cd Test_Grid_Rotate_Simple && ./RunTest.sh $(OPT)

test.unwrap:
	@-cd Test_Unwrap && ./RunTest.sh $(OPT)

test.project:
	@-cd Test_Project && ./RunTest.sh $(OPT)

test.analyzemodes:
	@-cd Test_Analyze_Modes && ./RunTest.sh $(OPT)

test.watershell:
	@-cd Test_Watershell && ./RunTest.sh $(OPT)

test.diffusion:
	@-cd Test_Diffusion && ./RunTest.sh $(OPT)

test.volmap:
	@-cd Test_Volmap && ./RunTest.sh $(OPT)

test.lie:
	@-cd Test_LIE && ./RunTest.sh $(OPT)

test.spam:
	@-cd Test_SPAM && ./RunTest.sh $(OPT)

test.randomizeions:
	@-cd Test_RandomizeIons && ./RunTest.sh $(OPT)

test.density:
	@-cd Test_Density && ./RunTest.sh $(OPT)

test.lipidorder:
	@-cd Test_LipidOrder && ./RunTest.sh $(OPT)
	@-cd Test_LipidSCD && ./RunTest.sh $(OPT)

test.pairdist:
	@-cd Test_PairDist && ./RunTest.sh $(OPT)

test.gist:
	@-cd Test_GIST && ./RunTest.sh $(OPT)
	@-cd Test_GIST_Order && ./RunTest.sh $(OPT)

test.readdata:
	@-cd Test_ReadData && ./RunTest.sh $(OPT)

test.systemVF:
	@-cd Test_systemVF && ./RunTest.sh $(OPT)

test.atomiccorr:
	@-cd Test_AtomicCorr && ./RunTest.sh $(OPT)

test.autocorr:
	@-cd Test_AutoCorr && ./RunTest.sh $(OPT)

test.box:
	@-cd Test_Box && ./RunTest.sh $(OPT)

test.atomtypeselect:
	@-cd Test_AtomTypeSelect && ./RunTest.sh $(OPT)

test.crankstat:
	@-cd Test_Crank_Stat && ./RunTest.sh $(OPT)

test.createcrd:
	@-cd Test_CreateCrd && ./RunTest.sh $(OPT)

test.autoimage:
	@-cd Test_AutoImage && ./RunTest.sh $(OPT)

test.loadcrd:
	@-cd Test_LoadCrd && ./RunTest.sh $(OPT)

test.multivector:
	@-cd Test_MultiVector && ./RunTest.sh $(OPT)

test.lifetime:
	@-cd Test_Lifetime && ./RunTest.sh $(OPT)

test.fft:
	@-cd Test_FFT && ./RunTest.sh $(OPT)

test.timecorr:
	@-cd Test_Timecorr && ./RunTest.sh $(OPT)

test.crosscorr:
	@-cd Test_CrossCorr && ./RunTest.sh $(OPT)

test.symmrmsd:
	@-cd Test_SymmRmsd && ./RunTest.sh $(OPT)

test.multidihedral:
	@-cd Test_Multidihedral && ./RunTest.sh $(OPT)

test.mremd:
	@-cd Test_Ensemble_MREMD && ./RunTest.sh $(OPT)

test.makestructure:
	@-cd Test_MakeStructure && ./RunTest.sh $(OPT)

test.rotate:
	@-cd Test_Rotate && ./RunTest.sh $(OPT)

test.integrate:
	@-cd Test_Integrate && ./RunTest.sh $(OPT)

test.nativecontacts:
	@-cd Test_NativeContacts && ./RunTest.sh $(OPT)

test.checkchirality:
	@-cd Test_CheckChiral && ./RunTest.sh $(OPT)

test.energy:
	@-cd Test_Energy && ./RunTest.sh $(OPT)

test.lessplit:
	@-cd Test_LESsplit && ./RunTest.sh $(OPT)

test.permutedih:
	@-cd Test_PermuteDihedrals && ./RunTest.sh $(OPT)

test.ccp4:
	@-cd Test_CCP4 && ./RunTest.sh $(OPT)

test.dihcovar:
	@-cd Test_DihCovar && ./RunTest.sh $(OPT)

test.curvefit:
	@-cd Test_CurveFit && ./RunTest.sh $(OPT)
	@-cd Test_Multicurve && ./RunTest.sh $(OPT)

test.datasetavg:
	@-cd Test_DataSetAverage && ./RunTest.sh $(OPT)

test.vectormath:
	@-cd Test_VectorMath && ./RunTest.sh $(OPT)

test.esander:
	@-cd Test_Esander && ./RunTest.sh $(OPT)
	@-cd Test_Esander_Short && ./RunTest.sh $(OPT)

test.temperature:
	@-cd Test_Temperature && ./RunTest.sh $(OPT)

test.spline:
	@-cd Test_Spline && ./RunTest.sh $(OPT)

test.kde:
	@-cd Test_KDE && ./RunTest.sh $(OPT)

test.wavelet:
	@-cd Test_Wavelet && ./RunTest.sh $(OPT)

test.cif:
	@-cd Test_CIF && ./RunTest.sh $(OPT)

test.pdb:
	@-cd Test_PDB && ./RunTest.sh $(OPT)

test.align:
	@-cd Test_Align && ./RunTest.sh $(OPT)

test.velocityautocorr:
	@-cd Test_VelocityAutoCorr && ./RunTest.sh $(OPT)

test.velfrc:
	@-cd Test_VelFrc && ./RunTest.sh $(OPT)

test.rotatedihedral:
	@-cd Test_RotateDihedral && ./RunTest.sh $(OPT)

test.dataset:
	@-cd Test_DataSetCmd && ./RunTest.sh $(OPT)
	@-cd Test_Parallel_Dataset && ./RunTest.sh $(OPT)

test.remap:
	@-cd Test_Remap && ./RunTest.sh $(OPT)

test.comparetop:
	@-cd Test_CompareTop && ./RunTest.sh $(OPT)

test.filter:
	@-cd Test_Filter && ./RunTest.sh $(OPT)

test.combinecrd:
	@-cd Test_CombineCrd && ./RunTest.sh $(OPT)

test.topinfo:
	@-cd Test_TopInfo && ./RunTest.sh $(OPT)

test.gromacs:
	@-cd Test_GromacsTrr && ./RunTest.sh $(OPT)
	@-cd Test_GromacsXtc && ./RunTest.sh $(OPT)
	@-cd Test_GromacsTNG && ./RunTest.sh $(OPT)

test.ewald:
	@-cd Test_Ewald && ./RunTest.sh $(OPT)
	@-cd Test_LibPME && ./RunTest.sh $(OPT)
	@-cd Test_LJ_PME && ./RunTest.sh $(OPT)

test.ti:
	@-cd Test_TI && ./RunTest.sh $(OPT)

test.fiximagedbonds:
	@-cd Test_FixImagedBonds && ./RunTest.sh $(OPT)

test.distance:
	@-cd Test_Distance && ./RunTest.sh $(OPT)

test.volume:
	@-cd Test_Volume && ./RunTest.sh $(OPT)

test.setvelocity:
	@-cd Test_SetVelocity && ./RunTest.sh $(OPT)

test.remlog:
	@-cd Test_Remlog && ./RunTest.sh $(OPT)

test.areapermol:
	@-cd Test_AreaPerMol && ./RunTest.sh $(OPT)

test.distbasedmask:
	@-cd Test_DistBasedMask && ./RunTest.sh $(OPT)

test.calc:
	@-cd Test_Calc && ./RunTest.sh $(OPT)

test.calcstate:
	@-cd Test_CalcState && ./RunTest.sh $(OPT)

test.change:
	@-cd Test_Change && ./RunTest.sh $(OPT)

test.createreservoir:
	@-cd Test_CreateReservoir && ./RunTest.sh $(OPT)

test.fixatomorder:
	@-cd Test_FixAtomOrder && ./RunTest.sh $(OPT)

test.lowestcurve:
	@-cd Test_LowestCurve && ./RunTest.sh $(OPT)

test.minimage:
	@-cd Test_MinImage && ./RunTest.sh $(OPT)

test.regress:
	@-cd Test_Regress && ./RunTest.sh $(OPT)

test.rst:
	@-cd Test_Rst && ./RunTest.sh $(OPT)

test.pairwise:
	@-cd Test_Pairwise && ./RunTest.sh $(OPT)

test.parmbox:
	@-cd Test_ParmBox && ./RunTest.sh $(OPT)

test.solvent:
	@-cd Test_Solvent && ./RunTest.sh $(OPT)

test.translate:
	@-cd Test_Translate && ./RunTest.sh $(OPT)

test.replicatecell:
	@-cd Test_ReplicateCell && ./RunTest.sh $(OPT)

test.scaledihedralk:
	@-cd Test_ScaleDihedralK && ./RunTest.sh $(OPT)

test.phipsi:
	@-cd Test_PhiPsi && ./RunTest.sh $(OPT)

test.control:
	@-cd Test_Control && ./RunTest.sh $(OPT)

test.infraredspec:
	@-cd Test_InfraredSpec && ./RunTest.sh $(OPT)

test.cphstats:
	@-cd Test_Cphstats && ./RunTest.sh $(OPT)

test.cmdline:
	@-cd Test_CmdLine && ./RunTest.sh $(OPT)

test.xyzfmt:
	@-cd Test_XYZformat && ./RunTest.sh $(OPT)

test.hausdorff:
	@-cd Test_Hausdorff && ./RunTest.sh $(OPT)

test.catcrd:
	@-cd Test_CatCrd && ./RunTest.sh $(OPT)

test.xtalsymm:
	@-cd Test_XtalSymm && ./RunTest.sh $(OPT)

test.time:
	@-cd Test_Time && ./RunTest.sh $(OPT)

test.splitcoords:
	@-cd Test_SplitCoords && ./RunTest.sh $(OPT)

test.dihedralrms:
	@-cd Test_DihedralRMS && ./RunTest.sh $(OPT)

test.slope:
	@-cd Test_Slope && ./RunTest.sh $(OPT)

test.diagmatrix:
	@-cd Test_Diagmatrix && ./RunTest.sh $(OPT)

test.emin:
	@-cd Test_Emin && ./RunTest.sh $(OPT)

test.evalplateau:
	@-cd Test_EvalPlateau && ./RunTest.sh $(OPT)

test.graft:
	@-cd Test_Graft && ./RunTest.sh $(OPT)

test.flatten:
	@-cd Test_Flatten && ./RunTest.sh $(OPT)

test.random:
	@-cd Test_Random && ./RunTest.sh $(OPT)

test.multipucker:
	@-cd Test_MultiPucker && ./RunTest.sh $(OPT)

test.ljc:
	@-cd Test_LJC && ./RunTest.sh $(OPT)

test.hmassrepartition:
	@-cd Test_HmassRepartition && ./RunTest.sh $(OPT)

test.prepareforleap:
	@-cd Test_PrepareForLeap && ./RunTest.sh $(OPT)

test.keep:
	@-cd Test_Keep && ./RunTest.sh $(OPT)

test.hremd:
	@-cd Test_Ensemble_HREMD && ./RunTest.sh $(OPT)

test.ndiff:
	@-cd Test_NDiff && ./RunTest.sh $(OPT)

test.netcdfdata:
	@-cd Test_NetcdfData && ./RunTest.sh $(OPT)

test.compareenergy:
	@-cd Test_CompareEnergy && ./RunTest.sh $(OPT)

test.avgbox:
	@-cd Test_AvgBox && ./RunTest.sh $(OPT)

test.tordiff:
	@-cd Test_TorDiff && ./RunTest.sh $(OPT)

test.calcdiffusion:
	@-cd Test_CalcDiffusion && ./RunTest.sh $(OPT)

test.parsetiming:
	@-cd Test_ParseTiming && ./RunTest.sh $(OPT)

test.readprep:
	@-cd Test_ReadPrep && ./RunTest.sh $(OPT)

test.zmatrix:
	@-cd Test_Zmatrix && ./RunTest.sh $(OPT)

test.readoff:
	@-cd Test_ReadOFF && ./RunTest.sh $(OPT)

test.sequence:
	@-cd Test_Sequence && ./RunTest.sh $(OPT)

test.refinetrajectory:
	@-cd Test_RefineTrajectory && ./RunTest.sh $(OPT)

test.readamberff:
	@-cd Test_ReadAmberFF && ./RunTest.sh $(OPT)

test.tica:
	@-cd Test_TICA && ./RunTest.sh $(OPT)

test.enedecomp:
	@-cd Test_EneDecomp && ./RunTest.sh $(OPT)

<<<<<<< HEAD
test.addatom:
	@-cd Test_AddAtom && ./RunTest.sh $(OPT)

test.minmaxdist:
	@-cd Test_MinMaxDist && ./RunTest.sh $(OPT)
=======
# Only GPU-specific tests should go here
GPUTESTS=test.closest \
         test.solvent \
         test.watershell \
         test.gist \
         test.radial
>>>>>>> 0337790f

# Every test target should go here.
COMPLETETESTS=test.general \
              test.strip \
              test.brokentraj \
              test.trajinoffset \
              test.remdnetcdf \
              test.framerange \
              test.perres \
              test.dssp \
              test.center \
              test.hbond \
              test.ncrestart \
              test.image \
              test.surf \
              test.radgyr \
              test.mask \
              test.jcoupling \
              test.diffusion \
              test.outtraj \
              test.charmm \
              test.rotdif \
              test.netcdftraj \
              test.runavg \
              test.rmsd \
              test.2drms \
              test.mol2 \
              test.nastruct \
              test.average \
              test.pucker \
              test.atommap \
              test.datafile \
              test.radial \
              test.hist \
              test.closest \
              test.drmsd \
              test.cluster \
              test.ired \
              test.randomizeions \
              test.molsurf \
              test.corr \
              test.checkstructure \
              test.rmsavgcorr \
              test.contacts \
              test.principal \
              test.clusterdihedral \
              test.vector \
              test.matrix \
              test.atomicfluct \
              test.grid \
              test.unwrap \
              test.project \
              test.analyzemodes \
              test.watershell \
              test.analrunavg \
              test.volmap \
              test.spam \
              test.lie \
              test.density \
              test.lipidorder \
              test.pairdist \
              test.readdata \
              test.gist \
              test.systemVF \
              test.atomiccorr \
              test.autocorr \
              test.box \
              test.atomtypeselect \
              test.avgref \
              test.crankstat \
              test.createcrd \
              test.autoimage \
              test.loadcrd \
              test.multivector \
              test.lifetime \
              test.fft \
              test.timecorr \
              test.crosscorr \
              test.symmrmsd \
              test.multidihedral \
              test.mremd \
              test.hremd \
              test.makestructure \
              test.rotate \
              test.integrate \
              test.nativecontacts \
              test.checkchirality \
              test.energy \
              test.lessplit \
              test.permutedih \
              test.ccp4 \
              test.dihcovar \
              test.curvefit \
              test.datasetavg \
              test.vectormath \
              test.esander \
              test.temperature \
              test.spline \
              test.kde \
              test.wavelet \
              test.cif \
              test.pdb \
              test.align \
              test.velocityautocorr \
              test.velfrc \
              test.rotatedihedral \
              test.dataset \
              test.remap \
              test.comparetop \
              test.filter \
              test.combinecrd \
              test.topinfo \
              test.gromacs \
              test.ewald \
              test.ti \
              test.fiximagedbonds \
              test.distance \
              test.volume \
              test.setvelocity \
              test.remlog \
              test.areapermol \
              test.distbasedmask \
              test.calc \
              test.calcstate \
              test.change \
              test.createreservoir \
              test.fixatomorder \
              test.lowestcurve \
              test.minimage \
              test.regress \
              test.rst \
              test.pairwise \
              test.parmbox \
              test.solvent \
              test.translate \
              test.replicatecell \
              test.scaledihedralk \
              test.phipsi \
              test.control \
              test.infraredspec \
              test.cphstats \
              test.cmdline \
              test.xyzfmt \
              test.hausdorff \
              test.catcrd \
              test.xtalsymm \
              test.time \
              test.splitcoords \
              test.dihedralrms \
              test.slope \
              test.diagmatrix \
              test.emin \
              test.evalplateau \
              test.graft \
              test.flatten \
              test.random \
              test.multipucker \
              test.ljc \
              test.hmassrepartition \
              test.prepareforleap \
              test.keep \
              test.ndiff \
              test.netcdfdata \
              test.compareenergy \
              test.avgbox \
              test.tordiff \
              test.calcdiffusion \
              test.parsetiming \
              test.readprep \
              test.zmatrix \
              test.readoff \
              test.sequence \
              test.refinetrajectory \
              test.readamberff \
              test.tica \
              test.enedecomp \
              test.addatom \
              test.minmaxdist

test.all:
	$(MAKE) test.complete summary

test.mpi:
	$(MAKE) test.complete summary OPT="$(OPT) mpi"

test.openmp:
	$(MAKE) test.complete summary OPT="$(OPT) openmp"

test.cuda:
	$(MAKE) test.gpu summary OPT="$(OPT) cuda"

test.hip:
	$(MAKE) test.gpu summary OPT="$(OPT) hip"

test.libcpptraj:
	@cd Test_Libcpptraj && ./RunTest.sh $(OPT)

test.complete: CpptrajTest.sh MasterTest.sh
	@./CpptrajTest.sh --target test.cpptraj $(OPT)

test.gpu: CpptrajTest.sh MasterTest.sh
	@./CpptrajTest.sh --target test.cpptraj.gpu $(OPT)

test.cpptraj: $(COMPLETETESTS)

test.cpptraj.gpu: $(GPUTESTS)

test.showerrors:
	$(MAKE) test.complete summary OPT="$(OPT) showerrors long"

summary: CpptrajTest.sh MasterTest.sh
	@./CpptrajTest.sh summary $(OPT)

test.vg:
	$(MAKE) test.complete summary OPT="$(OPT) vg"

clean:
	@echo "Cleaning all test directories:"
	$(MAKE) test.complete test.libcpptraj OPT=clean

cleanprofile:
	@echo "Removing GNU profile files:"
	(find . -name 'libstdcxx-profile.*' | \
        while read dif ;\
        do \
            rm -f $$dif ;\
        done ;\
        )
<|MERGE_RESOLUTION|>--- conflicted
+++ resolved
@@ -552,20 +552,18 @@
 test.enedecomp:
 	@-cd Test_EneDecomp && ./RunTest.sh $(OPT)
 
-<<<<<<< HEAD
 test.addatom:
 	@-cd Test_AddAtom && ./RunTest.sh $(OPT)
 
 test.minmaxdist:
 	@-cd Test_MinMaxDist && ./RunTest.sh $(OPT)
-=======
+
 # Only GPU-specific tests should go here
 GPUTESTS=test.closest \
          test.solvent \
          test.watershell \
          test.gist \
          test.radial
->>>>>>> 0337790f
 
 # Every test target should go here.
 COMPLETETESTS=test.general \
