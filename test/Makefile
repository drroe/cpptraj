--- conflicted
+++ resolved
@@ -539,16 +539,14 @@
 test.sequence:
 	@-cd Test_Sequence && ./RunTest.sh $(OPT)
 
-<<<<<<< HEAD
 test.refinetrajectory:
 	@-cd Test_RefineTrajectory && ./RunTest.sh $(OPT)
 
 test.readamberff:
 	@-cd Test_ReadAmberFF && ./RunTest.sh $(OPT)
-=======
+
 test.tica:
 	@-cd Test_TICA && ./RunTest.sh $(OPT)
->>>>>>> 5df40d3d
 
 # Every test target should go here.
 COMPLETETESTS=test.general \
@@ -721,12 +719,9 @@
               test.zmatrix \
               test.readoff \
               test.sequence \
-<<<<<<< HEAD
               test.refinetrajectory \
-              test.readamberff
-=======
+              test.readamberff \
               test.tica
->>>>>>> 5df40d3d
 
 test.all:
 	$(MAKE) test.complete summary
