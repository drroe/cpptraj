--- conflicted
+++ resolved
@@ -36,11 +36,7 @@
 build_script:
   - sh -lc "mkdir bin/"
   - sh -lc "echo \"CPPTRAJBIN=$(pwd)/bin\" > config.h"
-<<<<<<< HEAD
-  - echo INSTALL_TARGETS= install_cpptraj install_ambpdb
-=======
   - echo INSTALL_TARGETS= install_cpptraj install_ambpdb >> config.h
->>>>>>> a3487edb
   - echo LIBCPPTRAJ_TARGET=nolibcpptraj >> config.h
   - echo DBGFLAGS= >> config.h
   - echo CC=gcc >> config.h
